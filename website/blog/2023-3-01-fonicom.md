---
slug: fonicom
title: "How Corso helps Fonicom deliver a more reliable experience for internal backups"
description: "Corso, an open-source tool for backing up Microsoft 365 Data, was lucky to have Kias Hanifa from Fonicom take a look at our tool. He was kind enough to write this guest post."
authors: kias
tags: [corso, microsoft 365, backups, MSP]
date: 2023-3-01
image: ./images/servers.png
---

![media server By Victor Grigas/Wikimedia Foundation, CC BY-SA 3.0, https://commons.wikimedia.org/w/index.php?curid=44043618](./images/servers.png)

<!-- vale Vale.Spelling = NO -->
<<<<<<< HEAD
*Corso, an open-source tool for backing up Microsoft 365 Data, was lucky to have
Kias Hanifa from Fonicom take a look at our tool. He was kind enough to write
=======
Kias Hanifa, CTO at Fonicom, extensively use it. He was kind enough to write
>>>>>>> dd8104b0
this guest post*
<!-- vale Vale.Spelling = YES -->
I’d like to tell the story of how Corso is helping us build a more reliable experience for our clients.

To start with, a word about my company
<!-- truncate -->
Fonicom is a multi-disciplinary ICT solutions company specializing in systems
integration and software development. Our systems integration expertise covers
networking, security, virtualisation, mobility, storage, Linux, Open-source
technologies, public and private cloud solutions, business continuity,
productivity, unified communications and collaboration, amongst others.

## From open source to public cloud

Originally, our main differentiator was our knowledge of open-source tools. We
were open-source enthusiasts, and it had a strong business case as one of our
key offerings. As we’ve grown, and as a SaaS/open-source hybrid approach has
gotten more standard, we’ve now got AWS Partner, Dell Titanium Partner, Google,
and Microsoft Partner status.

There was a time when people mainly looked to managed service providers to give
expertise in tools that had no other support. In the last several years though
everyone acknowledges the need for public cloud expertise.

As we got into cloud offerings, we found things like Microsoft Office 365, and
AWS S3, to offer market-leading solutions to our customers. I further identified
that Microsoft 365 backups were a key area where people wanted better tools.
This led me to discover Corso.

## The most important part of any open-source project

When I first explored Corso I knew right away that they had the most important
feature for any open-source project, or any software project: clear
documentation.

Corso is a tool for bridging two public clouds: taking backups from Microsoft
Office 365 and sending it to object storage such as AWS S3. That means setup
<!-- vale alex.Condescending = NO -->
is simple but it isn’t as easy as installing an npm package. However, the documentation was straightforward to
<!-- vale alex.Condescending = NO -->

understand and follow, and I got started almost right away.

## What it means to be a Managed Service Provider
<!-- vale Vale.Spelling = NO -->

We serve a lot of blue chip companies and Fortune 500 companies at Fonicom, and
it’s reasonable to ask: what's the most central benefit they get from our
managed services?

Fundamentally, what Fonicom gives its clients is peace of mind. When a team
<!-- vale Vale.Spelling = YES -->
elects to use a managed service provider they’re giving a strong signal that
they don’t want to be running into the limits of our platform. They don’t want
unexpected errors and they don’t want to discover that they’re experiencing an
edge case leading to unexpected failure.

While evaluating Corso I really tried to put the tool through its paces, since I
knew my clients would have high expectations of any backup offering. You can
test a hundred scenarios in your own process, but, as an MSP, if the client
finds even a small glitch, they will quickly get in touch to complain. This is
where we were impressed by how well the Corso team addressed our requirements
and how well the Corso-based backups worked with the complex and large Microsoft
365 setups found in our environments.

## The second most important part of any open-source project

Corso is a new project, and it’s not yet at v1. As such while testing it out I
ran into cases that the tool couldn’t handle. That was when I joined the Corso
Discord and interacted directly with the team. I felt a lot more confident in
using Corso, because wow, this team really knows what they’re doing.

In the course of our testing, as our team tested Corso extensively for large
backups, not only did the team work hard to understand the problem, but new
releases in direct response to our bugs quickly resolved the issue.

One example that stands out is an error caused by a user having two calendars
with identical names. Naming two calendars the same isn’t supported in Office
365 and can only happen as part of a merge or migration. This is the kind of
edge case that could really affect my clients! When I discussed the problem with
the Corso team, they were able to release a fix soon after.

## Giving back to the open-source community

It feels great to get to offer my feedback and my support to this free and
open-source community. I’ve long been a supporter of open-source tools, and it’s
so gratifying to see new solutions for longstanding problems

---

### A word from Corso
<!-- vale Vale.Spelling = NO -->
We’re immensely grateful to Kias and all our early users for being generous with
their time and attention as it has rapidly improved Corso's stability and robustness.
It’s a great feeling, being the only free and
open-source tool to back up Microsoft Office 365 data. If you’d like to give us
a try please take a look a the
[quickstart guide](https://corsobackup.io/docs/quickstart/)!
<!-- vale proselint.Cliches = YES --><|MERGE_RESOLUTION|>--- conflicted
+++ resolved
@@ -11,12 +11,8 @@
 ![media server By Victor Grigas/Wikimedia Foundation, CC BY-SA 3.0, https://commons.wikimedia.org/w/index.php?curid=44043618](./images/servers.png)
 
 <!-- vale Vale.Spelling = NO -->
-<<<<<<< HEAD
 *Corso, an open-source tool for backing up Microsoft 365 Data, was lucky to have
-Kias Hanifa from Fonicom take a look at our tool. He was kind enough to write
-=======
-Kias Hanifa, CTO at Fonicom, extensively use it. He was kind enough to write
->>>>>>> dd8104b0
+Kias Hanifa, CTO at Fonicom, extensively test it. He was kind enough to write
 this guest post*
 <!-- vale Vale.Spelling = YES -->
 I’d like to tell the story of how Corso is helping us build a more reliable experience for our clients.
@@ -52,23 +48,21 @@
 feature for any open-source project, or any software project: clear
 documentation.
 
+<!-- vale alex.Condescending = NO -->
 Corso is a tool for bridging two public clouds: taking backups from Microsoft
 Office 365 and sending it to object storage such as AWS S3. That means setup
-<!-- vale alex.Condescending = NO -->
 is simple but it isn’t as easy as installing an npm package. However, the documentation was straightforward to
-<!-- vale alex.Condescending = NO -->
+<!-- vale alex.Condescending = YES -->
 
 understand and follow, and I got started almost right away.
 
 ## What it means to be a Managed Service Provider
-<!-- vale Vale.Spelling = NO -->
 
 We serve a lot of blue chip companies and Fortune 500 companies at Fonicom, and
 it’s reasonable to ask: what's the most central benefit they get from our
 managed services?
 
 Fundamentally, what Fonicom gives its clients is peace of mind. When a team
-<!-- vale Vale.Spelling = YES -->
 elects to use a managed service provider they’re giving a strong signal that
 they don’t want to be running into the limits of our platform. They don’t want
 unexpected errors and they don’t want to discover that they’re experiencing an
@@ -108,7 +102,7 @@
 ---
 
 ### A word from Corso
-<!-- vale Vale.Spelling = NO -->
+<!-- vale proselint.Cliches = NO -->
 We’re immensely grateful to Kias and all our early users for being generous with
 their time and attention as it has rapidly improved Corso's stability and robustness.
 It’s a great feeling, being the only free and

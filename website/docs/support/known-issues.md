--- conflicted
+++ resolved
@@ -44,9 +44,7 @@
 
 * In-place Exchange contacts restore will merge items in folders named "Contacts" or "contacts" into the default folder.
 
-<<<<<<< HEAD
+* External users with access through shared links won't receive these links as they're not sent via email during restore.
+
 * Sharepoint list item "attachments" aren't backed up, restored or exported as
-  graph APIs doesn't currently provide attachment data for Lists or List Items.
-=======
-* External users with access through shared links won't receive these links as they're not sent via email during restore.
->>>>>>> f615198c
+  graph APIs doesn't currently provide attachment data for Lists or List Items.
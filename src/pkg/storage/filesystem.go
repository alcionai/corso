--- conflicted
+++ resolved
@@ -1,13 +1,10 @@
 package storage
 
 import (
-<<<<<<< HEAD
 	"encoding/json"
 	"reflect"
 	"slices"
-=======
 	"strings"
->>>>>>> 0b997e61
 
 	"github.com/alcionai/clues"
 	"github.com/spf13/cast"

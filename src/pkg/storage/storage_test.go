package storage

import (
	"testing"

	"github.com/alcionai/clues"
	"github.com/stretchr/testify/assert"
	"github.com/stretchr/testify/require"
	"github.com/stretchr/testify/suite"

	"github.com/alcionai/corso/src/internal/tester"
)

type testConfig struct {
	expect string
	err    error
}

func (c testConfig) StringConfig() (map[string]string, error) {
	return map[string]string{"expect": c.expect}, c.err
}

type StorageUnitSuite struct {
	tester.Suite
}

func TestStorageUnitSuite(t *testing.T) {
	suite.Run(t, &StorageUnitSuite{Suite: tester.NewUnitSuite(t)})
}

func (suite *StorageUnitSuite) TestNewStorage() {
	table := []struct {
		name     string
		p        ProviderType
		c        testConfig
		errCheck assert.ErrorAssertionFunc
	}{
		{"unknown no error", ProviderUnknown, testConfig{"configVal", nil}, assert.NoError},
		{"s3 no error", ProviderS3, testConfig{"configVal", nil}, assert.NoError},
		{"unknown w/ error", ProviderUnknown, testConfig{"configVal", assert.AnError}, assert.Error},
		{"s3 w/ error", ProviderS3, testConfig{"configVal", assert.AnError}, assert.Error},
	}
	for _, test := range table {
		suite.Run(test.name, func() {
			t := suite.T()

			s, err := NewStorage(test.p, test.c)
			test.errCheck(t, err, clues.ToCore(err))

			// remaining tests are dependent upon error-free state
			if test.c.err != nil {
				return
			}

			assert.Equalf(t,
				test.p,
				s.Provider,
				"expected storage provider [%s], got [%s]", test.p, s.Provider)
			assert.Equalf(t,
				test.c.expect,
				s.Config["expect"],
				"expected storage config [%s], got [%s]", test.c.expect, s.Config["expect"])
		})
	}
}

<<<<<<< HEAD
func (suite *StorageUnitSuite) TestGetAccountConfigHash() {
	tests := []struct {
		name     string
		provider ProviderType
		config   any
	}{
		{
			name:     "s3 storage",
			provider: ProviderS3,
			config:   getTestS3Config("test-bucket", "https://aws.s3", "test-prefix"),
		},
		{
			name:     "filesystem storage",
			provider: ProviderFilesystem,
			config:   getTestFileSystemConfig("test/to/dir"),
		},
		{
			name:     "invalid account",
			provider: ProviderUnknown,
			config:   testConfig{"configVal", nil},
		},
	}

	for _, test := range tests {
		suite.Run(test.name, func() {
			t := suite.T()

			if test.provider == ProviderUnknown {
				s, err := NewStorage(test.provider, test.config.(testConfig))
				require.NoError(t, err)

				_, err = s.GetStorageConfigHash()
				require.Error(t, err)
			}

			if test.provider == ProviderS3 {
				_, ok := test.config.(Configurer)
				require.True(t, ok)

				s3Cnf := test.config.(*S3Config)
				s, err := NewStorage(test.provider, s3Cnf)
				require.NoError(t, err)

				hash, err := s.GetStorageConfigHash()
				require.NoError(t, err)
				assert.True(t, len(hash) > 0)
			}

			if test.provider == ProviderFilesystem {
				_, ok := test.config.(Configurer)
				require.True(t, ok)

				fsCnf := test.config.(*FilesystemConfig)
				s, err := NewStorage(test.provider, fsCnf)
				require.NoError(t, err)

				hash, err := s.GetStorageConfigHash()
				require.NoError(t, err)
				assert.True(t, len(hash) > 0)
			}
		})
	}
}

func getTestS3Config(bucket, endpoint, prefix string) *S3Config {
	return &S3Config{
		Bucket:   bucket,
		Endpoint: endpoint,
		Prefix:   prefix,
	}
}

func getTestFileSystemConfig(path string) *FilesystemConfig {
	return &FilesystemConfig{
		Path: path,
	}
=======
type testGetter struct {
	storeMap map[string]string
}

func (tg testGetter) Get(key string) any {
	val, ok := tg.storeMap[key]
	if ok {
		return val
	}

	return ""
}

func (suite *StorageUnitSuite) TestMustMatchConfig() {
	t := suite.T()

	table := []struct {
		name        string
		tomlMap     map[string]string
		overrideMap map[string]string
		getterMap   map[string]string
		pathKeys    []string
		errorCheck  assert.ErrorAssertionFunc
	}{
		{
			name:    "s3 config match",
			tomlMap: s3constToTomlKeyMap,
			overrideMap: map[string]string{
				Bucket:           "test-bucket",
				Endpoint:         "https://aws.s3",
				Prefix:           "test-prefix",
				"additional-key": "additional-value",
			},
			getterMap: map[string]string{
				"bucket":   "test-bucket",
				"endpoint": "https://aws.s3",
				"prefix":   "test-prefix",
			},
			errorCheck: assert.NoError,
		},
		{
			name:    "s3 config match - bucket mismatch",
			tomlMap: s3constToTomlKeyMap,
			overrideMap: map[string]string{
				Bucket:           "test-bucket",
				Endpoint:         "https://aws.s3",
				Prefix:           "test-prefix",
				"additional-key": "additional-value",
			},
			getterMap: map[string]string{
				"bucket":   "test-bucket-new",
				"endpoint": "https://aws.s3",
				"prefix":   "test-prefix",
			},
			errorCheck: assert.Error,
		},
		{
			name:    "s3 config match - endpoint mismatch",
			tomlMap: s3constToTomlKeyMap,
			overrideMap: map[string]string{
				Bucket:           "test-bucket",
				Endpoint:         "https://aws.s3",
				Prefix:           "test-prefix",
				"additional-key": "additional-value",
			},
			getterMap: map[string]string{
				"bucket":   "test-bucket",
				"endpoint": "https://aws.s3/new",
				"prefix":   "test-prefix",
			},
			errorCheck: assert.Error,
		},
		{
			name:    "s3 config match - prefix mismatch",
			tomlMap: s3constToTomlKeyMap,
			overrideMap: map[string]string{
				Bucket:           "test-bucket",
				Endpoint:         "https://aws.s3",
				Prefix:           "test-prefix",
				"additional-key": "additional-value",
			},
			getterMap: map[string]string{
				"bucket":   "test-bucket",
				"endpoint": "https://aws.s3",
				"prefix":   "test-prefix-new",
			},
			errorCheck: assert.Error,
		},
		{
			name:    "filesystem config match - success case",
			tomlMap: fsConstToTomlKeyMap,
			overrideMap: map[string]string{
				StorageProviderTypeKey: "filesystem",
				FilesystemPath:         "/path/to/dir",
				"additional-key":       "additional-value",
			},
			getterMap: map[string]string{
				"provider": "filesystem",
				"path":     "/path/to/dir",
			},
			pathKeys:   []string{FilesystemPath},
			errorCheck: assert.NoError,
		},
		{
			name:    "filesystem config match - path mismatch",
			tomlMap: fsConstToTomlKeyMap,
			overrideMap: map[string]string{
				StorageProviderTypeKey: "filesystem",
				FilesystemPath:         "/path/to/dir",
				"additional-key":       "additional-value",
			},
			getterMap: map[string]string{
				"provider": "filesystem",
				"path":     "/path/to/dir/new",
			},
			pathKeys:   []string{FilesystemPath},
			errorCheck: assert.Error,
		},
	}
	for _, test := range table {
		suite.Run(test.name, func() {
			tg := testGetter{test.getterMap}
			err := mustMatchConfig(tg, test.tomlMap, test.overrideMap, test.pathKeys)
			test.errorCheck(t, err)
		})
	}
>>>>>>> 0b997e61
}<|MERGE_RESOLUTION|>--- conflicted
+++ resolved
@@ -64,7 +64,6 @@
 	}
 }
 
-<<<<<<< HEAD
 func (suite *StorageUnitSuite) TestGetAccountConfigHash() {
 	tests := []struct {
 		name     string
@@ -141,7 +140,8 @@
 	return &FilesystemConfig{
 		Path: path,
 	}
-=======
+}
+
 type testGetter struct {
 	storeMap map[string]string
 }
@@ -268,5 +268,4 @@
 			test.errorCheck(t, err)
 		})
 	}
->>>>>>> 0b997e61
 }
package path

import (
	"github.com/alcionai/clues"
)

<<<<<<< HEAD
var ErrorUnknownService = clues.New("unknown service string")

// ServiceType denotes what service the path corresponds to. Metadata services
// are also included though they are only used for paths that house metadata for
// Corso backups.
//
// Metadata services are not considered valid service types for resource paths
// though they can be used for metadata paths.
//
// The order of the enums below can be changed, but the string representation of
// each enum must remain the same or migration code needs to be added to handle
// changes to the string format.
type ServiceType int

//go:generate stringer -type=ServiceType -linecomment
const (
	UnknownService            ServiceType = iota
	ExchangeService                       // exchange
	OneDriveService                       // onedrive
	SharePointService                     // sharepoint
	ExchangeMetadataService               // exchangeMetadata
	OneDriveMetadataService               // onedriveMetadata
	SharePointMetadataService             // sharepointMetadata
	GroupsService                         // groups
	GroupsMetadataService                 // groupsMetadata
)

func toServiceType(service string) ServiceType {
	s := strings.ToLower(service)

	switch s {
	case strings.ToLower(ExchangeService.String()):
		return ExchangeService
	case strings.ToLower(OneDriveService.String()):
		return OneDriveService
	case strings.ToLower(SharePointService.String()):
		return SharePointService
	case strings.ToLower(ExchangeMetadataService.String()):
		return ExchangeMetadataService
	case strings.ToLower(OneDriveMetadataService.String()):
		return OneDriveMetadataService
	case strings.ToLower(SharePointMetadataService.String()):
		return SharePointMetadataService
	default:
		return UnknownService
	}
}

var ErrorUnknownCategory = clues.New("unknown category string")

// CategoryType denotes what category of data the path corresponds to. The order
// of the enums below can be changed, but the string representation of each enum
// must remain the same or migration code needs to be added to handle changes to
// the string format.
type CategoryType int

//go:generate stringer -type=CategoryType -linecomment
const (
	UnknownCategory   CategoryType = iota
	EmailCategory                  // email
	ContactsCategory               // contacts
	EventsCategory                 // events
	FilesCategory                  // files
	ListsCategory                  // lists
	LibrariesCategory              // libraries
	PagesCategory                  // pages
	DetailsCategory                // details
)

func ToCategoryType(category string) CategoryType {
	cat := strings.ToLower(category)

	switch cat {
	case strings.ToLower(EmailCategory.String()):
		return EmailCategory
	case strings.ToLower(ContactsCategory.String()):
		return ContactsCategory
	case strings.ToLower(EventsCategory.String()):
		return EventsCategory
	case strings.ToLower(FilesCategory.String()):
		return FilesCategory
	case strings.ToLower(LibrariesCategory.String()):
		return LibrariesCategory
	case strings.ToLower(ListsCategory.String()):
		return ListsCategory
	case strings.ToLower(PagesCategory.String()):
		return PagesCategory
	case strings.ToLower(DetailsCategory.String()):
		return DetailsCategory
	default:
		return UnknownCategory
	}
}

// serviceCategories is a mapping of all valid service/category pairs for
// non-metadata paths.
var serviceCategories = map[ServiceType]map[CategoryType]struct{}{
	ExchangeService: {
		EmailCategory:    {},
		ContactsCategory: {},
		EventsCategory:   {},
	},
	OneDriveService: {
		FilesCategory: {},
	},
	SharePointService: {
		LibrariesCategory: {},
		ListsCategory:     {},
		PagesCategory:     {},
	},
}

func validateServiceAndCategoryStrings(s, c string) (ServiceType, CategoryType, error) {
	service := toServiceType(s)
	if service == UnknownService {
		return UnknownService, UnknownCategory, clues.Stack(ErrorUnknownService).With("service", fmt.Sprintf("%q", s))
	}

	category := ToCategoryType(c)
	if category == UnknownCategory {
		return UnknownService, UnknownCategory, clues.Stack(ErrorUnknownService).With("category", fmt.Sprintf("%q", c))
	}

	if err := ValidateServiceAndCategory(service, category); err != nil {
		return UnknownService, UnknownCategory, err
	}

	return service, category, nil
}

func ValidateServiceAndCategory(service ServiceType, category CategoryType) error {
	cats, ok := serviceCategories[service]
	if !ok {
		return clues.New("unsupported service").With("service", fmt.Sprintf("%q", service))
	}

	if _, ok := cats[category]; !ok {
		return clues.New("unknown service/category combination").
			With("service", fmt.Sprintf("%q", service), "category", fmt.Sprintf("%q", category))
	}

	return nil
}

=======
>>>>>>> 7aed7eba
// dataLayerResourcePath allows callers to extract information from a
// resource-specific path. This struct is unexported so that callers are
// forced to use the pre-defined constructors, making it impossible to create a
// dataLayerResourcePath with invalid service/category combinations.
//
// All dataLayerResourcePaths start with the same prefix:
// <tenant ID>/<service>/<resource owner ID>/<category>
// which allows extracting high-level information from the path. The path
// elements after this prefix represent zero or more folders and, if the path
// refers to a file or item, an item ID. A valid dataLayerResourcePath must have
// at least one folder or an item so that the resulting path has at least one
// element after the prefix.
type dataLayerResourcePath struct {
	Builder
	category CategoryType
	service  ServiceType
	hasItem  bool
}

// Tenant returns the tenant ID embedded in the dataLayerResourcePath.
func (rp dataLayerResourcePath) Tenant() string {
	return rp.Builder.elements[0]
}

// Service returns the ServiceType embedded in the dataLayerResourcePath.
func (rp dataLayerResourcePath) Service() ServiceType {
	return rp.service
}

// Category returns the CategoryType embedded in the dataLayerResourcePath.
func (rp dataLayerResourcePath) Category() CategoryType {
	return rp.category
}

// ResourceOwner returns the user ID or group ID embedded in the
// dataLayerResourcePath.
func (rp dataLayerResourcePath) ResourceOwner() string {
	return rp.Builder.elements[2]
}

func (rp dataLayerResourcePath) lastFolderIdx() int {
	endIdx := len(rp.Builder.elements)

	if rp.hasItem {
		endIdx--
	}

	return endIdx
}

// Folder returns the folder segment embedded in the dataLayerResourcePath.
func (rp dataLayerResourcePath) Folder(escape bool) string {
	endIdx := rp.lastFolderIdx()
	if endIdx == 4 {
		return ""
	}

	fs := rp.Folders()

	if !escape {
		return join(fs)
	}

	// builder.String() will escape all individual elements.
	return Builder{}.Append(fs...).String()
}

// Folders returns the individual folder elements embedded in the
// dataLayerResourcePath.
func (rp dataLayerResourcePath) Folders() Elements {
	endIdx := rp.lastFolderIdx()
	if endIdx == 4 {
		return nil
	}

	return append([]string{}, rp.elements[4:endIdx]...)
}

// Item returns the item embedded in the dataLayerResourcePath if the path
// refers to an item.
func (rp dataLayerResourcePath) Item() string {
	if rp.hasItem {
		return rp.Builder.elements[len(rp.Builder.elements)-1]
	}

	return ""
}

// Dir removes the last element from the path.  If this would remove a
// value that is part of the standard prefix structure, an error is returned.
func (rp dataLayerResourcePath) Dir() (Path, error) {
	if len(rp.elements) <= 4 {
		return nil, clues.New("unable to shorten path").With("path", rp)
	}

	return &dataLayerResourcePath{
		Builder:  *rp.Builder.Dir(),
		service:  rp.service,
		category: rp.category,
		hasItem:  false,
	}, nil
}

func (rp dataLayerResourcePath) Append(
	isItem bool,
	elems ...string,
) (Path, error) {
	if rp.hasItem {
		return nil, clues.New("appending to an item path")
	}

	return &dataLayerResourcePath{
		Builder:  *rp.Builder.Append(elems...),
		service:  rp.service,
		category: rp.category,
		hasItem:  isItem,
	}, nil
}

func (rp dataLayerResourcePath) AppendItem(item string) (Path, error) {
	return rp.Append(true, item)
}

func (rp dataLayerResourcePath) ToBuilder() *Builder {
	// Safe to directly return the Builder because Builders are immutable.
	return &rp.Builder
}

func (rp *dataLayerResourcePath) UpdateParent(prev, cur Path) bool {
	return rp.Builder.UpdateParent(prev.ToBuilder(), cur.ToBuilder())
}<|MERGE_RESOLUTION|>--- conflicted
+++ resolved
@@ -4,153 +4,6 @@
 	"github.com/alcionai/clues"
 )
 
-<<<<<<< HEAD
-var ErrorUnknownService = clues.New("unknown service string")
-
-// ServiceType denotes what service the path corresponds to. Metadata services
-// are also included though they are only used for paths that house metadata for
-// Corso backups.
-//
-// Metadata services are not considered valid service types for resource paths
-// though they can be used for metadata paths.
-//
-// The order of the enums below can be changed, but the string representation of
-// each enum must remain the same or migration code needs to be added to handle
-// changes to the string format.
-type ServiceType int
-
-//go:generate stringer -type=ServiceType -linecomment
-const (
-	UnknownService            ServiceType = iota
-	ExchangeService                       // exchange
-	OneDriveService                       // onedrive
-	SharePointService                     // sharepoint
-	ExchangeMetadataService               // exchangeMetadata
-	OneDriveMetadataService               // onedriveMetadata
-	SharePointMetadataService             // sharepointMetadata
-	GroupsService                         // groups
-	GroupsMetadataService                 // groupsMetadata
-)
-
-func toServiceType(service string) ServiceType {
-	s := strings.ToLower(service)
-
-	switch s {
-	case strings.ToLower(ExchangeService.String()):
-		return ExchangeService
-	case strings.ToLower(OneDriveService.String()):
-		return OneDriveService
-	case strings.ToLower(SharePointService.String()):
-		return SharePointService
-	case strings.ToLower(ExchangeMetadataService.String()):
-		return ExchangeMetadataService
-	case strings.ToLower(OneDriveMetadataService.String()):
-		return OneDriveMetadataService
-	case strings.ToLower(SharePointMetadataService.String()):
-		return SharePointMetadataService
-	default:
-		return UnknownService
-	}
-}
-
-var ErrorUnknownCategory = clues.New("unknown category string")
-
-// CategoryType denotes what category of data the path corresponds to. The order
-// of the enums below can be changed, but the string representation of each enum
-// must remain the same or migration code needs to be added to handle changes to
-// the string format.
-type CategoryType int
-
-//go:generate stringer -type=CategoryType -linecomment
-const (
-	UnknownCategory   CategoryType = iota
-	EmailCategory                  // email
-	ContactsCategory               // contacts
-	EventsCategory                 // events
-	FilesCategory                  // files
-	ListsCategory                  // lists
-	LibrariesCategory              // libraries
-	PagesCategory                  // pages
-	DetailsCategory                // details
-)
-
-func ToCategoryType(category string) CategoryType {
-	cat := strings.ToLower(category)
-
-	switch cat {
-	case strings.ToLower(EmailCategory.String()):
-		return EmailCategory
-	case strings.ToLower(ContactsCategory.String()):
-		return ContactsCategory
-	case strings.ToLower(EventsCategory.String()):
-		return EventsCategory
-	case strings.ToLower(FilesCategory.String()):
-		return FilesCategory
-	case strings.ToLower(LibrariesCategory.String()):
-		return LibrariesCategory
-	case strings.ToLower(ListsCategory.String()):
-		return ListsCategory
-	case strings.ToLower(PagesCategory.String()):
-		return PagesCategory
-	case strings.ToLower(DetailsCategory.String()):
-		return DetailsCategory
-	default:
-		return UnknownCategory
-	}
-}
-
-// serviceCategories is a mapping of all valid service/category pairs for
-// non-metadata paths.
-var serviceCategories = map[ServiceType]map[CategoryType]struct{}{
-	ExchangeService: {
-		EmailCategory:    {},
-		ContactsCategory: {},
-		EventsCategory:   {},
-	},
-	OneDriveService: {
-		FilesCategory: {},
-	},
-	SharePointService: {
-		LibrariesCategory: {},
-		ListsCategory:     {},
-		PagesCategory:     {},
-	},
-}
-
-func validateServiceAndCategoryStrings(s, c string) (ServiceType, CategoryType, error) {
-	service := toServiceType(s)
-	if service == UnknownService {
-		return UnknownService, UnknownCategory, clues.Stack(ErrorUnknownService).With("service", fmt.Sprintf("%q", s))
-	}
-
-	category := ToCategoryType(c)
-	if category == UnknownCategory {
-		return UnknownService, UnknownCategory, clues.Stack(ErrorUnknownService).With("category", fmt.Sprintf("%q", c))
-	}
-
-	if err := ValidateServiceAndCategory(service, category); err != nil {
-		return UnknownService, UnknownCategory, err
-	}
-
-	return service, category, nil
-}
-
-func ValidateServiceAndCategory(service ServiceType, category CategoryType) error {
-	cats, ok := serviceCategories[service]
-	if !ok {
-		return clues.New("unsupported service").With("service", fmt.Sprintf("%q", service))
-	}
-
-	if _, ok := cats[category]; !ok {
-		return clues.New("unknown service/category combination").
-			With("service", fmt.Sprintf("%q", service), "category", fmt.Sprintf("%q", category))
-	}
-
-	return nil
-}
-
-=======
->>>>>>> 7aed7eba
 // dataLayerResourcePath allows callers to extract information from a
 // resource-specific path. This struct is unexported so that callers are
 // forced to use the pre-defined constructors, making it impossible to create a

--- conflicted
+++ resolved
@@ -794,7 +794,6 @@
 				storedListBytes, err := writer.GetSerializedContent()
 				require.NoError(t, err)
 
-<<<<<<< HEAD
 				return storedListBytes
 			},
 			expect: assert.Error,
@@ -827,16 +826,17 @@
 		suite.Run(test.name, func() {
 			t := suite.T()
 
-			_, err := acl.PostList(ctx, siteID, listName, test.getListBytes())
+			_, err := acl.PostList(
+				ctx,
+				siteID,
+				listName,
+				test.getListBytes(),
+				fault.New(false),
+			)
 			require.Error(t, err)
 			assert.Equal(t, ErrCannotCreateNonRestorableListTemplate.Error(), err.Error())
 		})
 	}
-=======
-	_, err = acl.PostList(ctx, siteID, listName, oldListByteArray, fault.New(true))
-	require.Error(t, err)
-	assert.Equal(t, ErrCannotCreateWebTemplateExtension.Error(), err.Error())
->>>>>>> 1c181311
 }
 
 func (suite *ListsAPIIntgSuite) TestLists_DeleteList() {

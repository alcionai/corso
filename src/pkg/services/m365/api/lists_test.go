package api

import (
	"fmt"
	"testing"
	"time"

	"github.com/alcionai/clues"
	"github.com/h2non/gock"
	kjson "github.com/microsoft/kiota-serialization-json-go"
	"github.com/microsoftgraph/msgraph-sdk-go/models"
	"github.com/stretchr/testify/assert"
	"github.com/stretchr/testify/require"
	"github.com/stretchr/testify/suite"

	"github.com/alcionai/corso/src/internal/common/ptr"
	spMock "github.com/alcionai/corso/src/internal/m365/service/sharepoint/mock"
	"github.com/alcionai/corso/src/internal/tester"
	"github.com/alcionai/corso/src/internal/tester/tconfig"
	"github.com/alcionai/corso/src/pkg/backup/details"
	"github.com/alcionai/corso/src/pkg/control/testdata"
	"github.com/alcionai/corso/src/pkg/errs/core"
	"github.com/alcionai/corso/src/pkg/fault"
	graphTD "github.com/alcionai/corso/src/pkg/services/m365/api/graph/testdata"
)

type ListsUnitSuite struct {
	tester.Suite
}

func TestListsUnitSuite(t *testing.T) {
	suite.Run(t, &ListsUnitSuite{Suite: tester.NewUnitSuite(t)})
}

func (suite *ListsUnitSuite) TestSharePointInfo() {
	tests := []struct {
		name         string
		listAndDeets func() (models.Listable, *details.SharePointInfo)
	}{
		{
			name: "Empty List",
			listAndDeets: func() (models.Listable, *details.SharePointInfo) {
				i := &details.SharePointInfo{ItemType: details.SharePointList}
				return models.NewList(), i
			},
		}, {
			name: "Only Name",
			listAndDeets: func() (models.Listable, *details.SharePointInfo) {
				aTitle := "Whole List"
				listing := models.NewList()
				listing.SetDisplayName(&aTitle)

				li := models.NewListItem()
				li.SetId(ptr.To("listItem1"))

				listing.SetItems([]models.ListItemable{li})
				i := &details.SharePointInfo{
					ItemType: details.SharePointList,
					List: &details.ListInfo{
						Name:      aTitle,
						ItemCount: 1,
					},
				}

				return listing, i
			},
		},
	}

	for _, test := range tests {
		suite.Run(test.name, func() {
			t := suite.T()

			list, expected := test.listAndDeets()
			info := ListToSPInfo(list)
			assert.Equal(t, expected.ItemType, info.ItemType)
			assert.Equal(t, expected.ItemName, info.ItemName)
			assert.Equal(t, expected.WebURL, info.WebURL)
			if expected.List != nil {
				assert.Equal(t, expected.List.ItemCount, info.List.ItemCount)
			}
		})
	}
}

func (suite *ListsUnitSuite) TestBytesToListable() {
	listBytes, err := spMock.ListBytes("DataSupportSuite")
	require.NoError(suite.T(), err)

	tests := []struct {
		name       string
		byteArray  []byte
		checkError assert.ErrorAssertionFunc
		isNil      assert.ValueAssertionFunc
	}{
		{
			name:       "empty bytes",
			byteArray:  make([]byte, 0),
			checkError: assert.Error,
			isNil:      assert.Nil,
		},
		{
			name:       "invalid bytes",
			byteArray:  []byte("Invalid byte stream \"subject:\" Not going to work"),
			checkError: assert.Error,
			isNil:      assert.Nil,
		},
		{
			name:       "Valid List",
			byteArray:  listBytes,
			checkError: assert.NoError,
			isNil:      assert.NotNil,
		},
	}

	for _, test := range tests {
		suite.Run(test.name, func() {
			t := suite.T()

			result, err := BytesToListable(test.byteArray)
			test.checkError(t, err, clues.ToCore(err))
			test.isNil(t, result)
		})
	}
}

func (suite *ListsUnitSuite) TestColumnDefinitionable_GetValidation() {
	tests := []struct {
		name    string
		getOrig func() models.ColumnDefinitionable
		expect  assert.ValueAssertionFunc
	}{
		{
			name: "column validation not set",
			getOrig: func() models.ColumnDefinitionable {
				textColumn := models.NewTextColumn()

				cd := models.NewColumnDefinition()
				cd.SetText(textColumn)

				return cd
			},
			expect: assert.Nil,
		},
		{
			name: "column validation set",
			getOrig: func() models.ColumnDefinitionable {
				textColumn := models.NewTextColumn()

				colValidation := models.NewColumnValidation()

				cd := models.NewColumnDefinition()
				cd.SetText(textColumn)
				cd.SetValidation(colValidation)

				return cd
			},
			expect: assert.NotNil,
		},
	}

	for _, test := range tests {
		suite.Run(test.name, func() {
			t := suite.T()
			colNames := map[string]*columnDetails{}

			orig := test.getOrig()
			newCd := cloneColumnDefinitionable(orig, colNames)

			require.NotEmpty(t, newCd)
			test.expect(t, newCd.GetValidation())
		})
	}
}

func (suite *ListsUnitSuite) TestColumnDefinitionable_GetDefaultValue() {
	tests := []struct {
		name    string
		getOrig func() models.ColumnDefinitionable
		expect  func(t *testing.T, cd models.ColumnDefinitionable)
	}{
		{
			name: "column default value not set",
			getOrig: func() models.ColumnDefinitionable {
				textColumn := models.NewTextColumn()

				cd := models.NewColumnDefinition()
				cd.SetText(textColumn)

				return cd
			},
			expect: func(t *testing.T, cd models.ColumnDefinitionable) {
				assert.Nil(t, cd.GetDefaultValue())
			},
		},
		{
			name: "column default value set",
			getOrig: func() models.ColumnDefinitionable {
				defaultVal := "some-val"

				textColumn := models.NewTextColumn()

				colDefaultVal := models.NewDefaultColumnValue()
				colDefaultVal.SetValue(ptr.To(defaultVal))

				cd := models.NewColumnDefinition()
				cd.SetText(textColumn)
				cd.SetDefaultValue(colDefaultVal)

				return cd
			},
			expect: func(t *testing.T, cd models.ColumnDefinitionable) {
				assert.NotNil(t, cd.GetDefaultValue())
				assert.Equal(t, "some-val", ptr.Val(cd.GetDefaultValue().GetValue()))
			},
		},
	}

	for _, test := range tests {
		suite.Run(test.name, func() {
			t := suite.T()
			colNames := map[string]*columnDetails{}

			orig := test.getOrig()
			newCd := cloneColumnDefinitionable(orig, colNames)

			require.NotEmpty(t, newCd)
			test.expect(t, newCd)
		})
	}
}

func (suite *ListsUnitSuite) TestColumnDefinitionable_ColumnType() {
	tests := []struct {
		name    string
		getOrig func() models.ColumnDefinitionable
		checkFn func(cd models.ColumnDefinitionable, colNames map[string]*columnDetails) bool
	}{
		{
			name: "number column",
			getOrig: func() models.ColumnDefinitionable {
				numColumn := models.NewNumberColumn()

				cd := models.NewColumnDefinition()
				cd.SetNumber(numColumn)
				cd.SetName(ptr.To("num-col"))

				return cd
			},
			checkFn: func(cd models.ColumnDefinitionable, colNames map[string]*columnDetails) bool {
				return cd.GetNumber() != nil &&
					colNames["num-col"].getFieldName == "num-col" &&
					colNames["num-col"].createFieldName == "num-col"
			},
		},
		{
			name: "person or group column, single value",
			getOrig: func() models.ColumnDefinitionable {
				pgColumn := models.NewPersonOrGroupColumn()

				cd := models.NewColumnDefinition()
				cd.SetPersonOrGroup(pgColumn)
				cd.SetName(ptr.To("pg-col"))

				return cd
			},
			checkFn: func(cd models.ColumnDefinitionable, colNames map[string]*columnDetails) bool {
				return cd.GetPersonOrGroup() != nil &&
					colNames["pg-col"].getFieldName == "pg-colLookupId" &&
					colNames["pg-col"].createFieldName == "pg-colLookupId"
			},
		},
		{
			name: "person or group column, multiple value",
			getOrig: func() models.ColumnDefinitionable {
				pgColumn := models.NewPersonOrGroupColumn()
				pgColumn.SetAllowMultipleSelection(ptr.To(true))

				cd := models.NewColumnDefinition()
				cd.SetPersonOrGroup(pgColumn)
				cd.SetName(ptr.To("pg-col"))

				return cd
			},
			checkFn: func(cd models.ColumnDefinitionable, colNames map[string]*columnDetails) bool {
				return cd.GetPersonOrGroup() != nil &&
					colNames["pg-col"].getFieldName == "pg-col" &&
					colNames["pg-col"].createFieldName == "pg-colLookupId"
			},
		},
		{
			name: "lookup column, single value",
			getOrig: func() models.ColumnDefinitionable {
				lookupColumn := models.NewLookupColumn()

				cd := models.NewColumnDefinition()
				cd.SetLookup(lookupColumn)
				cd.SetName(ptr.To("refer-col"))

				return cd
			},
			checkFn: func(cd models.ColumnDefinitionable, colNames map[string]*columnDetails) bool {
				return cd.GetLookup() != nil &&
					colNames["refer-col"].getFieldName == "refer-colLookupId" &&
					colNames["refer-col"].createFieldName == "refer-colLookupId"
			},
		},
		{
			name: "lookup column, multiple value",
			getOrig: func() models.ColumnDefinitionable {
				lookupColumn := models.NewLookupColumn()
				lookupColumn.SetAllowMultipleValues(ptr.To(true))

				cd := models.NewColumnDefinition()
				cd.SetLookup(lookupColumn)
				cd.SetName(ptr.To("refer-col"))

				return cd
			},
			checkFn: func(cd models.ColumnDefinitionable, colNames map[string]*columnDetails) bool {
				return cd.GetLookup() != nil &&
					colNames["refer-col"].getFieldName == "refer-col" &&
					colNames["refer-col"].createFieldName == "refer-colLookupId"
			},
		},
		{
			name: "defaulted to text column",
			getOrig: func() models.ColumnDefinitionable {
				cd := models.NewColumnDefinition()
				cd.SetName(ptr.To("some-col"))
				return cd
			},
			checkFn: func(cd models.ColumnDefinitionable, colNames map[string]*columnDetails) bool {
				return cd.GetText() != nil &&
					colNames["some-col"].getFieldName == "some-col" &&
					colNames["some-col"].createFieldName == "some-col"
			},
		},
	}

	for _, test := range tests {
		suite.Run(test.name, func() {
			t := suite.T()
			colNames := map[string]*columnDetails{}
			newCd := cloneColumnDefinitionable(test.getOrig(), colNames)

			require.NotEmpty(t, newCd)
			assert.True(t, test.checkFn(newCd, colNames))
		})
	}
}

func (suite *ListsUnitSuite) TestColumnDefinitionable_LegacyColumns() {
	listName := "test-list"
	textColumnName := "ItemName"
	textColumnDisplayName := "Item Name"
	titleColumnName := "Title"
	titleColumnDisplayName := "Title"
	readOnlyColumnName := "TestColumn"
	readOnlyColumnDisplayName := "Test Column"

	contentTypeCd := models.NewColumnDefinition()
	contentTypeCd.SetName(ptr.To(ContentTypeColumnName))
	contentTypeCd.SetDisplayName(ptr.To(ContentTypeColumnDisplayName))

	attachmentCd := models.NewColumnDefinition()
	attachmentCd.SetName(ptr.To(AttachmentsColumnName))
	attachmentCd.SetDisplayName(ptr.To(AttachmentsColumnName))

	editCd := models.NewColumnDefinition()
	editCd.SetName(ptr.To(EditColumnName))
	editCd.SetDisplayName(ptr.To(EditColumnName))

	textCol := models.NewTextColumn()
	titleCol := models.NewTextColumn()
	roCol := models.NewTextColumn()

	textCd := models.NewColumnDefinition()
	textCd.SetName(ptr.To(textColumnName))
	textCd.SetDisplayName(ptr.To(textColumnDisplayName))
	textCd.SetText(textCol)

	titleCd := models.NewColumnDefinition()
	titleCd.SetName(ptr.To(titleColumnName))
	titleCd.SetDisplayName(ptr.To(titleColumnDisplayName))
	titleCd.SetText(titleCol)

	roCd := models.NewColumnDefinition()
	roCd.SetName(ptr.To(readOnlyColumnName))
	roCd.SetDisplayName(ptr.To(readOnlyColumnDisplayName))
	roCd.SetText(roCol)
	roCd.SetReadOnly(ptr.To(true))

	tests := []struct {
		name             string
		getList          func() *models.List
		length           int
		expectedColNames map[string]*columnDetails
	}{
		{
			name: "all legacy columns",
			getList: func() *models.List {
				lst := models.NewList()
				lst.SetColumns([]models.ColumnDefinitionable{
					contentTypeCd,
					attachmentCd,
					editCd,
				})
				return lst
			},
			length: 0,
			expectedColNames: map[string]*columnDetails{TitleColumnName: {
				getFieldName:    TitleColumnName,
				createFieldName: TitleColumnName,
			}},
		},
		{
			name: "title and legacy columns",
			getList: func() *models.List {
				lst := models.NewList()
				lst.SetColumns([]models.ColumnDefinitionable{
					contentTypeCd,
					attachmentCd,
					editCd,
					titleCd,
				})
				return lst
			},
			length: 0,
			expectedColNames: map[string]*columnDetails{TitleColumnName: {
				getFieldName:    TitleColumnName,
				createFieldName: TitleColumnName,
			}},
		},
		{
			name: "readonly and legacy columns",
			getList: func() *models.List {
				lst := models.NewList()
				lst.SetColumns([]models.ColumnDefinitionable{
					contentTypeCd,
					attachmentCd,
					editCd,
					roCd,
				})
				return lst
			},
			length: 0,
			expectedColNames: map[string]*columnDetails{TitleColumnName: {
				getFieldName:    TitleColumnName,
				createFieldName: TitleColumnName,
			}},
		},
		{
			name: "legacy and a text column",
			getList: func() *models.List {
				lst := models.NewList()
				lst.SetColumns([]models.ColumnDefinitionable{
					contentTypeCd,
					attachmentCd,
					editCd,
					textCd,
				})
				return lst
			},
			length: 1,
			expectedColNames: map[string]*columnDetails{
				TitleColumnName: {
					getFieldName:    TitleColumnName,
					createFieldName: TitleColumnName,
				},
				textColumnName: {
					getFieldName:    textColumnName,
					createFieldName: textColumnName,
				},
			},
		},
	}

	for _, test := range tests {
		suite.Run(test.name, func() {
			t := suite.T()

			clonedList, colNames := ToListable(test.getList(), listName)
			require.NotEmpty(t, clonedList)
			assert.Equal(t, test.expectedColNames, colNames)

			cols := clonedList.GetColumns()
			assert.Len(t, cols, test.length)
		})
	}
}

func (suite *ListsUnitSuite) TestFieldValueSetable() {
	t := suite.T()

	additionalData := map[string]any{
		DescoratorFieldNamePrefix + "odata.etag":            "14fe12b2-e180-49f7-8fc3-5936f3dcf5d2,1",
		ReadOnlyOrHiddenFieldNamePrefix + "UIVersionString": "1.0",
		AuthorLookupIDColumnName:                            "6",
		EditorLookupIDColumnName:                            "6",
		AppAuthorLookupIDColumnName:                         "6",
		"Item" + ChildCountFieldNamePart:                    "0",
		"Folder" + ChildCountFieldNamePart:                  "0",
		ModifiedColumnName:                                  "2023-12-13T15:47:51Z",
		CreatedColumnName:                                   "2023-12-13T15:47:51Z",
		EditColumnName:                                      "",
		LinkTitleFieldNamePart + "NoMenu":                   "Person1",
	}

	origFs := models.NewFieldValueSet()
	origFs.SetAdditionalData(additionalData)

	colNames := map[string]*columnDetails{}

	fs := retrieveFieldData(origFs, colNames)
	fsAdditionalData := fs.GetAdditionalData()
	assert.Empty(t, fsAdditionalData)

	additionalData["itemName"] = "item-1"
	origFs = models.NewFieldValueSet()
	origFs.SetAdditionalData(additionalData)

	colNames["itemName"] = &columnDetails{
		getFieldName:    "itemName",
		createFieldName: "itemName",
	}

	fs = retrieveFieldData(origFs, colNames)
	fsAdditionalData = fs.GetAdditionalData()
	assert.NotEmpty(t, fsAdditionalData)

	val, ok := fsAdditionalData["itemName"]
	assert.True(t, ok)
	assert.Equal(t, "item-1", val)
}

func (suite *ListsUnitSuite) TestFieldValueSetable_Location() {
	t := suite.T()

	displayName := "B123 Unit 1852 Prime Residences Tagaytay"
	street := "Prime Residences CityLand 1852"
	state := "Calabarzon"
	postal := "4120"
	country := "Philippines"
	city := "Tagaytay"
	lat := 14.1153
	lon := 120.962

	additionalData := map[string]any{
		"MyAddress": map[string]any{
			AddressKey: map[string]any{
				CityKey:       ptr.To(city),
				CountryKey:    ptr.To(country),
				PostalCodeKey: ptr.To(postal),
				StateKey:      ptr.To(state),
				StreetKey:     ptr.To(street),
			},
			CoordinatesKey: map[string]any{
				LatitudeKey:  ptr.To(lat),
				LongitudeKey: ptr.To(lon),
			},
			DisplayNameKey: ptr.To(displayName),
			LocationURIKey: ptr.To("https://www.bingapis.com/api/v6/localbusinesses/YN8144x496766267081923032"),
			UniqueIDKey:    ptr.To("https://www.bingapis.com/api/v6/localbusinesses/YN8144x496766267081923032"),
		},
		CountryOrRegionFN: ptr.To(country),
		StateFN:           ptr.To(state),
		CityFN:            ptr.To(city),
		PostalCodeFN:      ptr.To(postal),
		StreetFN:          ptr.To(street),
		GeoLocFN: map[string]any{
			"latitude":  ptr.To(lat),
			"longitude": ptr.To(lon),
		},
		DispNameFN: ptr.To(displayName),
	}

	expectedData := map[string]any{
		"MyAddress": fmt.Sprintf("%s,%s,%s,%s,%s,%s,%v,%v",
			displayName,
			street,
			city,
			state,
			country,
			postal,
			lat,
			lon),
	}

	origFs := models.NewFieldValueSet()
	origFs.SetAdditionalData(additionalData)

	colNames := map[string]*columnDetails{
		"MyAddress": {
			getFieldName:    "MyAddress",
			createFieldName: "MyAddress",
		},
	}

	fs := retrieveFieldData(origFs, colNames)
	fsAdditionalData := fs.GetAdditionalData()
	assert.Equal(t, expectedData, fsAdditionalData)
}

func (suite *ListsUnitSuite) TestConcatenateAddressFields() {
	t := suite.T()

	tests := []struct {
		name           string
		addressFields  map[string]any
		expectedResult string
	}{
		{
			name: "Valid Address",
			addressFields: map[string]any{
				DisplayNameKey: ptr.To("John Doe"),
				AddressKey: map[string]any{
					StreetKey:     ptr.To("123 Main St"),
					CityKey:       ptr.To("Cityville"),
					StateKey:      ptr.To("State"),
					CountryKey:    ptr.To("Country"),
					PostalCodeKey: ptr.To("12345"),
				},
				CoordinatesKey: map[string]any{
					LatitudeKey:  ptr.To(40.7128),
					LongitudeKey: ptr.To(-74.0060),
				},
			},
			expectedResult: "John Doe,123 Main St,Cityville,State,Country,12345,40.7128,-74.006",
		},
		{
			name: "Empty Address Fields",
			addressFields: map[string]any{
				DisplayNameKey: ptr.To("John Doe"),
			},
			expectedResult: "John Doe",
		},
		{
			name:           "Empty Input",
			addressFields:  map[string]any{},
			expectedResult: "",
		},
	}

	for _, test := range tests {
		suite.Run(test.name, func() {
			result := concatenateAddressFields(test.addressFields)
			assert.Equal(t, test.expectedResult, result, "address should match")
		})
	}
}

func (suite *ListsUnitSuite) TestHasAddressFields() {
	t := suite.T()

	tests := []struct {
		name           string
		additionalData map[string]any
		expectedFields map[string]any
		expectedName   string
		expectedFound  bool
	}{
		{
			name: "Address Fields Found",
			additionalData: map[string]any{
				"person1": map[string]any{
					AddressKey: map[string]any{
						StreetKey:     "123 Main St",
						CityKey:       "Cityville",
						StateKey:      "State",
						CountryKey:    "Country",
						PostalCodeKey: "12345",
					},
					CoordinatesKey: map[string]any{
						LatitudeKey:  "40.7128",
						LongitudeKey: "-74.0060",
					},
					DisplayNameKey: "John Doe",
					LocationURIKey: "some loc",
					UniqueIDKey:    "some id",
				},
			},
			expectedFields: map[string]any{
				AddressKey: map[string]any{
					StreetKey:     "123 Main St",
					CityKey:       "Cityville",
					StateKey:      "State",
					CountryKey:    "Country",
					PostalCodeKey: "12345",
				},
				CoordinatesKey: map[string]any{
					LatitudeKey:  "40.7128",
					LongitudeKey: "-74.0060",
				},
				DisplayNameKey: "John Doe",
				LocationURIKey: "some loc",
				UniqueIDKey:    "some id",
			},
			expectedName:  "person1",
			expectedFound: true,
		},
		{
			name: "No Address Fields",
			additionalData: map[string]any{
				"person1": map[string]any{
					"name": "John Doe",
					"age":  30,
				},
				"person2": map[string]any{
					"name": "Jane Doe",
					"age":  25,
				},
			},
			expectedFields: nil,
			expectedName:   "",
			expectedFound:  false,
		},
		{
			name:           "Empty Input",
			additionalData: map[string]any{},
			expectedFields: nil,
			expectedName:   "",
			expectedFound:  false,
		},
	}

	for _, test := range tests {
		suite.Run(test.name, func() {
			fields, fieldName, found := hasAddressFields(test.additionalData)
			require.Equal(t, test.expectedFound, found, "address fields identification should match")
			assert.Equal(t, test.expectedName, fieldName, "address field name should match")
			assert.Equal(t, test.expectedFields, fields, "address fields should match")
		})
	}
}

func (suite *ListsUnitSuite) TestConcatenateHyperlinkFields() {
	t := suite.T()

	tests := []struct {
		name            string
		hyperlinkFields map[string]any
		expectedResult  string
	}{
		{
			name: "Valid Hyperlink",
			hyperlinkFields: map[string]any{
				HyperlinkURLKey:         ptr.To("https://www.example.com"),
				HyperlinkDescriptionKey: ptr.To("Example Website"),
			},
			expectedResult: "https://www.example.com,Example Website",
		},
		{
			name: "Empty Hyperlink Fields",
			hyperlinkFields: map[string]any{
				HyperlinkURLKey:         nil,
				HyperlinkDescriptionKey: nil,
			},
			expectedResult: "",
		},
		{
			name: "Missing Description",
			hyperlinkFields: map[string]any{
				HyperlinkURLKey: ptr.To("https://www.example.com"),
			},
			expectedResult: "https://www.example.com",
		},
		{
			name: "Missing URL",
			hyperlinkFields: map[string]any{
				HyperlinkDescriptionKey: ptr.To("Example Website"),
			},
			expectedResult: "Example Website",
		},
		{
			name:            "Empty Input",
			hyperlinkFields: map[string]any{},
			expectedResult:  "",
		},
	}

	for _, test := range tests {
		suite.Run(test.name, func() {
			result := concatenateHyperLinkFields(test.hyperlinkFields)
			assert.Equal(t, test.expectedResult, result)
		})
	}
}

func (suite *ListsUnitSuite) TestSetAdditionalDataByColumnNames() {
	t := suite.T()

	tests := []struct {
		name           string
		additionalData map[string]any
		colDetails     map[string]*columnDetails
		assertFn       assert.BoolAssertionFunc
		expectedResult map[string]any
	}{
		{
			name: "choice column, single value",
			additionalData: map[string]any{
				"choice": ptr.To("good"),
			},
			colDetails: map[string]*columnDetails{
				"choice": {
					getFieldName:    "choice",
					createFieldName: "choice",
				},
			},
			assertFn: assert.False,
			expectedResult: map[string]any{
				"choice": ptr.To("good"),
			},
		},
		{
			name: "choice column, multiple values",
			additionalData: map[string]any{
				"choice": []*string{
					ptr.To("good"),
					ptr.To("ok"),
				},
			},
			colDetails: map[string]*columnDetails{
				"choice": {
					getFieldName:    "choice",
					createFieldName: "choice",
				},
			},
			assertFn: assert.True,
			expectedResult: map[string]any{
				"choice@odata.type": "Collection(Edm.String)",
				"choice": []*string{
					ptr.To("good"),
					ptr.To("ok"),
				},
			},
		},
		{
			name: "person column, single value",
			additionalData: map[string]any{
				"PersonsLookupId": ptr.To(10),
			},
			colDetails: map[string]*columnDetails{
				"Persons": {
					isPersonColumn:  true,
					getFieldName:    "PersonsLookupId",
					createFieldName: "PersonsLookupId",
				},
			},
			assertFn: assert.False,
			expectedResult: map[string]any{
				"PersonsLookupId": ptr.To(10),
			},
		},
		{
			name: "person column, multiple values",
			additionalData: map[string]any{
				"Persons": []any{
					map[string]any{
						"LookupId":    ptr.To(float64(10)),
						"LookupValue": ptr.To("Who1"),
						"Email":       ptr.To("Who1@10rqc2.onmicrosoft.com"),
					},
					map[string]any{
						"LookupId":    ptr.To(float64(11)),
						"LookupValue": ptr.To("Who2"),
						"Email":       ptr.To("Who2@10rqc2.onmicrosoft.com"),
					},
				},
			},
			colDetails: map[string]*columnDetails{
				"Persons": {
					isPersonColumn:    true,
					isMultipleEnabled: true,
					getFieldName:      "Persons",
					createFieldName:   "PersonsLookupId",
				},
			},
			assertFn: assert.True,
			expectedResult: map[string]any{
				"PersonsLookupId":            []float64{10, 11},
				"PersonsLookupId@odata.type": "Collection(Edm.Int32)",
			},
		},
		{
			name: "lookup column, single value",
			additionalData: map[string]any{
				"ReferLookupId": ptr.To(10),
			},
			colDetails: map[string]*columnDetails{
				"Refer": {
					isLookupColumn:  true,
					getFieldName:    "ReferLookupId",
					createFieldName: "ReferLookupId",
				},
			},
			assertFn: assert.False,
			expectedResult: map[string]any{
				"ReferLookupId": ptr.To(10),
			},
		},
		{
			name: "lookup column, multiple values",
			additionalData: map[string]any{
				"Refers": []any{
					map[string]any{
						"LookupId":    ptr.To(float64(10)),
						"LookupValue": ptr.To("item-1"),
					},
					map[string]any{
						"LookupId":    ptr.To(float64(11)),
						"LookupValue": ptr.To("item-1"),
					},
				},
			},
			colDetails: map[string]*columnDetails{
				"Refers": {
					isLookupColumn:    true,
					isMultipleEnabled: true,
					getFieldName:      "Refers",
					createFieldName:   "RefersLookupId",
				},
			},
			assertFn: assert.True,
			expectedResult: map[string]any{
				"RefersLookupId":            []float64{10, 11},
				"RefersLookupId@odata.type": "Collection(Edm.Int32)",
			},
		},
	}

	for _, test := range tests {
		origFs := models.NewFieldValueSet()
		origFs.SetAdditionalData(test.additionalData)

		suite.Run(test.name, func() {
			res := setAdditionalDataByColumnNames(origFs, test.colDetails)
			assert.Equal(t, test.expectedResult, res)
		})
	}
}

<<<<<<< HEAD
func (suite *ListsUnitSuite) TestHasMetadataFields() {
	t := suite.T()

	tests := []struct {
		name              string
		additionalData    map[string]any
		expectedFields    []map[string]any
		expectedFieldName string
		hasMetadataFields bool
	}{
		{
			name: "Single metadata fields, has all keys",
			additionalData: map[string]any{
				"MdCol": map[string]any{
					MetadataLabelKey:    ptr.To("Engineering"),
					MetadataTermGUIDKey: ptr.To("6b5d3ce9-3043-499f-8be6-e92fb57bed96"),
					MetadataWssIDKey:    ptr.To(4),
				},
			},
			expectedFields: []map[string]any{
				{
					MetadataLabelKey:    ptr.To("Engineering"),
					MetadataTermGUIDKey: ptr.To("6b5d3ce9-3043-499f-8be6-e92fb57bed96"),
					MetadataWssIDKey:    ptr.To(4),
				},
			},
			expectedFieldName: "MdCol",
			hasMetadataFields: true,
		},
		{
			name: "Multiple metadata fields, has all keys",
			additionalData: map[string]any{
				"MdCol": []any{
					map[string]any{
						MetadataLabelKey:    ptr.To("Engineering"),
						MetadataTermGUIDKey: ptr.To("6b5d3ce9-3043-499f-8be6-e92fb57bed96"),
						MetadataWssIDKey:    ptr.To(4),
					},
					map[string]any{
						MetadataLabelKey:    ptr.To("Marketing"),
						MetadataTermGUIDKey: ptr.To("312347ce-3043-499f-8be6-e92fb57bed96"),
						MetadataWssIDKey:    ptr.To(2),
					},
				},
			},
			expectedFields: []map[string]any{
				{
					MetadataLabelKey:    ptr.To("Engineering"),
					MetadataTermGUIDKey: ptr.To("6b5d3ce9-3043-499f-8be6-e92fb57bed96"),
					MetadataWssIDKey:    ptr.To(4),
				},
				{
					MetadataLabelKey:    ptr.To("Marketing"),
					MetadataTermGUIDKey: ptr.To("312347ce-3043-499f-8be6-e92fb57bed96"),
					MetadataWssIDKey:    ptr.To(2),
				},
			},
			expectedFieldName: "MdCol",
			hasMetadataFields: true,
		},
		{
			name: "Single metadata fields, missing few keys",
			additionalData: map[string]any{
				"MdCol": map[string]any{
					MetadataLabelKey: ptr.To("Engineering"),
				},
			},
			expectedFields:    nil,
			expectedFieldName: "",
			hasMetadataFields: false,
		},
		{
			name: "Multiple metadata fields, missing few keys",
			additionalData: map[string]any{
				"MdCol": []any{
					map[string]any{
						MetadataLabelKey:    ptr.To("Engineering"),
						MetadataTermGUIDKey: ptr.To("6b5d3ce9-3043-499f-8be6-e92fb57bed96"),
						MetadataWssIDKey:    ptr.To(4),
					},
					map[string]any{
						MetadataLabelKey: ptr.To("Marketing"),
					},
				},
			},
			expectedFields: []map[string]any{
				{
					MetadataLabelKey:    ptr.To("Engineering"),
					MetadataTermGUIDKey: ptr.To("6b5d3ce9-3043-499f-8be6-e92fb57bed96"),
					MetadataWssIDKey:    ptr.To(4),
				},
			},
			expectedFieldName: "MdCol",
			hasMetadataFields: true,
		},
	}

	for _, test := range tests {
		suite.Run(test.name, func() {
			nestedFields, fName, isMetadata := hasMetadataFields(test.additionalData)
			assert.Equal(t, test.expectedFields, nestedFields)
			assert.Equal(t, test.expectedFieldName, fName)
			assert.Equal(t, test.hasMetadataFields, isMetadata)
		})
	}
}

func (suite *ListsUnitSuite) TestConcatenateMetadataFields() {
	t := suite.T()

	tests := []struct {
		name              string
		metadataFields    []map[string]any
		expectedFieldName string
		expectedResult    string
		hasMetadataFields bool
		columnNames       map[string]any
	}{
		{
			name: "Single metadata fields",
			metadataFields: []map[string]any{
				{
					MetadataLabelKey:    ptr.To("Engineering"),
					MetadataTermGUIDKey: ptr.To("6b5d3ce9-3043-499f-8be6-e92fb57bed96"),
					MetadataWssIDKey:    ptr.To(4),
				},
			},
			expectedResult: "Engineering",
		},
		{
			name: "Multiple metadata fields",
			metadataFields: []map[string]any{
				{
					MetadataLabelKey:    ptr.To("Engineering"),
					MetadataTermGUIDKey: ptr.To("6b5d3ce9-3043-499f-8be6-e92fb57bed96"),
					MetadataWssIDKey:    ptr.To(4),
				},
				{
					MetadataLabelKey:    ptr.To("Marketing"),
					MetadataTermGUIDKey: ptr.To("312347ce-3043-499f-8be6-e92fb57bed96"),
					MetadataWssIDKey:    ptr.To(2),
				},
			},
			expectedResult: "Engineering,Marketing",
=======
func (suite *ListsUnitSuite) TestCheckFields() {
	t := suite.T()

	tests := []struct {
		name         string
		colDetails   *columnDetails
		expectedKeys []string
	}{
		{
			name:         "lookup column",
			colDetails:   &columnDetails{isLookupColumn: true},
			expectedKeys: []string{LookupIDKey, LookupValueKey},
		},
		{
			name:         "person column",
			colDetails:   &columnDetails{isPersonColumn: true},
			expectedKeys: []string{LookupIDKey, LookupValueKey, PersonEmailKey},
>>>>>>> 91777025
		},
	}

	for _, test := range tests {
		suite.Run(test.name, func() {
<<<<<<< HEAD
			res := concatenateMetadataFields(test.metadataFields)
			assert.Equal(t, test.expectedResult, res)
=======
			res := checkFields(test.colDetails)
			assert.Equal(t, test.expectedKeys, res)
>>>>>>> 91777025
		})
	}
}

type ListsAPIIntgSuite struct {
	tester.Suite
	its intgTesterSetup
}

func (suite *ListsAPIIntgSuite) SetupSuite() {
	suite.its = newIntegrationTesterSetup(suite.T())
}

func TestListsAPIIntgSuite(t *testing.T) {
	suite.Run(t, &ListsAPIIntgSuite{
		Suite: tester.NewIntegrationSuite(
			t,
			[][]string{tconfig.M365AcctCredEnvs}),
	})
}

func (suite *ListsAPIIntgSuite) TestLists_PostDrive() {
	t := suite.T()

	ctx, flush := tester.NewContext(t)
	defer flush()

	var (
		acl       = suite.its.ac.Lists()
		driveName = testdata.DefaultRestoreConfig("list_api_post_drive").Location
		siteID    = suite.its.site.id
	)

	// first post, should have no errors
	list, err := acl.PostDrive(ctx, siteID, driveName)
	require.NoError(t, err, clues.ToCore(err))
	// the site name cannot be set when posting, only its DisplayName.
	// so we double check here that we're still getting the name we expect.
	assert.Equal(t, driveName, ptr.Val(list.GetName()))

	// second post, same name, should error on name conflict]
	_, err = acl.PostDrive(ctx, siteID, driveName)
	require.ErrorIs(t, err, core.ErrAlreadyExists, clues.ToCore(err))
}

func (suite *ListsAPIIntgSuite) TestLists_GetListByID() {
	var (
		listID            = "fake-list-id"
		listName          = "fake-list-name"
		listTemplate      = "genericList"
		siteID            = suite.its.site.id
		textColumnDefID   = "fake-text-column-id"
		textColumnDefName = "itemName"
		numColumnDefID    = "fake-num-column-id"
		numColumnDefName  = "itemSize"
		colLinkID         = "fake-collink-id"
		cTypeID           = "fake-ctype-id"
		listItemID        = "fake-list-item-id"
	)

	tests := []struct {
		name   string
		setupf func()
		expect assert.ErrorAssertionFunc
	}{
		{
			name: "",
			setupf: func() {
				listInfo := models.NewListInfo()
				listInfo.SetTemplate(ptr.To(listTemplate))

				list := models.NewList()
				list.SetId(ptr.To(listID))
				list.SetDisplayName(ptr.To(listName))
				list.SetList(listInfo)
				list.SetCreatedDateTime(ptr.To(time.Now()))
				list.SetLastModifiedDateTime(ptr.To(time.Now()))

				txtColumnDef := models.NewColumnDefinition()
				txtColumnDef.SetId(&textColumnDefID)
				txtColumnDef.SetName(&textColumnDefName)
				textColumn := models.NewTextColumn()
				txtColumnDef.SetText(textColumn)
				columnDefCol := models.NewColumnDefinitionCollectionResponse()
				columnDefCol.SetValue([]models.ColumnDefinitionable{txtColumnDef})

				numColumnDef := models.NewColumnDefinition()
				numColumnDef.SetId(&numColumnDefID)
				numColumnDef.SetName(&numColumnDefName)
				numColumn := models.NewNumberColumn()
				numColumnDef.SetNumber(numColumn)
				columnDefCol2 := models.NewColumnDefinitionCollectionResponse()
				columnDefCol2.SetValue([]models.ColumnDefinitionable{numColumnDef})

				colLink := models.NewColumnLink()
				colLink.SetId(&colLinkID)
				colLinkCol := models.NewColumnLinkCollectionResponse()
				colLinkCol.SetValue([]models.ColumnLinkable{colLink})

				cTypes := models.NewContentType()
				cTypes.SetId(&cTypeID)
				cTypesCol := models.NewContentTypeCollectionResponse()
				cTypesCol.SetValue([]models.ContentTypeable{cTypes})

				listItem := models.NewListItem()
				listItem.SetId(&listItemID)
				listItemCol := models.NewListItemCollectionResponse()
				listItemCol.SetValue([]models.ListItemable{listItem})

				fields := models.NewFieldValueSet()
				fieldsData := map[string]any{
					"itemName": "item1",
					"itemSize": 4,
				}
				fields.SetAdditionalData(fieldsData)

				interceptV1Path(
					"sites", siteID,
					"lists", listID).
					Reply(200).
					JSON(graphTD.ParseableToMap(suite.T(), list))

				interceptV1Path(
					"sites", siteID,
					"lists", listID,
					"columns").
					Reply(200).
					JSON(graphTD.ParseableToMap(suite.T(), columnDefCol))

				interceptV1Path(
					"sites", siteID,
					"lists", listID,
					"items").
					Reply(200).
					JSON(graphTD.ParseableToMap(suite.T(), listItemCol))

				interceptV1Path(
					"sites", siteID,
					"lists", listID,
					"items", listItemID,
					"fields").
					Reply(200).
					JSON(graphTD.ParseableToMap(suite.T(), fields))

				interceptV1Path(
					"sites", siteID,
					"lists", listID,
					"contentTypes").
					Reply(200).
					JSON(graphTD.ParseableToMap(suite.T(), cTypesCol))

				interceptV1Path(
					"sites", siteID,
					"lists", listID,
					"contentTypes", cTypeID,
					"columns").
					Reply(200).
					JSON(graphTD.ParseableToMap(suite.T(), columnDefCol2))

				interceptV1Path(
					"sites", siteID,
					"lists", listID,
					"contentTypes", cTypeID,
					"columnLinks").
					Reply(200).
					JSON(graphTD.ParseableToMap(suite.T(), colLinkCol))
			},
			expect: assert.NoError,
		},
	}

	for _, test := range tests {
		suite.Run(test.name, func() {
			t := suite.T()

			ctx, flush := tester.NewContext(t)
			defer flush()

			defer gock.Off()
			test.setupf()

			list, info, err := suite.its.gockAC.Lists().GetListByID(ctx, siteID, listID)
			test.expect(t, err)
			assert.Equal(t, listID, *list.GetId())

			items := list.GetItems()
			assert.Equal(t, 1, len(items))
			assert.Equal(t, listItemID, *items[0].GetId())

			expectedItemData := map[string]any{"itemName": ptr.To[string]("item1"), "itemSize": ptr.To[float64](float64(4))}
			itemFields := items[0].GetFields()
			itemData := itemFields.GetAdditionalData()
			assert.Equal(t, expectedItemData, itemData)

			columns := list.GetColumns()
			assert.Equal(t, 1, len(columns))
			assert.Equal(t, textColumnDefID, *columns[0].GetId())

			cTypes := list.GetContentTypes()
			assert.Equal(t, 1, len(cTypes))
			assert.Equal(t, cTypeID, *cTypes[0].GetId())

			colLinks := cTypes[0].GetColumnLinks()
			assert.Equal(t, 1, len(colLinks))
			assert.Equal(t, colLinkID, *colLinks[0].GetId())

			columns = cTypes[0].GetColumns()
			assert.Equal(t, 1, len(columns))
			assert.Equal(t, numColumnDefID, *columns[0].GetId())

			assert.Equal(t, listName, info.List.Name)
			assert.Equal(t, int64(1), info.List.ItemCount)
			assert.Equal(t, listTemplate, info.List.Template)
			assert.NotEmpty(t, info.Modified)
			assert.NotEmpty(t, info.Created)
		})
	}
}

func (suite *ListsAPIIntgSuite) TestLists_PostList() {
	t := suite.T()

	ctx, flush := tester.NewContext(t)
	defer flush()

	var (
		acl      = suite.its.ac.Lists()
		siteID   = suite.its.site.id
		listName = testdata.DefaultRestoreConfig("list_api_post_list").Location
	)

	writer := kjson.NewJsonSerializationWriter()
	defer writer.Close()

	fieldsData, list := getFieldsDataAndList()

	newList, err := acl.PostList(ctx, siteID, listName, list, fault.New(true))
	require.NoError(t, err, clues.ToCore(err))
	assert.Equal(t, listName, ptr.Val(newList.GetDisplayName()))

	_, err = acl.PostList(ctx, siteID, listName, list, fault.New(true))
	require.Error(t, err)

	newListItems := newList.GetItems()
	require.Less(t, 0, len(newListItems))

	newListItemFields := newListItems[0].GetFields()
	require.NotEmpty(t, newListItemFields)

	newListItemsData := newListItemFields.GetAdditionalData()
	require.NotEmpty(t, newListItemsData)
	assert.Equal(t, fieldsData, newListItemsData)

	err = acl.DeleteList(ctx, siteID, ptr.Val(newList.GetId()))
	require.NoError(t, err)
}

func (suite *ListsAPIIntgSuite) TestLists_PostList_invalidTemplate() {
	t := suite.T()

	ctx, flush := tester.NewContext(t)
	defer flush()

	var (
		acl      = suite.its.ac.Lists()
		siteID   = suite.its.site.id
		listName = testdata.DefaultRestoreConfig("list_api_post_list").Location
	)

	tests := []struct {
		name     string
		template string
		expect   assert.ErrorAssertionFunc
	}{
		{
			name:     "list with template documentLibrary",
			template: DocumentLibraryListTemplate,
			expect:   assert.Error,
		},
		{
			name:     "list with template webTemplateExtensionsList",
			template: WebTemplateExtensionsListTemplate,
			expect:   assert.Error,
		},
		{
			name:     "list with template sharingLinks",
			template: SharingLinksListTemplate,
			expect:   assert.Error,
		},
		{
			name:     "list with template accessRequest",
			template: AccessRequestsListTemplate,
			expect:   assert.Error,
		},
	}

	for _, test := range tests {
		suite.Run(test.name, func() {
			t := suite.T()

			overrideListInfo := models.NewListInfo()
			overrideListInfo.SetTemplate(ptr.To(test.template))

			_, list := getFieldsDataAndList()
			list.SetList(overrideListInfo)

			_, err := acl.PostList(
				ctx,
				siteID,
				listName,
				list,
				fault.New(false))
			require.Error(t, err)
			assert.Equal(t, ErrSkippableListTemplate.Error(), err.Error())
		})
	}
}

func (suite *ListsAPIIntgSuite) TestLists_PatchList() {
	t := suite.T()

	ctx, flush := tester.NewContext(t)
	defer flush()

	var (
		acl         = suite.its.ac.Lists()
		siteID      = suite.its.site.id
		listName    = "old-list-name"
		newListName = "new-list-name"
	)

	fieldsData, list := getFieldsDataAndList()

	createdList, err := acl.PostList(ctx, siteID, listName, list, fault.New(true))
	require.NoError(t, err, clues.ToCore(err))
	assert.Equal(t, listName, ptr.Val(createdList.GetDisplayName()))

	listID := ptr.Val(createdList.GetId())

	newList := models.NewList()
	newList.SetDisplayName(ptr.To(newListName))
	patchedList, err := acl.PatchList(ctx, siteID, listID, newList)
	require.NoError(t, err)
	assert.Equal(t, newListName, ptr.Val(patchedList.GetDisplayName()))

	patchedList, _, err = acl.GetListByID(ctx, siteID, listID)
	require.NoError(t, err)

	newListItems := patchedList.GetItems()
	require.Less(t, 0, len(newListItems))

	newListItemFields := newListItems[0].GetFields()
	require.NotEmpty(t, newListItemFields)

	newListItemsData := newListItemFields.GetAdditionalData()
	require.NotEmpty(t, newListItemsData)
	assert.Equal(t, fieldsData["itemName"], newListItemsData["itemName"])

	err = acl.DeleteList(ctx, siteID, ptr.Val(patchedList.GetId()))
	require.NoError(t, err)
}

func (suite *ListsAPIIntgSuite) TestLists_DeleteList() {
	t := suite.T()

	ctx, flush := tester.NewContext(t)
	defer flush()

	var (
		acl      = suite.its.ac.Lists()
		siteID   = suite.its.site.id
		listName = testdata.DefaultRestoreConfig("list_api_post_list").Location
	)

	writer := kjson.NewJsonSerializationWriter()
	defer writer.Close()

	_, list := getFieldsDataAndList()

	newList, err := acl.PostList(ctx, siteID, listName, list, fault.New(true))
	require.NoError(t, err, clues.ToCore(err))
	assert.Equal(t, listName, ptr.Val(newList.GetDisplayName()))

	err = acl.DeleteList(ctx, siteID, ptr.Val(newList.GetId()))
	require.NoError(t, err)
}

func getFieldsDataAndList() (map[string]any, *models.List) {
	oldListID := "old-list"
	listItemID := "list-item1"
	textColumnDefID := "list-col1"
	textColumnDefName := "itemName"
	template := "genericList"

	listInfo := models.NewListInfo()
	listInfo.SetTemplate(&template)

	textColumn := models.NewTextColumn()

	txtColumnDef := models.NewColumnDefinition()
	txtColumnDef.SetId(&textColumnDefID)
	txtColumnDef.SetName(&textColumnDefName)
	txtColumnDef.SetText(textColumn)

	fields := models.NewFieldValueSet()
	fieldsData := map[string]any{
		textColumnDefName: ptr.To("item1"),
	}
	fields.SetAdditionalData(fieldsData)

	listItem := models.NewListItem()
	listItem.SetId(&listItemID)
	listItem.SetFields(fields)

	list := models.NewList()
	list.SetId(&oldListID)
	list.SetList(listInfo)
	list.SetColumns([]models.ColumnDefinitionable{txtColumnDef})
	list.SetItems([]models.ListItemable{listItem})

	return fieldsData, list
}<|MERGE_RESOLUTION|>--- conflicted
+++ resolved
@@ -941,7 +941,6 @@
 	}
 }
 
-<<<<<<< HEAD
 func (suite *ListsUnitSuite) TestHasMetadataFields() {
 	t := suite.T()
 
@@ -1086,7 +1085,17 @@
 				},
 			},
 			expectedResult: "Engineering,Marketing",
-=======
+		},
+	}
+
+	for _, test := range tests {
+		suite.Run(test.name, func() {
+			res := concatenateMetadataFields(test.metadataFields)
+			assert.Equal(t, test.expectedResult, res)
+		})
+	}
+}
+
 func (suite *ListsUnitSuite) TestCheckFields() {
 	t := suite.T()
 
@@ -1104,19 +1113,13 @@
 			name:         "person column",
 			colDetails:   &columnDetails{isPersonColumn: true},
 			expectedKeys: []string{LookupIDKey, LookupValueKey, PersonEmailKey},
->>>>>>> 91777025
 		},
 	}
 
 	for _, test := range tests {
 		suite.Run(test.name, func() {
-<<<<<<< HEAD
-			res := concatenateMetadataFields(test.metadataFields)
-			assert.Equal(t, test.expectedResult, res)
-=======
 			res := checkFields(test.colDetails)
 			assert.Equal(t, test.expectedKeys, res)
->>>>>>> 91777025
 		})
 	}
 }

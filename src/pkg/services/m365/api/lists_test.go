--- conflicted
+++ resolved
@@ -332,11 +332,7 @@
 		name             string
 		getList          func() *models.List
 		length           int
-<<<<<<< HEAD
-		expectedColNames map[string]struct{}
-=======
 		expectedColNames map[string]any
->>>>>>> 06afd536
 	}{
 		{
 			name: "all legacy columns",
@@ -350,11 +346,7 @@
 				return lst
 			},
 			length:           0,
-<<<<<<< HEAD
-			expectedColNames: map[string]struct{}{TitleColumnName: {}},
-=======
 			expectedColNames: map[string]any{TitleColumnName: nil},
->>>>>>> 06afd536
 		},
 		{
 			name: "title and legacy columns",
@@ -369,11 +361,7 @@
 				return lst
 			},
 			length:           0,
-<<<<<<< HEAD
-			expectedColNames: map[string]struct{}{TitleColumnName: {}},
-=======
 			expectedColNames: map[string]any{TitleColumnName: nil},
->>>>>>> 06afd536
 		},
 		{
 			name: "readonly and legacy columns",
@@ -388,11 +376,7 @@
 				return lst
 			},
 			length:           0,
-<<<<<<< HEAD
-			expectedColNames: map[string]struct{}{TitleColumnName: {}},
-=======
 			expectedColNames: map[string]any{TitleColumnName: nil},
->>>>>>> 06afd536
 		},
 		{
 			name: "legacy and a text column",
@@ -407,15 +391,9 @@
 				return lst
 			},
 			length: 1,
-<<<<<<< HEAD
-			expectedColNames: map[string]struct{}{
-				TitleColumnName: {},
-				textColumnName:  {},
-=======
 			expectedColNames: map[string]any{
 				TitleColumnName: nil,
 				textColumnName:  nil,
->>>>>>> 06afd536
 			},
 		},
 	}
@@ -454,11 +432,7 @@
 	origFs := models.NewFieldValueSet()
 	origFs.SetAdditionalData(additionalData)
 
-<<<<<<< HEAD
-	colNames := map[string]struct{}{}
-=======
 	colNames := map[string]any{}
->>>>>>> 06afd536
 
 	fs := retrieveFieldData(origFs, colNames)
 	fsAdditionalData := fs.GetAdditionalData()
@@ -535,13 +509,8 @@
 	origFs := models.NewFieldValueSet()
 	origFs.SetAdditionalData(additionalData)
 
-<<<<<<< HEAD
-	colNames := map[string]struct{}{
-		"MyAddress": {},
-=======
 	colNames := map[string]any{
 		"MyAddress": nil,
->>>>>>> 06afd536
 	}
 
 	fs := retrieveFieldData(origFs, colNames)
@@ -681,7 +650,6 @@
 	}
 }
 
-<<<<<<< HEAD
 func (suite *ListsUnitSuite) TestConcatenateHyperlinkFields() {
 	t := suite.T()
 
@@ -735,8 +703,6 @@
 	}
 }
 
-=======
->>>>>>> 06afd536
 type ListsAPIIntgSuite struct {
 	tester.Suite
 	its intgTesterSetup

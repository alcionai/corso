--- conflicted
+++ resolved
@@ -25,31 +25,7 @@
 	options               *teams.ItemChannelsItemMessagesDeltaRequestBuilderGetRequestConfiguration
 }
 
-<<<<<<< HEAD
-func (c Channels) NewMessagePager(
-	teamID,
-	channelID string,
-) *MessagePageCtrl {
-	res := &MessagePageCtrl{
-		gs:      c.Stable,
-		options: nil,
-		builder: c.Stable.
-			Client().
-			Teams().
-			ByTeamId(teamID).
-			Channels().
-			ByChannelId(channelID).
-			Messages().
-			Delta(),
-	}
-
-	return res
-}
-
-func (p *MessagePageCtrl) SetNext(nextLink string) {
-=======
 func (p *channelMessageDeltaPageCtrl) SetNext(nextLink string) {
->>>>>>> fbd62c8b
 	p.builder = teams.NewItemChannelsItemMessagesDeltaRequestBuilder(nextLink, p.gs.Adapter())
 }
 
@@ -73,6 +49,13 @@
 
 func (p *channelMessageDeltaPageCtrl) ValuesIn(l PageLinker) ([]models.ChatMessageable, error) {
 	return getValues[models.ChatMessageable](l)
+}
+
+type ChannelDeltaEnumerator interface {
+	PageLinker
+	ValuesInPageLinker[models.Channelable]
+	SetNextLinker
+	GetPage(ctx context.Context) (PageLinker, error)
 }
 
 func (c Channels) NewChannelMessageDeltaPager(
@@ -87,13 +70,6 @@
 		Messages().
 		Delta()
 
-<<<<<<< HEAD
-type ChannelDeltaEnumerator interface {
-	PageLinker
-	ValuesInPageLinker[models.Channelable]
-	SetNextLinker
-	GetPage(ctx context.Context) (PageLinker, error)
-=======
 	if len(prevDelta) > 0 {
 		builder = teams.NewItemChannelsItemMessagesDeltaRequestBuilder(prevDelta, c.Stable.Adapter())
 	}
@@ -109,7 +85,6 @@
 		gs:         c.Stable,
 		options:    options,
 	}
->>>>>>> fbd62c8b
 }
 
 // var _ ChannelMessageDeltaEnumerator = &ChannelMessageDeltaPageCtrl{}
@@ -121,18 +96,11 @@
 	options *teams.ItemChannelsItemMessagesDeltaRequestBuilderGetRequestConfiguration
 }
 
-<<<<<<< HEAD
-func (c Channels) NewChannelPager(
-	teamID string,
-) *channelPageCtrl {
-	res := &channelPageCtrl{
-=======
 func (c Channels) NewMessagePager(
 	teamID, channelID string,
 	fields []string,
 ) *ChannelMessageDeltaPageCtrl {
 	res := &ChannelMessageDeltaPageCtrl{
->>>>>>> fbd62c8b
 		gs:      c.Stable,
 		options: nil,
 		builder: c.Stable.

package api

import (
	"context"
	"fmt"
	"reflect"
	"strings"

	"github.com/alcionai/clues"
	"github.com/microsoftgraph/msgraph-sdk-go/models"

	"github.com/alcionai/corso/src/internal/common/keys"
	"github.com/alcionai/corso/src/internal/common/ptr"
	"github.com/alcionai/corso/src/internal/common/str"
	"github.com/alcionai/corso/src/pkg/backup/details"
	"github.com/alcionai/corso/src/pkg/fault"
	"github.com/alcionai/corso/src/pkg/services/m365/api/graph"
)

var ErrSkippableListTemplate = clues.New("unable to create lists with skippable templates")

type columnDetails struct {
<<<<<<< HEAD
	isPersonColumn    bool
	isLookupColumn    bool
	isMultipleEnabled bool
=======
	isPersonColumn     bool
	isMultipleEnabled  bool
	hasDefaultedToText bool
>>>>>>> 5daae6fd
}

// ---------------------------------------------------------------------------
// controller
// ---------------------------------------------------------------------------

func (c Client) Lists() Lists {
	return Lists{c}
}

// Lists is an interface-compliant provider of the client.
type Lists struct {
	Client
}

// PostDrive creates a new list of type drive.  Specifically used to create
// documentLibraries for SharePoint Sites.
func (c Lists) PostDrive(
	ctx context.Context,
	siteID, driveName string,
) (models.Driveable, error) {
	list := models.NewList()
	list.SetDisplayName(&driveName)
	list.SetDescription(ptr.To("corso auto-generated restore destination"))

	li := models.NewListInfo()
	li.SetTemplate(ptr.To("documentLibrary"))
	list.SetList(li)

	// creating a list of type documentLibrary will result in the creation
	// of a new drive owned by the given site.
	builder := c.Stable.
		Client().
		Sites().
		BySiteId(siteID).
		Lists()

	newList, err := builder.Post(ctx, list, nil)
	if err != nil {
		return nil, graph.Wrap(ctx, err, "creating documentLibrary list")
	}

	// drive information is not returned by the list creation.
	drive, err := builder.
		ByListId(ptr.Val(newList.GetId())).
		Drive().
		Get(ctx, nil)

	return drive, graph.Wrap(ctx, err, "fetching created documentLibrary").OrNil()
}

// SharePoint lists represent lists on a site. Inherits additional properties from
// baseItem: https://learn.microsoft.com/en-us/graph/api/resources/baseitem?view=graph-rest-1.0
// The full documentation concerning SharePoint Lists can
// be found at: https://learn.microsoft.com/en-us/graph/api/resources/list?view=graph-rest-1.0
// Note additional calls are required for the relationships that exist outside of the object properties.

// GetListById is a utility function to populate a SharePoint.List with objects associated with a given siteID.
// @param siteID the M365 ID that represents the SharePoint Site
// Makes additional calls to retrieve the following relationships:
// - Columns
// - ContentTypes
// - List Items
func (c Lists) GetListByID(ctx context.Context,
	siteID, listID string,
) (models.Listable, *details.SharePointInfo, error) {
	list, err := c.Stable.
		Client().
		Sites().
		BySiteId(siteID).
		Lists().
		ByListId(listID).
		Get(ctx, nil)
	if err != nil {
		return nil, nil, graph.Wrap(ctx, err, "fetching list")
	}

	cols, cTypes, lItems, err := c.getListContents(ctx, siteID, listID)
	if err != nil {
		return nil, nil, graph.Wrap(ctx, err, "getting list contents")
	}

	list.SetColumns(cols)
	list.SetContentTypes(cTypes)
	list.SetItems(lItems)

	return list, ListToSPInfo(list), nil
}

// getListContents utility function to retrieve associated M365 relationships
// which are not included with the standard List query:
// - Columns, ContentTypes, ListItems
func (c Lists) getListContents(ctx context.Context, siteID, listID string) (
	[]models.ColumnDefinitionable,
	[]models.ContentTypeable,
	[]models.ListItemable,
	error,
) {
	cols, err := c.GetListColumns(ctx, siteID, listID, CallConfig{})
	if err != nil {
		return nil, nil, nil, err
	}

	cTypes, err := c.GetContentTypes(ctx, siteID, listID, CallConfig{})
	if err != nil {
		return nil, nil, nil, err
	}

	for i := 0; i < len(cTypes); i++ {
		columnLinks, err := c.GetColumnLinks(ctx, siteID, listID, ptr.Val(cTypes[i].GetId()), CallConfig{})
		if err != nil {
			return nil, nil, nil, err
		}

		cTypes[i].SetColumnLinks(columnLinks)

		cTypeColumns, err := c.GetCTypesColumns(ctx, siteID, listID, ptr.Val(cTypes[i].GetId()), CallConfig{})
		if err != nil {
			return nil, nil, nil, err
		}

		cTypes[i].SetColumns(cTypeColumns)
	}

	lItems, err := c.GetListItems(ctx, siteID, listID, CallConfig{})
	if err != nil {
		return nil, nil, nil, err
	}

	for _, li := range lItems {
		fields, err := c.getListItemFields(ctx, siteID, listID, ptr.Val(li.GetId()))
		if err != nil {
			return nil, nil, nil, err
		}

		li.SetFields(fields)
	}

	return cols, cTypes, lItems, nil
}

func (c Lists) PostList(
	ctx context.Context,
	siteID string,
	listName string,
	storedList models.Listable,
	errs *fault.Bus,
) (models.Listable, error) {
	el := errs.Local()

	// this ensure all columns, contentTypes are set to the newList
	newList, columnNames := ToListable(storedList, listName)

	if newList.GetList() != nil &&
		SkipListTemplates.HasKey(ptr.Val(newList.GetList().GetTemplate())) {
		return nil, clues.StackWC(ctx, ErrSkippableListTemplate)
	}

	// Restore to List base to M365 back store
	restoredList, err := c.Stable.
		Client().
		Sites().
		BySiteId(siteID).
		Lists().
		Post(ctx, newList, nil)
	if err != nil {
		return nil, graph.Wrap(ctx, err, "creating list")
	}

	listItems := make([]models.ListItemable, 0)

	for _, itm := range storedList.GetItems() {
		temp := CloneListItem(itm, columnNames)
		listItems = append(listItems, temp)
	}

	err = c.PostListItems(
		ctx,
		siteID,
		ptr.Val(restoredList.GetId()),
		listItems)
	if err != nil {
		err = graph.Wrap(ctx, err, "creating list item")
		el.AddRecoverable(ctx, err)
	}

	restoredList.SetItems(listItems)

	return restoredList, nil
}

func (c Lists) PostListItems(
	ctx context.Context,
	siteID, listID string,
	listItems []models.ListItemable,
) error {
	for _, lItem := range listItems {
		_, err := c.Stable.
			Client().
			Sites().
			BySiteId(siteID).
			Lists().
			ByListId(listID).
			Items().
			Post(ctx, lItem, nil)
		if err != nil {
			return graph.Wrap(ctx, err, "creating item in list")
		}
	}

	return nil
}

func (c Lists) DeleteList(
	ctx context.Context,
	siteID, listID string,
) error {
	err := c.Stable.
		Client().
		Sites().
		BySiteId(siteID).
		Lists().
		ByListId(listID).
		Delete(ctx, nil)

	return graph.Wrap(ctx, err, "deleting list").OrNil()
}

func (c Lists) PatchList(
	ctx context.Context,
	siteID, listID string,
	list models.Listable,
) (models.Listable, error) {
	patchedList, err := c.Stable.
		Client().
		Sites().
		BySiteId(siteID).
		Lists().
		ByListId(listID).
		Patch(ctx, list, nil)

	return patchedList, graph.Wrap(ctx, err, "patching list").OrNil()
}

func BytesToListable(bytes []byte) (models.Listable, error) {
	parsable, err := CreateFromBytes(bytes, models.CreateListFromDiscriminatorValue)
	if err != nil {
		return nil, clues.Wrap(err, "deserializing bytes to sharepoint list")
	}

	list := parsable.(models.Listable)

	return list, nil
}

// ToListable utility function to encapsulate stored data for restoration.
// New Listable omits trackable fields such as `id` or `ETag` and other read-only
// objects that are prevented upon upload. Additionally, read-Only columns are
// not attached in this method.
// ListItems are not included in creation of new list, and have to be restored
// in separate call.
func ToListable(orig models.Listable, listName string) (models.Listable, map[string]*columnDetails) {
	newList := models.NewList()

	newList.SetContentTypes(orig.GetContentTypes())
	newList.SetCreatedBy(orig.GetCreatedBy())
	newList.SetCreatedByUser(orig.GetCreatedByUser())
	newList.SetCreatedDateTime(orig.GetCreatedDateTime())
	newList.SetDescription(orig.GetDescription())
	newList.SetDisplayName(ptr.To(listName))
	newList.SetLastModifiedBy(orig.GetLastModifiedBy())
	newList.SetLastModifiedByUser(orig.GetLastModifiedByUser())
	newList.SetLastModifiedDateTime(orig.GetLastModifiedDateTime())
	newList.SetList(orig.GetList())
	newList.SetOdataType(orig.GetOdataType())
	newList.SetParentReference(orig.GetParentReference())

	columns := make([]models.ColumnDefinitionable, 0)
	columnNames := map[string]*columnDetails{TitleColumnName: {}}

	for _, cd := range orig.GetColumns() {
		var (
			displayName string
			readOnly    bool
		)

		if name, ok := ptr.ValOK(cd.GetDisplayName()); ok {
			displayName = name
		}

		if ro, ok := ptr.ValOK(cd.GetReadOnly()); ok {
			readOnly = ro
		}

		// Skips columns that cannot be uploaded for models.ColumnDefinitionable:
		// - ReadOnly, Title, or Legacy columns: Attachments, Edit, or Content Type
		if readOnly || displayName == TitleColumnName || legacyColumns.HasKey(displayName) {
			continue
		}

		columns = append(columns, cloneColumnDefinitionable(cd, columnNames))
	}

	newList.SetColumns(columns)

	return newList, columnNames
}

// cloneColumnDefinitionable utility function for encapsulating models.ColumnDefinitionable data
// into new object for upload.
func cloneColumnDefinitionable(
	orig models.ColumnDefinitionable,
	columnNames map[string]*columnDetails,
) models.ColumnDefinitionable {
	newColumn := models.NewColumnDefinition()

	// column attributes
	newColumn.SetName(orig.GetName())
	newColumn.SetOdataType(orig.GetOdataType())
	newColumn.SetPropagateChanges(orig.GetPropagateChanges())
	newColumn.SetReadOnly(orig.GetReadOnly())
	newColumn.SetRequired(orig.GetRequired())
	newColumn.SetAdditionalData(orig.GetAdditionalData())
	newColumn.SetDescription(orig.GetDescription())
	newColumn.SetDisplayName(orig.GetDisplayName())
	newColumn.SetSourceColumn(orig.GetSourceColumn())
	newColumn.SetSourceContentType(orig.GetSourceContentType())
	newColumn.SetHidden(orig.GetHidden())
	newColumn.SetIndexed(orig.GetIndexed())
	newColumn.SetIsDeletable(orig.GetIsDeletable())
	newColumn.SetIsReorderable(orig.GetIsReorderable())
	newColumn.SetIsSealed(orig.GetIsSealed())
	newColumn.SetTypeEscaped(orig.GetTypeEscaped())
	newColumn.SetColumnGroup(orig.GetColumnGroup())
	newColumn.SetEnforceUniqueValues(orig.GetEnforceUniqueValues())

	// column types
	setColumnType(newColumn, orig, columnNames)

	// Requires nil checks to avoid Graph error: 'General exception while processing'
	defaultValue := orig.GetDefaultValue()
	if defaultValue != nil {
		newColumn.SetDefaultValue(defaultValue)
	}

	validation := orig.GetValidation()
	if validation != nil {
		newColumn.SetValidation(validation)
	}

	return newColumn
}

func setColumnType(
	newColumn *models.ColumnDefinition,
	orig models.ColumnDefinitionable,
	columnNames map[string]*columnDetails,
) {
	colDetails := &columnDetails{}

	switch {
	case orig.GetText() != nil:
		newColumn.SetText(orig.GetText())
	case orig.GetBoolean() != nil:
		newColumn.SetBoolean(orig.GetBoolean())
	case orig.GetCalculated() != nil:
		newColumn.SetCalculated(orig.GetCalculated())
	case orig.GetChoice() != nil:
		newColumn.SetChoice(orig.GetChoice())
	case orig.GetContentApprovalStatus() != nil:
		newColumn.SetContentApprovalStatus(orig.GetContentApprovalStatus())
	case orig.GetCurrency() != nil:
		newColumn.SetCurrency(orig.GetCurrency())
	case orig.GetDateTime() != nil:
		newColumn.SetDateTime(orig.GetDateTime())
	case orig.GetGeolocation() != nil:
		newColumn.SetGeolocation(orig.GetGeolocation())
	case orig.GetHyperlinkOrPicture() != nil:
		newColumn.SetHyperlinkOrPicture(orig.GetHyperlinkOrPicture())
	case orig.GetNumber() != nil:
		newColumn.SetNumber(orig.GetNumber())
	case orig.GetLookup() != nil:
		colDetails.isLookupColumn = true
		colDetails.isMultipleEnabled = ptr.Val(orig.GetLookup().GetAllowMultipleValues())
		newColumn.SetLookup(orig.GetLookup())
	case orig.GetThumbnail() != nil:
		newColumn.SetThumbnail(orig.GetThumbnail())
	case orig.GetTerm() != nil:
		newColumn.SetTerm(orig.GetTerm())
	case orig.GetPersonOrGroup() != nil:
		colDetails.isPersonColumn = true
		colDetails.isMultipleEnabled = ptr.Val(orig.GetPersonOrGroup().GetAllowMultipleSelection())
		newColumn.SetPersonOrGroup(orig.GetPersonOrGroup())
	default:
		colDetails.hasDefaultedToText = true
		newColumn.SetText(models.NewTextColumn())
	}

	columnNames[ptr.Val(newColumn.GetName())] = colDetails
}

// CloneListItem creates a new `SharePoint.ListItem` and stores the original item's
// M365 data into it set fields.
// - https://learn.microsoft.com/en-us/graph/api/resources/listitem?view=graph-rest-1.0
func CloneListItem(orig models.ListItemable, columnNames map[string]*columnDetails) models.ListItemable {
	newItem := models.NewListItem()

	// list item data
	newFieldData := retrieveFieldData(orig.GetFields(), columnNames)
	newItem.SetFields(newFieldData)

	// list item attributes
	newItem.SetAdditionalData(orig.GetAdditionalData())
	newItem.SetDescription(orig.GetDescription())
	newItem.SetCreatedBy(orig.GetCreatedBy())
	newItem.SetCreatedDateTime(orig.GetCreatedDateTime())
	newItem.SetLastModifiedBy(orig.GetLastModifiedBy())
	newItem.SetLastModifiedDateTime(orig.GetLastModifiedDateTime())
	newItem.SetOdataType(orig.GetOdataType())
	newItem.SetAnalytics(orig.GetAnalytics())
	newItem.SetContentType(orig.GetContentType())
	newItem.SetVersions(orig.GetVersions())

	// Requires nil checks to avoid Graph error: 'Invalid request'
	lastCreatedByUser := orig.GetCreatedByUser()
	if lastCreatedByUser != nil {
		newItem.SetCreatedByUser(lastCreatedByUser)
	}

	lastModifiedByUser := orig.GetLastModifiedByUser()
	if lastCreatedByUser != nil {
		newItem.SetLastModifiedByUser(lastModifiedByUser)
	}

	return newItem
}

// retrieveFieldData utility function to clone raw listItem data from the embedded
// additionalData map
// Further documentation on FieldValueSets:
// - https://learn.microsoft.com/en-us/graph/api/resources/fieldvalueset?view=graph-rest-1.0
func retrieveFieldData(orig models.FieldValueSetable, columnNames map[string]*columnDetails) models.FieldValueSetable {
	fields := models.NewFieldValueSet()

	additionalData := setAdditionalDataByColumnNames(orig, columnNames)
	if addressField, fieldName, ok := hasAddressFields(additionalData); ok {
		concatenatedAddress := concatenateAddressFields(addressField)
		additionalData[fieldName] = concatenatedAddress
	}

	if hyperLinkField, fieldName, ok := hasHyperLinkFields(additionalData); ok {
		concatenatedHyperlink := concatenateHyperLinkFields(hyperLinkField)
		additionalData[fieldName] = concatenatedHyperlink
	}

	fields.SetAdditionalData(additionalData)

	return fields
}

func setAdditionalDataByColumnNames(
	orig models.FieldValueSetable,
	columnNames map[string]*columnDetails,
) map[string]any {
	if orig == nil {
		return make(map[string]any)
	}

	fieldData := orig.GetAdditionalData()
	filteredData := make(map[string]any)

	// for certain columns like 'person', the column name is for example 'personName'
	// if the list item for that column holds single value,
	// the field data is fetched as '{"personNameLookupId": "10"}'
	// if the list item for that column holds multiple values,
	// the field data is fetched as '{"personName": [{"lookupId": 10}, {"lookupId": 11}]}'.
	// Hence this is function helps us to determine which name to use while accessing stored data
	nameForGet := func(isMultipleEnabled bool, colName, updatedName string) string {
		if isMultipleEnabled {
			return colName
		}

		return updatedName
	}

	for colName, colDetails := range columnNames {
		updatedColName := updateColName(colName, colDetails)
		getColName := nameForGet(colDetails.isMultipleEnabled, colName, updatedColName)

		if val, ok := fieldData[getColName]; ok {
			setMultipleEnabledByFieldData(val, colDetails)
			filteredData[updatedColName] = val
			populateMultipleValues(val, filteredData, updatedColName, colDetails)
		}

		specifyODataType(filteredData, colDetails, updatedColName)
	}

	return filteredData
}

func populateMultipleValues(val any, filteredData map[string]any, colName string, colDetails *columnDetails) {
	if !colDetails.isMultipleEnabled {
		return
	}

	if !colDetails.isPersonColumn &&
		!colDetails.isLookupColumn {
		return
	}

	multiNestedFields, ok := val.([]any)
	if !ok || len(multiNestedFields) == 0 {
		return
	}

	lookupIDs := make([]float64, 0)

	checkFields := func(colDetails *columnDetails) []string {
		if colDetails.isLookupColumn {
			return []string{LookupIDKey, LookupValueKey}
		}

		if colDetails.isPersonColumn {
			return []string{LookupIDKey, LookupValueKey, PersonEmailKey}
		}

		return []string{}
	}

	for _, nestedFields := range multiNestedFields {
		if md, ok := nestedFields.(map[string]any); ok && keys.HasKeys(md, checkFields(colDetails)...) {
			lookupID, ok := md[LookupIDKey].(*float64)
			if !ok {
				continue
			}

			lookupIDs = append(lookupIDs, ptr.Val(lookupID))
		}
	}

	filteredData[colName] = lookupIDs
}

func setMultipleEnabledByFieldData(val any, colDetails *columnDetails) {
	// already set while column definition
	// not required to determined from field values
	if colDetails.isMultipleEnabled {
		return
	}

	// for columns like choice, even though it has an option to hold single/multiple values,
	// the columnDefinition property 'allowMultipleValues' is not available.
	// Hence we determine single/multiple from the actual field data.
	if reflect.TypeOf(val).Kind() == reflect.Slice {
		colDetails.isMultipleEnabled = true
	}
}

func updateColName(colName string, colDetails *columnDetails) string {
	if !colDetails.isPersonColumn &&
		!colDetails.isLookupColumn {
		return colName
	}

	return colName + LookupIDFieldNamePart
}

// when creating list items with multiple values for a single column
// we let the API know that we are sending a collection.
// Hence this adds an additional field '<columnName>@@odata.type'
// with value depending on type of column.
func specifyODataType(filteredData map[string]any, colDetails *columnDetails, colName string) {
	// text column itself does not allow holding multiple values
	// some columns like 'term'/'managed metadata' have,
	//  but they get defaulted to text column.
	if colDetails.hasDefaultedToText {
		return
	}

	// only specify odata.type for columns holding multiple data
	if !colDetails.isMultipleEnabled {
		return
	}

	switch {
	case colDetails.isPersonColumn || colDetails.isLookupColumn:
		filteredData[colName+ODataTypeFieldNamePart] = ODataTypeFieldNameIntVal
	default:
		filteredData[colName+ODataTypeFieldNamePart] = ODataTypeFieldNameStringVal
	}
}

func hasAddressFields(additionalData map[string]any) (map[string]any, string, bool) {
	for k, v := range additionalData {
		nestedFields, ok := v.(map[string]any)
		if !ok || keys.HasKeys(nestedFields, GeoLocFN) {
			continue
		}

		if keys.HasKeys(nestedFields, addressFieldNames...) {
			return nestedFields, k, true
		}
	}

	return nil, "", false
}

func hasHyperLinkFields(additionalData map[string]any) (map[string]any, string, bool) {
	for fieldName, value := range additionalData {
		nestedFields, ok := value.(map[string]any)
		if !ok {
			continue
		}

		if keys.HasKeys(nestedFields,
			[]string{HyperlinkDescriptionKey, HyperlinkURLKey}...) {
			return nestedFields, fieldName, true
		}
	}

	return nil, "", false
}

func concatenateAddressFields(addressFields map[string]any) string {
	parts := make([]string, 0)

	if dispName, ok := addressFields[DisplayNameKey].(*string); ok {
		parts = append(parts, ptr.Val(dispName))
	}

	if fields, ok := addressFields[AddressKey].(map[string]any); ok {
		parts = append(parts, addressKeyToVal(fields, StreetKey))
		parts = append(parts, addressKeyToVal(fields, CityKey))
		parts = append(parts, addressKeyToVal(fields, StateKey))
		parts = append(parts, addressKeyToVal(fields, CountryKey))
		parts = append(parts, addressKeyToVal(fields, PostalCodeKey))
	}

	if coords, ok := addressFields[CoordinatesKey].(map[string]any); ok {
		parts = append(parts, addressKeyToVal(coords, LatitudeKey))
		parts = append(parts, addressKeyToVal(coords, LongitudeKey))
	}

	if len(parts) > 0 {
		return strings.Join(parts, ",")
	}

	return ""
}

func concatenateHyperLinkFields(hyperlinkFields map[string]any) string {
	parts := make([]string, 0)

	if v, err := str.AnyValueToString(HyperlinkURLKey, hyperlinkFields); err == nil {
		parts = append(parts, v)
	}

	if v, err := str.AnyValueToString(HyperlinkDescriptionKey, hyperlinkFields); err == nil {
		parts = append(parts, v)
	}

	if len(parts) > 0 {
		return strings.Join(parts, ",")
	}

	return ""
}

func addressKeyToVal(fields map[string]any, key string) string {
	if v, err := str.AnyValueToString(key, fields); err == nil {
		return v
	} else if v, ok := fields[key].(*float64); ok {
		return fmt.Sprintf("%v", ptr.Val(v))
	}

	return ""
}

func (c Lists) getListItemFields(
	ctx context.Context,
	siteID, listID, itemID string,
) (models.FieldValueSetable, error) {
	prefix := c.Stable.
		Client().
		Sites().
		BySiteId(siteID).
		Lists().
		ByListId(listID).
		Items().
		ByListItemId(itemID)

	fields, err := prefix.Fields().Get(ctx, nil)
	if err != nil {
		return nil, err
	}

	return fields, nil
}

// ListToSPInfo translates models.Listable metadata into searchable content
// List documentation: https://learn.microsoft.com/en-us/graph/api/resources/list?view=graph-rest-1.0
func ListToSPInfo(lst models.Listable) *details.SharePointInfo {
	var (
		name     = ptr.Val(lst.GetDisplayName())
		webURL   = ptr.Val(lst.GetWebUrl())
		created  = ptr.Val(lst.GetCreatedDateTime())
		modified = ptr.Val(lst.GetLastModifiedDateTime())
		count    = len(lst.GetItems())
	)

	template := ""
	if lst.GetList() != nil {
		template = ptr.Val(lst.GetList().GetTemplate())
	}

	return &details.SharePointInfo{
		ItemType: details.SharePointList,
		Modified: modified,
		Created:  created,
		WebURL:   webURL,
		List: &details.ListInfo{
			Name:      name,
			ItemCount: int64(count),
			Template:  template,
		},
	}
}

func listCollisionKeyProps() []string {
	return idAnd("displayName")
}

// Two lists with same name cannot be created,
// hence going by the displayName itself as the collision key.
// Only displayName can be set. name is system generated based on displayName.
func ListCollisionKey(list models.Listable) string {
	if list == nil {
		return ""
	}

	return ptr.Val(list.GetDisplayName())
}<|MERGE_RESOLUTION|>--- conflicted
+++ resolved
@@ -20,15 +20,10 @@
 var ErrSkippableListTemplate = clues.New("unable to create lists with skippable templates")
 
 type columnDetails struct {
-<<<<<<< HEAD
-	isPersonColumn    bool
-	isLookupColumn    bool
-	isMultipleEnabled bool
-=======
 	isPersonColumn     bool
+	isLookupColumn     bool
 	isMultipleEnabled  bool
 	hasDefaultedToText bool
->>>>>>> 5daae6fd
 }
 
 // ---------------------------------------------------------------------------

--- conflicted
+++ resolved
@@ -539,7 +539,6 @@
 	return fields
 }
 
-<<<<<<< HEAD
 func retainPrimaryAddressField(additionalData map[string]any) {
 	if !hasAddressFields(additionalData) {
 		return
@@ -571,7 +570,8 @@
 	}
 
 	return true
-=======
+}
+
 func (c Lists) getListItemFields(
 	ctx context.Context,
 	siteID, listID, itemID string,
@@ -591,5 +591,4 @@
 	}
 
 	return fields, nil
->>>>>>> b472946f
 }
--- conflicted
+++ resolved
@@ -14,11 +14,7 @@
 	"github.com/alcionai/corso/src/pkg/services/m365/api/graph"
 )
 
-<<<<<<< HEAD
-var ErrCannotCreateNonRestorableListTemplate = clues.New("unable to create lists with non-restorable template")
-=======
 var ErrSkippableListTemplate = clues.New("unable to create lists with skippable templates")
->>>>>>> e47fab45
 
 const (
 	AttachmentsColumnName       = "Attachments"
@@ -54,6 +50,7 @@
 
 	WebTemplateExtensionsListTemplateName = "webTemplateExtensionsList"
 	DocumentLibraryListTemplateName       = "documentLibrary"
+	SharingLinksListTemplateName          = "sharingLinks"
 )
 
 var addressFieldNames = []string{
@@ -88,14 +85,10 @@
 	ModifiedColumnName:    {},
 }
 
-<<<<<<< HEAD
-var NonRestorableListTemplates = keys.Set{
+var SkipListTemplates = keys.Set{
 	WebTemplateExtensionsListTemplateName: {},
 	DocumentLibraryListTemplateName:       {},
-=======
-var SkipListTemplates = keys.Set{
-	WebTemplateExtensionsListTemplateName: {},
->>>>>>> e47fab45
+	SharingLinksListTemplateName:          {},
 }
 
 // ---------------------------------------------------------------------------
@@ -273,13 +266,8 @@
 
 	if newList != nil &&
 		newList.GetList() != nil &&
-<<<<<<< HEAD
-		NonRestorableListTemplates.HasKey(ptr.Val(newList.GetList().GetTemplate())) {
-		return nil, clues.StackWC(ctx, ErrCannotCreateNonRestorableListTemplate)
-=======
 		SkipListTemplates.HasKey(ptr.Val(newList.GetList().GetTemplate())) {
 		return nil, clues.StackWC(ctx, ErrSkippableListTemplate)
->>>>>>> e47fab45
 	}
 
 	// Restore to List base to M365 back store

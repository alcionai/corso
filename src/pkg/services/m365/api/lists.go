--- conflicted
+++ resolved
@@ -20,13 +20,9 @@
 var ErrSkippableListTemplate = clues.New("unable to create lists with skippable templates")
 
 type columnDetails struct {
-<<<<<<< HEAD
-	isPersonColumn    bool
-	isMultipleEnabled bool
-=======
+	isPersonColumn     bool
 	isMultipleEnabled  bool
 	hasDefaultedToText bool
->>>>>>> e2f2732f
 }
 
 // ---------------------------------------------------------------------------
@@ -585,16 +581,6 @@
 // Hence this adds an additional field '<columnName>@@odata.type'
 // with value depending on type of column.
 func specifyODataType(filteredData map[string]any, colDetails *columnDetails, colName string) {
-<<<<<<< HEAD
-	if !colDetails.isMultipleEnabled {
-		return
-	}
-
-	switch {
-	case colDetails.isPersonColumn:
-		filteredData[colName+ODataTypeFieldNamePart] = ODataTypeFieldNameIntVal
-	default:
-=======
 	// text column itself does not allow holding multiple values
 	// some columns like 'term'/'managed metadata' have,
 	//  but they get defaulted to text column.
@@ -602,8 +588,15 @@
 		return
 	}
 
-	if colDetails.isMultipleEnabled {
->>>>>>> e2f2732f
+	// only specify odata.type for columns holding multiple data
+	if !colDetails.isMultipleEnabled {
+		return
+	}
+
+	switch {
+	case colDetails.isPersonColumn:
+		filteredData[colName+ODataTypeFieldNamePart] = ODataTypeFieldNameIntVal
+	default:
 		filteredData[colName+ODataTypeFieldNamePart] = ODataTypeFieldNameStringVal
 	}
 }

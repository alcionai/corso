package api

import (
	"context"
	"fmt"
	"strings"

	"github.com/alcionai/clues"
	"github.com/microsoftgraph/msgraph-sdk-go/models"

	"github.com/alcionai/corso/src/internal/common/keys"
	"github.com/alcionai/corso/src/internal/common/ptr"
	"github.com/alcionai/corso/src/internal/common/str"
	"github.com/alcionai/corso/src/pkg/backup/details"
	"github.com/alcionai/corso/src/pkg/fault"
	"github.com/alcionai/corso/src/pkg/services/m365/api/graph"
)

var ErrSkippableListTemplate = clues.New("unable to create lists with skippable templates")

<<<<<<< HEAD
=======
const (
	AttachmentsColumnName       = "Attachments"
	EditColumnName              = "Edit"
	ContentTypeColumnName       = "ContentType"
	CreatedColumnName           = "Created"
	ModifiedColumnName          = "Modified"
	AuthorLookupIDColumnName    = "AuthorLookupId"
	EditorLookupIDColumnName    = "EditorLookupId"
	AppAuthorLookupIDColumnName = "AppAuthorLookupId"
	TitleColumnName             = "Title"

	ContentTypeColumnDisplayName = "Content Type"

	AddressKey     = "address"
	CoordinatesKey = "coordinates"
	DisplayNameKey = "displayName"
	LocationURIKey = "locationUri"
	UniqueIDKey    = "uniqueId"

	// entries that are nested within a second layer
	CityKey       = "city"
	CountryKey    = "countryOrRegion"
	PostalCodeKey = "postalCode"
	StateKey      = "state"
	StreetKey     = "street"
	LatitudeKey   = "latitude"
	LongitudeKey  = "longitude"

	CountryOrRegionFN = "CountryOrRegion"
	StateFN           = "State"
	CityFN            = "City"
	PostalCodeFN      = "PostalCode"
	StreetFN          = "Street"
	GeoLocFN          = "GeoLoc"
	DispNameFN        = "DispName"

	LinkTitleFieldNamePart  = "LinkTitle"
	ChildCountFieldNamePart = "ChildCount"
	LookupIDFieldNamePart   = "LookupId"

	ReadOnlyOrHiddenFieldNamePrefix = "_"
	DescoratorFieldNamePrefix       = "@"

	WebTemplateExtensionsListTemplate = "webTemplateExtensionsList"
	// This issue https://github.com/alcionai/corso/issues/4932
	// tracks to backup/restore supportability of `documentLibrary` templated lists
	DocumentLibraryListTemplate = "documentLibrary"
	SharingLinksListTemplate    = "sharingLinks"
	AccessRequestsListTemplate  = "accessRequest"
)

var addressFieldNames = []string{
	AddressKey,
	CoordinatesKey,
	DisplayNameKey,
	LocationURIKey,
	UniqueIDKey,
}

var legacyColumns = keys.Set{
	AttachmentsColumnName:        {},
	EditColumnName:               {},
	ContentTypeColumnDisplayName: {},
}

var SkipListTemplates = keys.Set{
	WebTemplateExtensionsListTemplate: {},
	DocumentLibraryListTemplate:       {},
	SharingLinksListTemplate:          {},
	AccessRequestsListTemplate:        {},
}

>>>>>>> 52231d4a
// ---------------------------------------------------------------------------
// controller
// ---------------------------------------------------------------------------

func (c Client) Lists() Lists {
	return Lists{c}
}

// Lists is an interface-compliant provider of the client.
type Lists struct {
	Client
}

// PostDrive creates a new list of type drive.  Specifically used to create
// documentLibraries for SharePoint Sites.
func (c Lists) PostDrive(
	ctx context.Context,
	siteID, driveName string,
) (models.Driveable, error) {
	list := models.NewList()
	list.SetDisplayName(&driveName)
	list.SetDescription(ptr.To("corso auto-generated restore destination"))

	li := models.NewListInfo()
	li.SetTemplate(ptr.To("documentLibrary"))
	list.SetList(li)

	// creating a list of type documentLibrary will result in the creation
	// of a new drive owned by the given site.
	builder := c.Stable.
		Client().
		Sites().
		BySiteId(siteID).
		Lists()

	newList, err := builder.Post(ctx, list, nil)
	if graph.IsErrItemAlreadyExistsConflict(err) {
		return nil, clues.StackWC(ctx, graph.ErrItemAlreadyExistsConflict, err)
	}

	if err != nil {
		return nil, graph.Wrap(ctx, err, "creating documentLibrary list")
	}

	// drive information is not returned by the list creation.
	drive, err := builder.
		ByListId(ptr.Val(newList.GetId())).
		Drive().
		Get(ctx, nil)

	return drive, graph.Wrap(ctx, err, "fetching created documentLibrary").OrNil()
}

// SharePoint lists represent lists on a site. Inherits additional properties from
// baseItem: https://learn.microsoft.com/en-us/graph/api/resources/baseitem?view=graph-rest-1.0
// The full documentation concerning SharePoint Lists can
// be found at: https://learn.microsoft.com/en-us/graph/api/resources/list?view=graph-rest-1.0
// Note additional calls are required for the relationships that exist outside of the object properties.

// GetListById is a utility function to populate a SharePoint.List with objects associated with a given siteID.
// @param siteID the M365 ID that represents the SharePoint Site
// Makes additional calls to retrieve the following relationships:
// - Columns
// - ContentTypes
// - List Items
func (c Lists) GetListByID(ctx context.Context,
	siteID, listID string,
) (models.Listable, *details.SharePointInfo, error) {
	list, err := c.Stable.
		Client().
		Sites().
		BySiteId(siteID).
		Lists().
		ByListId(listID).
		Get(ctx, nil)
	if err != nil {
		return nil, nil, graph.Wrap(ctx, err, "fetching list")
	}

	cols, cTypes, lItems, err := c.getListContents(ctx, siteID, listID)
	if err != nil {
		return nil, nil, graph.Wrap(ctx, err, "getting list contents")
	}

	list.SetColumns(cols)
	list.SetContentTypes(cTypes)
	list.SetItems(lItems)

	return list, ListToSPInfo(list), nil
}

// getListContents utility function to retrieve associated M365 relationships
// which are not included with the standard List query:
// - Columns, ContentTypes, ListItems
func (c Lists) getListContents(ctx context.Context, siteID, listID string) (
	[]models.ColumnDefinitionable,
	[]models.ContentTypeable,
	[]models.ListItemable,
	error,
) {
	cols, err := c.GetListColumns(ctx, siteID, listID, CallConfig{})
	if err != nil {
		return nil, nil, nil, err
	}

	cTypes, err := c.GetContentTypes(ctx, siteID, listID, CallConfig{})
	if err != nil {
		return nil, nil, nil, err
	}

	for i := 0; i < len(cTypes); i++ {
		columnLinks, err := c.GetColumnLinks(ctx, siteID, listID, ptr.Val(cTypes[i].GetId()), CallConfig{})
		if err != nil {
			return nil, nil, nil, err
		}

		cTypes[i].SetColumnLinks(columnLinks)

		cTypeColumns, err := c.GetCTypesColumns(ctx, siteID, listID, ptr.Val(cTypes[i].GetId()), CallConfig{})
		if err != nil {
			return nil, nil, nil, err
		}

		cTypes[i].SetColumns(cTypeColumns)
	}

	lItems, err := c.GetListItems(ctx, siteID, listID, CallConfig{})
	if err != nil {
		return nil, nil, nil, err
	}

	for _, li := range lItems {
		fields, err := c.getListItemFields(ctx, siteID, listID, ptr.Val(li.GetId()))
		if err != nil {
			return nil, nil, nil, err
		}

		li.SetFields(fields)
	}

	return cols, cTypes, lItems, nil
}

func (c Lists) PostList(
	ctx context.Context,
	siteID string,
	listName string,
	oldListByteArray []byte,
	errs *fault.Bus,
) (models.Listable, error) {
	var (
		newListName = listName
		el          = errs.Local()
	)

	oldList, err := BytesToListable(oldListByteArray)
	if err != nil {
		return nil, clues.WrapWC(ctx, err, "generating list from stored bytes")
	}

	// the input listName is of format: destinationName_listID
	// here we replace listID with displayName of list generated from stored bytes
	if name, ok := ptr.ValOK(oldList.GetDisplayName()); ok {
		nameParts := strings.Split(listName, "_")
		if len(nameParts) > 0 {
			nameParts[len(nameParts)-1] = name
			newListName = strings.Join(nameParts, "_")
		}
	}

	// this ensure all columns, contentTypes are set to the newList
	newList, columnNames := ToListable(oldList, newListName)

	if newList.GetList() != nil &&
		SkipListTemplates.HasKey(ptr.Val(newList.GetList().GetTemplate())) {
		return nil, clues.StackWC(ctx, ErrSkippableListTemplate)
	}

	// Restore to List base to M365 back store
	restoredList, err := c.Stable.
		Client().
		Sites().
		BySiteId(siteID).
		Lists().
		Post(ctx, newList, nil)
	if err != nil {
		return nil, graph.Wrap(ctx, err, "creating list")
	}

	listItems := make([]models.ListItemable, 0)

	for _, itm := range oldList.GetItems() {
		temp := CloneListItem(itm, columnNames)
		listItems = append(listItems, temp)
	}

	err = c.PostListItems(
		ctx,
		siteID,
		ptr.Val(restoredList.GetId()),
		listItems)
	if err != nil {
		err = graph.Wrap(ctx, err, "creating list item")
		el.AddRecoverable(ctx, err)
	}

	restoredList.SetItems(listItems)

	return restoredList, nil
}

func (c Lists) PostListItems(
	ctx context.Context,
	siteID, listID string,
	listItems []models.ListItemable,
) error {
	for _, lItem := range listItems {
		_, err := c.Stable.
			Client().
			Sites().
			BySiteId(siteID).
			Lists().
			ByListId(listID).
			Items().
			Post(ctx, lItem, nil)
		if err != nil {
			return graph.Wrap(ctx, err, "creating item in list")
		}
	}

	return nil
}

func (c Lists) DeleteList(
	ctx context.Context,
	siteID, listID string,
) error {
	err := c.Stable.
		Client().
		Sites().
		BySiteId(siteID).
		Lists().
		ByListId(listID).
		Delete(ctx, nil)

	return graph.Wrap(ctx, err, "deleting list").OrNil()
}

func BytesToListable(bytes []byte) (models.Listable, error) {
	parsable, err := CreateFromBytes(bytes, models.CreateListFromDiscriminatorValue)
	if err != nil {
		return nil, clues.Wrap(err, "deserializing bytes to sharepoint list")
	}

	list := parsable.(models.Listable)

	return list, nil
}

// ToListable utility function to encapsulate stored data for restoration.
// New Listable omits trackable fields such as `id` or `ETag` and other read-only
// objects that are prevented upon upload. Additionally, read-Only columns are
// not attached in this method.
// ListItems are not included in creation of new list, and have to be restored
// in separate call.
func ToListable(orig models.Listable, displayName string) (models.Listable, map[string]struct{}) {
	newList := models.NewList()

	newList.SetContentTypes(orig.GetContentTypes())
	newList.SetCreatedBy(orig.GetCreatedBy())
	newList.SetCreatedByUser(orig.GetCreatedByUser())
	newList.SetCreatedDateTime(orig.GetCreatedDateTime())
	newList.SetDescription(orig.GetDescription())
	newList.SetDisplayName(&displayName)
	newList.SetLastModifiedBy(orig.GetLastModifiedBy())
	newList.SetLastModifiedByUser(orig.GetLastModifiedByUser())
	newList.SetLastModifiedDateTime(orig.GetLastModifiedDateTime())
	newList.SetList(orig.GetList())
	newList.SetOdataType(orig.GetOdataType())
	newList.SetParentReference(orig.GetParentReference())

	columns := make([]models.ColumnDefinitionable, 0)
	columnNames := map[string]struct{}{TitleColumnName: {}}

	for _, cd := range orig.GetColumns() {
		var (
			displayName string
			readOnly    bool
		)

		if name, ok := ptr.ValOK(cd.GetDisplayName()); ok {
			displayName = name
		}

		if ro, ok := ptr.ValOK(cd.GetReadOnly()); ok {
			readOnly = ro
		}

		// Skips columns that cannot be uploaded for models.ColumnDefinitionable:
		// - ReadOnly, Title, or Legacy columns: Attachments, Edit, or Content Type
		if readOnly || displayName == TitleColumnName || legacyColumns.HasKey(displayName) {
			continue
		}

		columns = append(columns, cloneColumnDefinitionable(cd))
		columnNames[ptr.Val(cd.GetName())] = struct{}{}
	}

	newList.SetColumns(columns)

	return newList, columnNames
}

// cloneColumnDefinitionable utility function for encapsulating models.ColumnDefinitionable data
// into new object for upload.
func cloneColumnDefinitionable(orig models.ColumnDefinitionable) models.ColumnDefinitionable {
	newColumn := models.NewColumnDefinition()

	// column attributes
	newColumn.SetName(orig.GetName())
	newColumn.SetOdataType(orig.GetOdataType())
	newColumn.SetPropagateChanges(orig.GetPropagateChanges())
	newColumn.SetReadOnly(orig.GetReadOnly())
	newColumn.SetRequired(orig.GetRequired())
	newColumn.SetAdditionalData(orig.GetAdditionalData())
	newColumn.SetDescription(orig.GetDescription())
	newColumn.SetDisplayName(orig.GetDisplayName())
	newColumn.SetSourceColumn(orig.GetSourceColumn())
	newColumn.SetSourceContentType(orig.GetSourceContentType())
	newColumn.SetHidden(orig.GetHidden())
	newColumn.SetIndexed(orig.GetIndexed())
	newColumn.SetIsDeletable(orig.GetIsDeletable())
	newColumn.SetIsReorderable(orig.GetIsReorderable())
	newColumn.SetIsSealed(orig.GetIsSealed())
	newColumn.SetTypeEscaped(orig.GetTypeEscaped())
	newColumn.SetColumnGroup(orig.GetColumnGroup())
	newColumn.SetEnforceUniqueValues(orig.GetEnforceUniqueValues())

	// column types
	setColumnType(newColumn, orig)

	// Requires nil checks to avoid Graph error: 'General exception while processing'
	defaultValue := orig.GetDefaultValue()
	if defaultValue != nil {
		newColumn.SetDefaultValue(defaultValue)
	}

	validation := orig.GetValidation()
	if validation != nil {
		newColumn.SetValidation(validation)
	}

	return newColumn
}

func setColumnType(newColumn *models.ColumnDefinition, orig models.ColumnDefinitionable) {
	switch {
	case orig.GetText() != nil:
		newColumn.SetText(orig.GetText())
	case orig.GetBoolean() != nil:
		newColumn.SetBoolean(orig.GetBoolean())
	case orig.GetCalculated() != nil:
		newColumn.SetCalculated(orig.GetCalculated())
	case orig.GetChoice() != nil:
		newColumn.SetChoice(orig.GetChoice())
	case orig.GetContentApprovalStatus() != nil:
		newColumn.SetContentApprovalStatus(orig.GetContentApprovalStatus())
	case orig.GetCurrency() != nil:
		newColumn.SetCurrency(orig.GetCurrency())
	case orig.GetDateTime() != nil:
		newColumn.SetDateTime(orig.GetDateTime())
	case orig.GetGeolocation() != nil:
		newColumn.SetGeolocation(orig.GetGeolocation())
	case orig.GetHyperlinkOrPicture() != nil:
		newColumn.SetHyperlinkOrPicture(orig.GetHyperlinkOrPicture())
	case orig.GetNumber() != nil:
		newColumn.SetNumber(orig.GetNumber())
	case orig.GetLookup() != nil:
		newColumn.SetLookup(orig.GetLookup())
	case orig.GetThumbnail() != nil:
		newColumn.SetThumbnail(orig.GetThumbnail())
	case orig.GetTerm() != nil:
		newColumn.SetTerm(orig.GetTerm())
	case orig.GetPersonOrGroup() != nil:
		newColumn.SetPersonOrGroup(orig.GetPersonOrGroup())
	default:
		newColumn.SetText(models.NewTextColumn())
	}
}

// CloneListItem creates a new `SharePoint.ListItem` and stores the original item's
// M365 data into it set fields.
// - https://learn.microsoft.com/en-us/graph/api/resources/listitem?view=graph-rest-1.0
func CloneListItem(orig models.ListItemable, columnNames map[string]struct{}) models.ListItemable {
	newItem := models.NewListItem()

	// list item data
	newFieldData := retrieveFieldData(orig.GetFields(), columnNames)
	newItem.SetFields(newFieldData)

	// list item attributes
	newItem.SetAdditionalData(orig.GetAdditionalData())
	newItem.SetDescription(orig.GetDescription())
	newItem.SetCreatedBy(orig.GetCreatedBy())
	newItem.SetCreatedDateTime(orig.GetCreatedDateTime())
	newItem.SetLastModifiedBy(orig.GetLastModifiedBy())
	newItem.SetLastModifiedDateTime(orig.GetLastModifiedDateTime())
	newItem.SetOdataType(orig.GetOdataType())
	newItem.SetAnalytics(orig.GetAnalytics())
	newItem.SetContentType(orig.GetContentType())
	newItem.SetVersions(orig.GetVersions())

	// Requires nil checks to avoid Graph error: 'Invalid request'
	lastCreatedByUser := orig.GetCreatedByUser()
	if lastCreatedByUser != nil {
		newItem.SetCreatedByUser(lastCreatedByUser)
	}

	lastModifiedByUser := orig.GetLastModifiedByUser()
	if lastCreatedByUser != nil {
		newItem.SetLastModifiedByUser(lastModifiedByUser)
	}

	return newItem
}

// retrieveFieldData utility function to clone raw listItem data from the embedded
// additionalData map
// Further documentation on FieldValueSets:
// - https://learn.microsoft.com/en-us/graph/api/resources/fieldvalueset?view=graph-rest-1.0
func retrieveFieldData(orig models.FieldValueSetable, columnNames map[string]struct{}) models.FieldValueSetable {
	fields := models.NewFieldValueSet()

	additionalData := setAdditionalDataByColumnNames(orig, columnNames)

	if addressField, fieldName, ok := hasAddressFields(additionalData); ok {
		concatenatedAddress := concatenateAddressFields(addressField)
		additionalData[fieldName] = concatenatedAddress
	}

	if hyperLinkField, fieldName, ok := hasHyperLinkFields(additionalData); ok {
		concatenatedHyperlink := concatenateHyperLinkFields(hyperLinkField)
		additionalData[fieldName] = concatenatedHyperlink
	}

	fields.SetAdditionalData(additionalData)

	return fields
}

func setAdditionalDataByColumnNames(
	orig models.FieldValueSetable,
	columnNames map[string]struct{},
) map[string]any {
	if orig == nil {
		return make(map[string]any)
	}

	fieldData := orig.GetAdditionalData()
	filteredData := make(map[string]any)

	for colName := range columnNames {
		if _, ok := fieldData[colName]; ok {
			filteredData[colName] = fieldData[colName]
		}
	}

	return filteredData
}

func hasAddressFields(additionalData map[string]any) (map[string]any, string, bool) {
	for k, v := range additionalData {
		nestedFields, ok := v.(map[string]any)
		if !ok || keys.HasKeys(nestedFields, GeoLocFN) {
			continue
		}

		if keys.HasKeys(nestedFields, addressFieldNames...) {
			return nestedFields, k, true
		}
	}

	return nil, "", false
}

func concatenateAddressFields(addressFields map[string]any) string {
	parts := make([]string, 0)

	if dispName, ok := addressFields[DisplayNameKey].(*string); ok {
		parts = append(parts, ptr.Val(dispName))
	}

	if fields, ok := addressFields[AddressKey].(map[string]any); ok {
		parts = append(parts, addressKeyToVal(fields, StreetKey))
		parts = append(parts, addressKeyToVal(fields, CityKey))
		parts = append(parts, addressKeyToVal(fields, StateKey))
		parts = append(parts, addressKeyToVal(fields, CountryKey))
		parts = append(parts, addressKeyToVal(fields, PostalCodeKey))
	}

	if coords, ok := addressFields[CoordinatesKey].(map[string]any); ok {
		parts = append(parts, addressKeyToVal(coords, LatitudeKey))
		parts = append(parts, addressKeyToVal(coords, LongitudeKey))
	}

	if len(parts) > 0 {
		return strings.Join(parts, ",")
	}

	return ""
}

<<<<<<< HEAD
func concatenateHyperLinkFields(hyperlinkFields map[string]any) string {
	concatenatedHyperlink := ""

	if url, ok := hyperlinkFields[HyperlinkURLFieldName].(*string); ok {
		concatenatedHyperlink = fmt.Sprintf("%s,%s", concatenatedHyperlink, ptr.Val(url))
	}

	if desc, ok := hyperlinkFields[HyperlinkDescriptionFieldName].(*string); ok {
		concatenatedHyperlink = fmt.Sprintf("%s,%s", concatenatedHyperlink, ptr.Val(desc))
	}

	if len(concatenatedHyperlink) > 0 {
		return concatenatedHyperlink[1:]
	}

	return ""
}

func hasHyperLinkFields(additionalData map[string]any) (map[string]any, string, bool) {
	for fieldName, value := range additionalData {
		nestedFields, ok := value.(map[string]any)
		if !ok {
			continue
		}

		if keys.HasKeys(nestedFields,
			[]string{HyperlinkDescriptionFieldName, HyperlinkURLFieldName}...) {
			return nestedFields, fieldName, true
		}
	}

	return nil, "", false
}

func concatenateField(concatenatedAddress string, field map[string]any, fieldName string) string {
	if _, ok := field[fieldName]; !ok {
		return concatenatedAddress
=======
func addressKeyToVal(fields map[string]any, key string) string {
	if v, err := str.AnyValueToString(key, fields); err == nil {
		return v
	} else if v, ok := fields[key].(*float64); ok {
		return fmt.Sprintf("%v", ptr.Val(v))
>>>>>>> 52231d4a
	}

	return ""
}

func (c Lists) getListItemFields(
	ctx context.Context,
	siteID, listID, itemID string,
) (models.FieldValueSetable, error) {
	prefix := c.Stable.
		Client().
		Sites().
		BySiteId(siteID).
		Lists().
		ByListId(listID).
		Items().
		ByListItemId(itemID)

	fields, err := prefix.Fields().Get(ctx, nil)
	if err != nil {
		return nil, err
	}

	return fields, nil
}

// ListToSPInfo translates models.Listable metadata into searchable content
// List documentation: https://learn.microsoft.com/en-us/graph/api/resources/list?view=graph-rest-1.0
func ListToSPInfo(lst models.Listable) *details.SharePointInfo {
	var (
		name     = ptr.Val(lst.GetDisplayName())
		webURL   = ptr.Val(lst.GetWebUrl())
		created  = ptr.Val(lst.GetCreatedDateTime())
		modified = ptr.Val(lst.GetLastModifiedDateTime())
		count    = len(lst.GetItems())
	)

	template := ""
	if lst.GetList() != nil {
		template = ptr.Val(lst.GetList().GetTemplate())
	}

	return &details.SharePointInfo{
		ItemType: details.SharePointList,
		Modified: modified,
		List: &details.ListInfo{
			Name:      name,
			ItemCount: int64(count),
			Template:  template,
			Created:   created,
			Modified:  modified,
			WebURL:    webURL,
		},
	}
}<|MERGE_RESOLUTION|>--- conflicted
+++ resolved
@@ -18,81 +18,6 @@
 
 var ErrSkippableListTemplate = clues.New("unable to create lists with skippable templates")
 
-<<<<<<< HEAD
-=======
-const (
-	AttachmentsColumnName       = "Attachments"
-	EditColumnName              = "Edit"
-	ContentTypeColumnName       = "ContentType"
-	CreatedColumnName           = "Created"
-	ModifiedColumnName          = "Modified"
-	AuthorLookupIDColumnName    = "AuthorLookupId"
-	EditorLookupIDColumnName    = "EditorLookupId"
-	AppAuthorLookupIDColumnName = "AppAuthorLookupId"
-	TitleColumnName             = "Title"
-
-	ContentTypeColumnDisplayName = "Content Type"
-
-	AddressKey     = "address"
-	CoordinatesKey = "coordinates"
-	DisplayNameKey = "displayName"
-	LocationURIKey = "locationUri"
-	UniqueIDKey    = "uniqueId"
-
-	// entries that are nested within a second layer
-	CityKey       = "city"
-	CountryKey    = "countryOrRegion"
-	PostalCodeKey = "postalCode"
-	StateKey      = "state"
-	StreetKey     = "street"
-	LatitudeKey   = "latitude"
-	LongitudeKey  = "longitude"
-
-	CountryOrRegionFN = "CountryOrRegion"
-	StateFN           = "State"
-	CityFN            = "City"
-	PostalCodeFN      = "PostalCode"
-	StreetFN          = "Street"
-	GeoLocFN          = "GeoLoc"
-	DispNameFN        = "DispName"
-
-	LinkTitleFieldNamePart  = "LinkTitle"
-	ChildCountFieldNamePart = "ChildCount"
-	LookupIDFieldNamePart   = "LookupId"
-
-	ReadOnlyOrHiddenFieldNamePrefix = "_"
-	DescoratorFieldNamePrefix       = "@"
-
-	WebTemplateExtensionsListTemplate = "webTemplateExtensionsList"
-	// This issue https://github.com/alcionai/corso/issues/4932
-	// tracks to backup/restore supportability of `documentLibrary` templated lists
-	DocumentLibraryListTemplate = "documentLibrary"
-	SharingLinksListTemplate    = "sharingLinks"
-	AccessRequestsListTemplate  = "accessRequest"
-)
-
-var addressFieldNames = []string{
-	AddressKey,
-	CoordinatesKey,
-	DisplayNameKey,
-	LocationURIKey,
-	UniqueIDKey,
-}
-
-var legacyColumns = keys.Set{
-	AttachmentsColumnName:        {},
-	EditColumnName:               {},
-	ContentTypeColumnDisplayName: {},
-}
-
-var SkipListTemplates = keys.Set{
-	WebTemplateExtensionsListTemplate: {},
-	DocumentLibraryListTemplate:       {},
-	SharingLinksListTemplate:          {},
-	AccessRequestsListTemplate:        {},
-}
-
->>>>>>> 52231d4a
 // ---------------------------------------------------------------------------
 // controller
 // ---------------------------------------------------------------------------
@@ -578,6 +503,22 @@
 	return nil, "", false
 }
 
+func hasHyperLinkFields(additionalData map[string]any) (map[string]any, string, bool) {
+	for fieldName, value := range additionalData {
+		nestedFields, ok := value.(map[string]any)
+		if !ok {
+			continue
+		}
+
+		if keys.HasKeys(nestedFields,
+			[]string{HyperlinkDescriptionKey, HyperlinkURLKey}...) {
+			return nestedFields, fieldName, true
+		}
+	}
+
+	return nil, "", false
+}
+
 func concatenateAddressFields(addressFields map[string]any) string {
 	parts := make([]string, 0)
 
@@ -605,51 +546,29 @@
 	return ""
 }
 
-<<<<<<< HEAD
 func concatenateHyperLinkFields(hyperlinkFields map[string]any) string {
-	concatenatedHyperlink := ""
-
-	if url, ok := hyperlinkFields[HyperlinkURLFieldName].(*string); ok {
-		concatenatedHyperlink = fmt.Sprintf("%s,%s", concatenatedHyperlink, ptr.Val(url))
-	}
-
-	if desc, ok := hyperlinkFields[HyperlinkDescriptionFieldName].(*string); ok {
-		concatenatedHyperlink = fmt.Sprintf("%s,%s", concatenatedHyperlink, ptr.Val(desc))
-	}
-
-	if len(concatenatedHyperlink) > 0 {
-		return concatenatedHyperlink[1:]
+	parts := make([]string, 0)
+
+	if v, err := str.AnyValueToString(HyperlinkURLKey, hyperlinkFields); err == nil {
+		parts = append(parts, v)
+	}
+
+	if v, err := str.AnyValueToString(HyperlinkDescriptionKey, hyperlinkFields); err == nil {
+		parts = append(parts, v)
+	}
+
+	if len(parts) > 0 {
+		return strings.Join(parts, ",")
 	}
 
 	return ""
 }
 
-func hasHyperLinkFields(additionalData map[string]any) (map[string]any, string, bool) {
-	for fieldName, value := range additionalData {
-		nestedFields, ok := value.(map[string]any)
-		if !ok {
-			continue
-		}
-
-		if keys.HasKeys(nestedFields,
-			[]string{HyperlinkDescriptionFieldName, HyperlinkURLFieldName}...) {
-			return nestedFields, fieldName, true
-		}
-	}
-
-	return nil, "", false
-}
-
-func concatenateField(concatenatedAddress string, field map[string]any, fieldName string) string {
-	if _, ok := field[fieldName]; !ok {
-		return concatenatedAddress
-=======
 func addressKeyToVal(fields map[string]any, key string) string {
 	if v, err := str.AnyValueToString(key, fields); err == nil {
 		return v
 	} else if v, ok := fields[key].(*float64); ok {
 		return fmt.Sprintf("%v", ptr.Val(v))
->>>>>>> 52231d4a
 	}
 
 	return ""

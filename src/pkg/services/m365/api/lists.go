--- conflicted
+++ resolved
@@ -69,7 +69,6 @@
 	AccessRequestsListTemplate  = "accessRequest"
 )
 
-<<<<<<< HEAD
 var addressFieldNames = []string{
 	AddressKey,
 	CoordinatesKey,
@@ -78,8 +77,6 @@
 	UniqueIDKey,
 }
 
-=======
->>>>>>> 72cfd3c4
 var legacyColumns = keys.Set{
 	AttachmentsColumnName:        {},
 	EditColumnName:               {},
@@ -358,11 +355,7 @@
 // not attached in this method.
 // ListItems are not included in creation of new list, and have to be restored
 // in separate call.
-<<<<<<< HEAD
-func ToListable(orig models.Listable, displayName string) (models.Listable, map[string]struct{}) {
-=======
 func ToListable(orig models.Listable, displayName string) (models.Listable, map[string]any) {
->>>>>>> 72cfd3c4
 	newList := models.NewList()
 
 	newList.SetContentTypes(orig.GetContentTypes())
@@ -379,11 +372,7 @@
 	newList.SetParentReference(orig.GetParentReference())
 
 	columns := make([]models.ColumnDefinitionable, 0)
-<<<<<<< HEAD
-	columnNames := map[string]struct{}{TitleColumnName: {}}
-=======
 	columnNames := map[string]any{TitleColumnName: nil}
->>>>>>> 72cfd3c4
 
 	for _, cd := range orig.GetColumns() {
 		var (
@@ -406,11 +395,7 @@
 		}
 
 		columns = append(columns, cloneColumnDefinitionable(cd))
-<<<<<<< HEAD
-		columnNames[ptr.Val(cd.GetName())] = struct{}{}
-=======
 		columnNames[ptr.Val(cd.GetName())] = nil
->>>>>>> 72cfd3c4
 	}
 
 	newList.SetColumns(columns)
@@ -498,11 +483,7 @@
 // CloneListItem creates a new `SharePoint.ListItem` and stores the original item's
 // M365 data into it set fields.
 // - https://learn.microsoft.com/en-us/graph/api/resources/listitem?view=graph-rest-1.0
-<<<<<<< HEAD
-func CloneListItem(orig models.ListItemable, columnNames map[string]struct{}) models.ListItemable {
-=======
 func CloneListItem(orig models.ListItemable, columnNames map[string]any) models.ListItemable {
->>>>>>> 72cfd3c4
 	newItem := models.NewListItem()
 
 	// list item data
@@ -539,22 +520,15 @@
 // additionalData map
 // Further documentation on FieldValueSets:
 // - https://learn.microsoft.com/en-us/graph/api/resources/fieldvalueset?view=graph-rest-1.0
-<<<<<<< HEAD
-func retrieveFieldData(orig models.FieldValueSetable, columnNames map[string]struct{}) models.FieldValueSetable {
+func retrieveFieldData(orig models.FieldValueSetable, columnNames map[string]any) models.FieldValueSetable {
 	fields := models.NewFieldValueSet()
 
 	additionalData := setAdditionalDataByColumnNames(orig, columnNames)
-
 	if addressField, fieldName, ok := hasAddressFields(additionalData); ok {
 		concatenatedAddress := concatenateAddressFields(addressField)
 		additionalData[fieldName] = concatenatedAddress
 	}
-=======
-func retrieveFieldData(orig models.FieldValueSetable, columnNames map[string]any) models.FieldValueSetable {
-	fields := models.NewFieldValueSet()
->>>>>>> 72cfd3c4
-
-	additionalData := setAdditionalDataByColumnNames(orig, columnNames)
+
 	fields.SetAdditionalData(additionalData)
 
 	return fields
@@ -562,11 +536,7 @@
 
 func setAdditionalDataByColumnNames(
 	orig models.FieldValueSetable,
-<<<<<<< HEAD
-	columnNames map[string]struct{},
-=======
 	columnNames map[string]any,
->>>>>>> 72cfd3c4
 ) map[string]any {
 	if orig == nil {
 		return make(map[string]any)
@@ -584,7 +554,6 @@
 	return filteredData
 }
 
-<<<<<<< HEAD
 func hasAddressFields(additionalData map[string]any) (map[string]any, string, bool) {
 	for k, v := range additionalData {
 		nestedFields, ok := v.(map[string]any)
@@ -637,8 +606,6 @@
 	return ""
 }
 
-=======
->>>>>>> 72cfd3c4
 func (c Lists) getListItemFields(
 	ctx context.Context,
 	siteID, listID, itemID string,

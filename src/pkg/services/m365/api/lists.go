package api

import (
	"context"
	"fmt"
	"reflect"
	"strings"

	"github.com/alcionai/clues"
	"github.com/microsoftgraph/msgraph-sdk-go/models"

	"github.com/alcionai/corso/src/internal/common/keys"
	"github.com/alcionai/corso/src/internal/common/ptr"
	"github.com/alcionai/corso/src/internal/common/str"
	"github.com/alcionai/corso/src/internal/common/tform"
	"github.com/alcionai/corso/src/pkg/backup/details"
	"github.com/alcionai/corso/src/pkg/fault"
	"github.com/alcionai/corso/src/pkg/services/m365/api/graph"
)

var ErrSkippableListTemplate = clues.New("unable to create lists with skippable templates")

type columnDetails struct {
	createFieldName    string
	getFieldName       string
	isPersonColumn     bool
	isLookupColumn     bool
	isMultipleEnabled  bool
	hasDefaultedToText bool
}

// ---------------------------------------------------------------------------
// controller
// ---------------------------------------------------------------------------

func (c Client) Lists() Lists {
	return Lists{c}
}

// Lists is an interface-compliant provider of the client.
type Lists struct {
	Client
}

// PostDrive creates a new list of type drive.  Specifically used to create
// documentLibraries for SharePoint Sites.
func (c Lists) PostDrive(
	ctx context.Context,
	siteID, driveName string,
) (models.Driveable, error) {
	list := models.NewList()
	list.SetDisplayName(&driveName)
	list.SetDescription(ptr.To("corso auto-generated restore destination"))

	li := models.NewListInfo()
	li.SetTemplate(ptr.To("documentLibrary"))
	list.SetList(li)

	// creating a list of type documentLibrary will result in the creation
	// of a new drive owned by the given site.
	builder := c.Stable.
		Client().
		Sites().
		BySiteId(siteID).
		Lists()

	newList, err := builder.Post(ctx, list, nil)
	if err != nil {
		return nil, graph.Wrap(ctx, err, "creating documentLibrary list")
	}

	// drive information is not returned by the list creation.
	drive, err := builder.
		ByListId(ptr.Val(newList.GetId())).
		Drive().
		Get(ctx, nil)

	return drive, graph.Wrap(ctx, err, "fetching created documentLibrary").OrNil()
}

// SharePoint lists represent lists on a site. Inherits additional properties from
// baseItem: https://learn.microsoft.com/en-us/graph/api/resources/baseitem?view=graph-rest-1.0
// The full documentation concerning SharePoint Lists can
// be found at: https://learn.microsoft.com/en-us/graph/api/resources/list?view=graph-rest-1.0
// Note additional calls are required for the relationships that exist outside of the object properties.

// GetListById is a utility function to populate a SharePoint.List with objects associated with a given siteID.
// @param siteID the M365 ID that represents the SharePoint Site
// Makes additional calls to retrieve the following relationships:
// - Columns
// - ContentTypes
// - List Items
func (c Lists) GetListByID(ctx context.Context,
	siteID, listID string,
) (models.Listable, *details.SharePointInfo, error) {
	list, err := c.Stable.
		Client().
		Sites().
		BySiteId(siteID).
		Lists().
		ByListId(listID).
		Get(ctx, nil)
	if err != nil {
		return nil, nil, graph.Wrap(ctx, err, "fetching list")
	}

	cols, cTypes, lItems, err := c.getListContents(ctx, siteID, listID)
	if err != nil {
		return nil, nil, graph.Wrap(ctx, err, "getting list contents")
	}

	list.SetColumns(cols)
	list.SetContentTypes(cTypes)
	list.SetItems(lItems)

	return list, ListToSPInfo(list), nil
}

// getListContents utility function to retrieve associated M365 relationships
// which are not included with the standard List query:
// - Columns, ContentTypes, ListItems
func (c Lists) getListContents(ctx context.Context, siteID, listID string) (
	[]models.ColumnDefinitionable,
	[]models.ContentTypeable,
	[]models.ListItemable,
	error,
) {
	cols, err := c.GetListColumns(ctx, siteID, listID, CallConfig{})
	if err != nil {
		return nil, nil, nil, err
	}

	cTypes, err := c.GetContentTypes(ctx, siteID, listID, CallConfig{})
	if err != nil {
		return nil, nil, nil, err
	}

	for i := 0; i < len(cTypes); i++ {
		columnLinks, err := c.GetColumnLinks(ctx, siteID, listID, ptr.Val(cTypes[i].GetId()), CallConfig{})
		if err != nil {
			return nil, nil, nil, err
		}

		cTypes[i].SetColumnLinks(columnLinks)

		cTypeColumns, err := c.GetCTypesColumns(ctx, siteID, listID, ptr.Val(cTypes[i].GetId()), CallConfig{})
		if err != nil {
			return nil, nil, nil, err
		}

		cTypes[i].SetColumns(cTypeColumns)
	}

	lItems, err := c.GetListItems(ctx, siteID, listID, CallConfig{})
	if err != nil {
		return nil, nil, nil, err
	}

	for _, li := range lItems {
		fields, err := c.getListItemFields(ctx, siteID, listID, ptr.Val(li.GetId()))
		if err != nil {
			return nil, nil, nil, err
		}

		li.SetFields(fields)
	}

	return cols, cTypes, lItems, nil
}

func (c Lists) PostList(
	ctx context.Context,
	siteID string,
	listName string,
	storedList models.Listable,
	errs *fault.Bus,
) (models.Listable, error) {
	el := errs.Local()

	// this ensure all columns, contentTypes are set to the newList
	newList, columnNames := ToListable(storedList, listName)

	if newList.GetList() != nil &&
		SkipListTemplates.HasKey(ptr.Val(newList.GetList().GetTemplate())) {
		return nil, clues.StackWC(ctx, ErrSkippableListTemplate)
	}

	// Restore to List base to M365 back store
	restoredList, err := c.Stable.
		Client().
		Sites().
		BySiteId(siteID).
		Lists().
		Post(ctx, newList, nil)
	if err != nil {
		return nil, graph.Wrap(ctx, err, "creating list")
	}

	listItems := make([]models.ListItemable, 0)

	for _, itm := range storedList.GetItems() {
		temp := CloneListItem(itm, columnNames)
		listItems = append(listItems, temp)
	}

	err = c.PostListItems(
		ctx,
		siteID,
		ptr.Val(restoredList.GetId()),
		listItems)
	if err != nil {
		err = graph.Wrap(ctx, err, "creating list item")
		el.AddRecoverable(ctx, err)
	}

	restoredList.SetItems(listItems)

	return restoredList, nil
}

func (c Lists) PostListItems(
	ctx context.Context,
	siteID, listID string,
	listItems []models.ListItemable,
) error {
	for _, lItem := range listItems {
		_, err := c.Stable.
			Client().
			Sites().
			BySiteId(siteID).
			Lists().
			ByListId(listID).
			Items().
			Post(ctx, lItem, nil)
		if err != nil {
			return graph.Wrap(ctx, err, "creating item in list")
		}
	}

	return nil
}

func (c Lists) DeleteList(
	ctx context.Context,
	siteID, listID string,
) error {
	err := c.Stable.
		Client().
		Sites().
		BySiteId(siteID).
		Lists().
		ByListId(listID).
		Delete(ctx, nil)

	return graph.Wrap(ctx, err, "deleting list").OrNil()
}

func (c Lists) PatchList(
	ctx context.Context,
	siteID, listID string,
	list models.Listable,
) (models.Listable, error) {
	patchedList, err := c.Stable.
		Client().
		Sites().
		BySiteId(siteID).
		Lists().
		ByListId(listID).
		Patch(ctx, list, nil)

	return patchedList, graph.Wrap(ctx, err, "patching list").OrNil()
}

func BytesToListable(bytes []byte) (models.Listable, error) {
	parsable, err := CreateFromBytes(bytes, models.CreateListFromDiscriminatorValue)
	if err != nil {
		return nil, clues.Wrap(err, "deserializing bytes to sharepoint list")
	}

	list := parsable.(models.Listable)

	return list, nil
}

// ToListable utility function to encapsulate stored data for restoration.
// New Listable omits trackable fields such as `id` or `ETag` and other read-only
// objects that are prevented upon upload. Additionally, read-Only columns are
// not attached in this method.
// ListItems are not included in creation of new list, and have to be restored
// in separate call.
func ToListable(orig models.Listable, listName string) (models.Listable, map[string]*columnDetails) {
	newList := models.NewList()

	newList.SetContentTypes(orig.GetContentTypes())
	newList.SetCreatedBy(orig.GetCreatedBy())
	newList.SetCreatedByUser(orig.GetCreatedByUser())
	newList.SetCreatedDateTime(orig.GetCreatedDateTime())
	newList.SetDescription(orig.GetDescription())
	newList.SetDisplayName(ptr.To(listName))
	newList.SetLastModifiedBy(orig.GetLastModifiedBy())
	newList.SetLastModifiedByUser(orig.GetLastModifiedByUser())
	newList.SetLastModifiedDateTime(orig.GetLastModifiedDateTime())
	newList.SetList(orig.GetList())
	newList.SetOdataType(orig.GetOdataType())
	newList.SetParentReference(orig.GetParentReference())

	columns := make([]models.ColumnDefinitionable, 0)
	columnNames := map[string]*columnDetails{TitleColumnName: {
		getFieldName:    TitleColumnName,
		createFieldName: TitleColumnName,
	}}

	for _, cd := range orig.GetColumns() {
		var (
			displayName string
			readOnly    bool
		)

		if name, ok := ptr.ValOK(cd.GetDisplayName()); ok {
			displayName = name
		}

		if ro, ok := ptr.ValOK(cd.GetReadOnly()); ok {
			readOnly = ro
		}

		// Skips columns that cannot be uploaded for models.ColumnDefinitionable:
		// - ReadOnly, Title, or Legacy columns: Attachments, Edit, or Content Type
		if readOnly || displayName == TitleColumnName || legacyColumns.HasKey(displayName) {
			continue
		}

		columns = append(columns, cloneColumnDefinitionable(cd, columnNames))
	}

	newList.SetColumns(columns)

	return newList, columnNames
}

// cloneColumnDefinitionable utility function for encapsulating models.ColumnDefinitionable data
// into new object for upload.
func cloneColumnDefinitionable(
	orig models.ColumnDefinitionable,
	columnNames map[string]*columnDetails,
) models.ColumnDefinitionable {
	newColumn := models.NewColumnDefinition()

	// column attributes
	newColumn.SetName(orig.GetName())
	newColumn.SetOdataType(orig.GetOdataType())
	newColumn.SetPropagateChanges(orig.GetPropagateChanges())
	newColumn.SetReadOnly(orig.GetReadOnly())
	newColumn.SetRequired(orig.GetRequired())
	newColumn.SetAdditionalData(orig.GetAdditionalData())
	newColumn.SetDescription(orig.GetDescription())
	newColumn.SetDisplayName(orig.GetDisplayName())
	newColumn.SetSourceColumn(orig.GetSourceColumn())
	newColumn.SetSourceContentType(orig.GetSourceContentType())
	newColumn.SetHidden(orig.GetHidden())
	newColumn.SetIndexed(orig.GetIndexed())
	newColumn.SetIsDeletable(orig.GetIsDeletable())
	newColumn.SetIsReorderable(orig.GetIsReorderable())
	newColumn.SetIsSealed(orig.GetIsSealed())
	newColumn.SetTypeEscaped(orig.GetTypeEscaped())
	newColumn.SetColumnGroup(orig.GetColumnGroup())
	newColumn.SetEnforceUniqueValues(orig.GetEnforceUniqueValues())

	// column types
	setColumnType(newColumn, orig, columnNames)

	// Requires nil checks to avoid Graph error: 'General exception while processing'
	defaultValue := orig.GetDefaultValue()
	if defaultValue != nil {
		newColumn.SetDefaultValue(defaultValue)
	}

	validation := orig.GetValidation()
	if validation != nil {
		newColumn.SetValidation(validation)
	}

	return newColumn
}

func setColumnType(
	newColumn *models.ColumnDefinition,
	orig models.ColumnDefinitionable,
	columnNames map[string]*columnDetails,
) {
	colName := ptr.Val(newColumn.GetName())
	colDetails := &columnDetails{}

	// for certain columns like 'person', the column name is say 'personName'.
	// if the list item for that column holds single value,
	// the field data is fetched as '{"personNameLookupId": "10"}'
	// if the list item for that column holds multiple values,
	// the field data is fetched as '{"personName": [{"lookupId": 10}, {"lookupId": 11}]}'.
	// Hence this function helps us to determine which name to use while accessing stored data
	colDetails.getFieldName = colName
	colDetails.createFieldName = colName

	switch {
	case orig.GetText() != nil:
		newColumn.SetText(orig.GetText())
	case orig.GetBoolean() != nil:
		newColumn.SetBoolean(orig.GetBoolean())
	case orig.GetCalculated() != nil:
		newColumn.SetCalculated(orig.GetCalculated())
	case orig.GetChoice() != nil:
		newColumn.SetChoice(orig.GetChoice())
	case orig.GetContentApprovalStatus() != nil:
		newColumn.SetContentApprovalStatus(orig.GetContentApprovalStatus())
	case orig.GetCurrency() != nil:
		newColumn.SetCurrency(orig.GetCurrency())
	case orig.GetDateTime() != nil:
		newColumn.SetDateTime(orig.GetDateTime())
	case orig.GetGeolocation() != nil:
		newColumn.SetGeolocation(orig.GetGeolocation())
	case orig.GetHyperlinkOrPicture() != nil:
		newColumn.SetHyperlinkOrPicture(orig.GetHyperlinkOrPicture())
	case orig.GetNumber() != nil:
		newColumn.SetNumber(orig.GetNumber())
	case orig.GetLookup() != nil:
		colDetails.isLookupColumn = true
		isMultipleEnabled := ptr.Val(orig.GetLookup().GetAllowMultipleValues())
		colDetails.isMultipleEnabled = isMultipleEnabled

		if isMultipleEnabled {
			colDetails.createFieldName = colName + LookupIDFieldNamePart
		} else {
			updatedName := colName + LookupIDFieldNamePart
			colDetails.getFieldName = updatedName
			colDetails.createFieldName = updatedName
		}

		newColumn.SetLookup(orig.GetLookup())
	case orig.GetThumbnail() != nil:
		newColumn.SetThumbnail(orig.GetThumbnail())
	case orig.GetTerm() != nil:
		newColumn.SetTerm(orig.GetTerm())
	case orig.GetPersonOrGroup() != nil:
		colDetails.isPersonColumn = true
		isMultipleEnabled := ptr.Val(orig.GetPersonOrGroup().GetAllowMultipleSelection())
		colDetails.isMultipleEnabled = isMultipleEnabled
		updatedName := colName + LookupIDFieldNamePart
		colDetails.createFieldName = updatedName

		if !isMultipleEnabled {
			colDetails.getFieldName = updatedName
		}

		newColumn.SetPersonOrGroup(orig.GetPersonOrGroup())
	default:
		colDetails.hasDefaultedToText = true

		newColumn.SetText(models.NewTextColumn())
	}

	columnNames[colName] = colDetails
}

// CloneListItem creates a new `SharePoint.ListItem` and stores the original item's
// M365 data into it set fields.
// - https://learn.microsoft.com/en-us/graph/api/resources/listitem?view=graph-rest-1.0
func CloneListItem(orig models.ListItemable, columnNames map[string]*columnDetails) models.ListItemable {
	newItem := models.NewListItem()

	// list item data
	newFieldData := retrieveFieldData(orig.GetFields(), columnNames)
	newItem.SetFields(newFieldData)

	// list item attributes
	newItem.SetAdditionalData(orig.GetAdditionalData())
	newItem.SetDescription(orig.GetDescription())
	newItem.SetCreatedBy(orig.GetCreatedBy())
	newItem.SetCreatedDateTime(orig.GetCreatedDateTime())
	newItem.SetLastModifiedBy(orig.GetLastModifiedBy())
	newItem.SetLastModifiedDateTime(orig.GetLastModifiedDateTime())
	newItem.SetOdataType(orig.GetOdataType())
	newItem.SetAnalytics(orig.GetAnalytics())
	newItem.SetContentType(orig.GetContentType())
	newItem.SetVersions(orig.GetVersions())

	// Requires nil checks to avoid Graph error: 'Invalid request'
	lastCreatedByUser := orig.GetCreatedByUser()
	if lastCreatedByUser != nil {
		newItem.SetCreatedByUser(lastCreatedByUser)
	}

	lastModifiedByUser := orig.GetLastModifiedByUser()
	if lastCreatedByUser != nil {
		newItem.SetLastModifiedByUser(lastModifiedByUser)
	}

	return newItem
}

// retrieveFieldData utility function to clone raw listItem data from the embedded
// additionalData map
// Further documentation on FieldValueSets:
// - https://learn.microsoft.com/en-us/graph/api/resources/fieldvalueset?view=graph-rest-1.0
func retrieveFieldData(orig models.FieldValueSetable, columnNames map[string]*columnDetails) models.FieldValueSetable {
	fields := models.NewFieldValueSet()

	additionalData := setAdditionalDataByColumnNames(orig, columnNames)
	if addressField, fieldName, ok := hasAddressFields(additionalData); ok {
		concatenatedAddress := concatenateAddressFields(addressField)
		additionalData[fieldName] = concatenatedAddress
	}

	if hyperLinkField, fieldName, ok := hasHyperLinkFields(additionalData); ok {
		concatenatedHyperlink := concatenateHyperLinkFields(hyperLinkField)
		additionalData[fieldName] = concatenatedHyperlink
	}

	fields.SetAdditionalData(additionalData)

	return fields
}

func setAdditionalDataByColumnNames(
	orig models.FieldValueSetable,
	columnNames map[string]*columnDetails,
) map[string]any {
	if orig == nil {
		return make(map[string]any)
	}

	fieldData := orig.GetAdditionalData()
	filteredData := make(map[string]any)

	for _, colDetails := range columnNames {
		if val, ok := fieldData[colDetails.getFieldName]; ok {
			// for columns like 'choice', even though it has an option to hold single/multiple values,
			// the columnDefinition property 'allowMultipleValues' is not available.
			// Hence we determine single/multiple from the actual field data.
			if !colDetails.isMultipleEnabled && isSlice(val) {
				colDetails.isMultipleEnabled = true
			}

			filteredData[colDetails.createFieldName] = val
			populateMultipleValues(val, filteredData, colDetails)
		}

		specifyODataType(filteredData, colDetails, colDetails.createFieldName)
	}

	return filteredData
}

func populateMultipleValues(val any, filteredData map[string]any, colDetails *columnDetails) {
	if !colDetails.isMultipleEnabled {
		return
	}

	if !colDetails.isPersonColumn &&
		!colDetails.isLookupColumn {
		return
	}

	multiNestedFields, ok := val.([]any)
	if !ok || len(multiNestedFields) == 0 {
		return
	}

	lookupIDs := make([]float64, 0)
	lookupKeys := []string{LookupIDKey, LookupValueKey, PersonEmailKey}

	checkFields := func(colDetails *columnDetails) []string {
		if colDetails.isLookupColumn {
			return []string{LookupIDKey, LookupValueKey}
		}

		if colDetails.isPersonColumn {
			return []string{LookupIDKey, LookupValueKey, PersonEmailKey}
		}

		return []string{}
	}

	for _, nestedFields := range multiNestedFields {
<<<<<<< HEAD
		if md, ok := nestedFields.(map[string]any); ok && keys.HasKeys(md, checkFields(colDetails)...) {
			lookupID, ok := md[LookupIDKey].(*float64)
			if !ok {
				continue
			}

			lookupIDs = append(lookupIDs, ptr.Val(lookupID))
=======
		md, ok := nestedFields.(map[string]any)
		if !ok || !keys.HasKeys(md, lookupKeys...) {
			continue
>>>>>>> 193d1d37
		}

		v, err := tform.AnyValueToT[float64](LookupIDKey, md)
		if err != nil {
			continue
		}

		lookupIDs = append(lookupIDs, v)
	}

	filteredData[colDetails.createFieldName] = lookupIDs
}

// when creating list items with multiple values for a single column
// we let the API know that we are sending a collection.
// Hence this adds an additional field '<columnName>@@odata.type'
// with value depending on type of column.
func specifyODataType(filteredData map[string]any, colDetails *columnDetails, colName string) {
	// text column itself does not allow holding multiple values
	// some columns like 'term'/'managed metadata' have,
	//  but they get defaulted to text column.
	if colDetails.hasDefaultedToText {
		return
	}

	// only specify odata.type for columns holding multiple data
	if !colDetails.isMultipleEnabled {
		return
	}

	switch {
	case colDetails.isPersonColumn, colDetails.isLookupColumn:
		filteredData[colName+ODataTypeFieldNamePart] = ODataTypeFieldNameIntVal
	default:
		filteredData[colName+ODataTypeFieldNamePart] = ODataTypeFieldNameStringVal
	}
}

func hasAddressFields(additionalData map[string]any) (map[string]any, string, bool) {
	for k, v := range additionalData {
		nestedFields, ok := v.(map[string]any)
		if !ok || keys.HasKeys(nestedFields, GeoLocFN) {
			continue
		}

		if keys.HasKeys(nestedFields, addressFieldNames...) {
			return nestedFields, k, true
		}
	}

	return nil, "", false
}

func hasHyperLinkFields(additionalData map[string]any) (map[string]any, string, bool) {
	for fieldName, value := range additionalData {
		nestedFields, ok := value.(map[string]any)
		if !ok {
			continue
		}

		if keys.HasKeys(nestedFields,
			[]string{HyperlinkDescriptionKey, HyperlinkURLKey}...) {
			return nestedFields, fieldName, true
		}
	}

	return nil, "", false
}

func concatenateAddressFields(addressFields map[string]any) string {
	parts := make([]string, 0)

	if dispName, ok := addressFields[DisplayNameKey].(*string); ok {
		parts = append(parts, ptr.Val(dispName))
	}

	if fields, ok := addressFields[AddressKey].(map[string]any); ok {
		parts = append(parts, addressKeyToVal(fields, StreetKey))
		parts = append(parts, addressKeyToVal(fields, CityKey))
		parts = append(parts, addressKeyToVal(fields, StateKey))
		parts = append(parts, addressKeyToVal(fields, CountryKey))
		parts = append(parts, addressKeyToVal(fields, PostalCodeKey))
	}

	if coords, ok := addressFields[CoordinatesKey].(map[string]any); ok {
		parts = append(parts, addressKeyToVal(coords, LatitudeKey))
		parts = append(parts, addressKeyToVal(coords, LongitudeKey))
	}

	if len(parts) > 0 {
		return strings.Join(parts, ",")
	}

	return ""
}

func concatenateHyperLinkFields(hyperlinkFields map[string]any) string {
	parts := make([]string, 0)

	if v, err := str.AnyValueToString(HyperlinkURLKey, hyperlinkFields); err == nil {
		parts = append(parts, v)
	}

	if v, err := str.AnyValueToString(HyperlinkDescriptionKey, hyperlinkFields); err == nil {
		parts = append(parts, v)
	}

	if len(parts) > 0 {
		return strings.Join(parts, ",")
	}

	return ""
}

func addressKeyToVal(fields map[string]any, key string) string {
	if v, err := str.AnyValueToString(key, fields); err == nil {
		return v
	} else if v, ok := fields[key].(*float64); ok {
		return fmt.Sprintf("%v", ptr.Val(v))
	}

	return ""
}

func (c Lists) getListItemFields(
	ctx context.Context,
	siteID, listID, itemID string,
) (models.FieldValueSetable, error) {
	prefix := c.Stable.
		Client().
		Sites().
		BySiteId(siteID).
		Lists().
		ByListId(listID).
		Items().
		ByListItemId(itemID)

	fields, err := prefix.Fields().Get(ctx, nil)
	if err != nil {
		return nil, err
	}

	return fields, nil
}

// ListToSPInfo translates models.Listable metadata into searchable content
// List documentation: https://learn.microsoft.com/en-us/graph/api/resources/list?view=graph-rest-1.0
func ListToSPInfo(lst models.Listable) *details.SharePointInfo {
	var (
		name     = ptr.Val(lst.GetDisplayName())
		webURL   = ptr.Val(lst.GetWebUrl())
		created  = ptr.Val(lst.GetCreatedDateTime())
		modified = ptr.Val(lst.GetLastModifiedDateTime())
		count    = len(lst.GetItems())
	)

	template := ""
	if lst.GetList() != nil {
		template = ptr.Val(lst.GetList().GetTemplate())
	}

	return &details.SharePointInfo{
		ItemType: details.SharePointList,
		Modified: modified,
		Created:  created,
		WebURL:   webURL,
		List: &details.ListInfo{
			Name:      name,
			ItemCount: int64(count),
			Template:  template,
		},
	}
}

func listCollisionKeyProps() []string {
	return idAnd("displayName")
}

// Two lists with same name cannot be created,
// hence going by the displayName itself as the collision key.
// Only displayName can be set. name is system generated based on displayName.
func ListCollisionKey(list models.Listable) string {
	if list == nil {
		return ""
	}

	return ptr.Val(list.GetDisplayName())
}

func isSlice(val any) bool {
	return reflect.TypeOf(val).Kind() == reflect.Slice
}<|MERGE_RESOLUTION|>--- conflicted
+++ resolved
@@ -425,13 +425,11 @@
 		colDetails.isLookupColumn = true
 		isMultipleEnabled := ptr.Val(orig.GetLookup().GetAllowMultipleValues())
 		colDetails.isMultipleEnabled = isMultipleEnabled
-
-		if isMultipleEnabled {
-			colDetails.createFieldName = colName + LookupIDFieldNamePart
-		} else {
-			updatedName := colName + LookupIDFieldNamePart
+		updatedName := colName + LookupIDFieldNamePart
+		colDetails.createFieldName = updatedName
+
+		if !isMultipleEnabled {
 			colDetails.getFieldName = updatedName
-			colDetails.createFieldName = updatedName
 		}
 
 		newColumn.SetLookup(orig.GetLookup())
@@ -565,34 +563,11 @@
 	}
 
 	lookupIDs := make([]float64, 0)
-	lookupKeys := []string{LookupIDKey, LookupValueKey, PersonEmailKey}
-
-	checkFields := func(colDetails *columnDetails) []string {
-		if colDetails.isLookupColumn {
-			return []string{LookupIDKey, LookupValueKey}
-		}
-
-		if colDetails.isPersonColumn {
-			return []string{LookupIDKey, LookupValueKey, PersonEmailKey}
-		}
-
-		return []string{}
-	}
 
 	for _, nestedFields := range multiNestedFields {
-<<<<<<< HEAD
-		if md, ok := nestedFields.(map[string]any); ok && keys.HasKeys(md, checkFields(colDetails)...) {
-			lookupID, ok := md[LookupIDKey].(*float64)
-			if !ok {
-				continue
-			}
-
-			lookupIDs = append(lookupIDs, ptr.Val(lookupID))
-=======
 		md, ok := nestedFields.(map[string]any)
-		if !ok || !keys.HasKeys(md, lookupKeys...) {
+		if !ok || !keys.HasKeys(md, checkFields(colDetails)...) {
 			continue
->>>>>>> 193d1d37
 		}
 
 		v, err := tform.AnyValueToT[float64](LookupIDKey, md)
@@ -604,6 +579,17 @@
 	}
 
 	filteredData[colDetails.createFieldName] = lookupIDs
+}
+
+func checkFields(colDetails *columnDetails) []string {
+	switch {
+	case colDetails.isLookupColumn:
+		return []string{LookupIDKey, LookupValueKey}
+	case colDetails.isPersonColumn:
+		return []string{LookupIDKey, LookupValueKey, PersonEmailKey}
+	default:
+		return []string{}
+	}
 }
 
 // when creating list items with multiple values for a single column

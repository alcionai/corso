--- conflicted
+++ resolved
@@ -592,10 +592,7 @@
 		ItemType: details.SharePointList,
 		Modified: modified,
 		Created:  created,
-<<<<<<< HEAD
-=======
 		WebURL:   webURL,
->>>>>>> 567390d5
 		List: &details.ListInfo{
 			Name:      name,
 			ItemCount: int64(count),

package api

import (
	"bytes"
	"context"
	"encoding/json"
	"fmt"
	"io"
	"strings"
	"time"

	"github.com/alcionai/clues"
	"github.com/microsoft/kiota-abstractions-go/serialization"
	kjson "github.com/microsoft/kiota-serialization-json-go"
	"github.com/microsoftgraph/msgraph-sdk-go/models"
	"github.com/microsoftgraph/msgraph-sdk-go/users"

	"github.com/alcionai/corso/src/internal/common/dttm"
	"github.com/alcionai/corso/src/internal/common/ptr"
	"github.com/alcionai/corso/src/internal/common/str"
	"github.com/alcionai/corso/src/internal/m365/graph"
	"github.com/alcionai/corso/src/pkg/backup/details"
	"github.com/alcionai/corso/src/pkg/fault"
)

// ---------------------------------------------------------------------------
// controller
// ---------------------------------------------------------------------------

func (c Client) Events() Events {
	return Events{c}
}

// Events is an interface-compliant provider of the client.
type Events struct {
	Client
}

// ---------------------------------------------------------------------------
// containers
// ---------------------------------------------------------------------------

// CreateContainer makes an event Calendar with the name in the user's M365 exchange account
// Reference: https://docs.microsoft.com/en-us/graph/api/user-post-calendars?view=graph-rest-1.0&tabs=go
func (c Events) CreateContainer(
	ctx context.Context,
	userID, containerName string,
	_ string, // parentContainerID needed for iface, doesn't apply to contacts
) (graph.Container, error) {
	body := models.NewCalendar()
	body.SetName(&containerName)

	container, err := c.Stable.
		Client().
		Users().
		ByUserId(userID).
		Calendars().
		Post(ctx, body, nil)
	if err != nil {
		return nil, graph.Wrap(ctx, err, "creating calendar")
	}

	return CalendarDisplayable{Calendarable: container}, nil
}

// DeleteContainer removes a calendar from user's M365 account
// Reference: https://docs.microsoft.com/en-us/graph/api/calendar-delete?view=graph-rest-1.0&tabs=go
func (c Events) DeleteContainer(
	ctx context.Context,
	userID, containerID string,
) error {
	// deletes require unique http clients
	// https://github.com/alcionai/corso/issues/2707
	srv, err := NewService(c.Credentials)
	if err != nil {
		return graph.Stack(ctx, err)
	}

	err = srv.Client().
		Users().
		ByUserId(userID).
		Calendars().
		ByCalendarId(containerID).
		Delete(ctx, nil)
	if err != nil {
		return graph.Stack(ctx, err)
	}

	return nil
}

// prefer GetContainerByID where possible.
// use this only in cases where the models.Calendarable
// is required.
func (c Events) GetCalendar(
	ctx context.Context,
	userID, containerID string,
) (models.Calendarable, error) {
	config := &users.ItemCalendarsCalendarItemRequestBuilderGetRequestConfiguration{
		QueryParameters: &users.ItemCalendarsCalendarItemRequestBuilderGetQueryParameters{
			Select: idAnd("name", "owner"),
		},
	}

	resp, err := c.Stable.
		Client().
		Users().
		ByUserId(userID).
		Calendars().
		ByCalendarId(containerID).
		Get(ctx, config)
	if err != nil {
		return nil, graph.Stack(ctx, err)
	}

	return resp, nil
}

// interface-compliant wrapper of GetCalendar
func (c Events) GetContainerByID(
	ctx context.Context,
	userID, containerID string,
) (graph.Container, error) {
	cal, err := c.GetCalendar(ctx, userID, containerID)
	if err != nil {
		return nil, err
	}

	return graph.CalendarDisplayable{Calendarable: cal}, nil
}

// GetContainerByName fetches a calendar by name
func (c Events) GetContainerByName(
	ctx context.Context,
	userID, containerName string,
) (graph.Container, error) {
	filter := fmt.Sprintf("name eq '%s'", containerName)
	options := &users.ItemCalendarsRequestBuilderGetRequestConfiguration{
		QueryParameters: &users.ItemCalendarsRequestBuilderGetQueryParameters{
			Filter: &filter,
		},
	}

	ctx = clues.Add(ctx, "calendar_name", containerName)

	resp, err := c.Stable.
		Client().
		Users().
		ByUserId(userID).
		Calendars().
		Get(ctx, options)
	if err != nil {
		return nil, graph.Stack(ctx, err).WithClues(ctx)
	}

	// We only allow the api to match one calendar with provided name.
	// Return an error if multiple calendars exist (unlikely) or if no calendar
	// is found.
	if len(resp.GetValue()) != 1 {
		err = clues.New("unexpected number of calendars returned").
			With("returned_calendar_count", len(resp.GetValue()))
		return nil, err
	}

	// Sanity check ID and name
	cal := resp.GetValue()[0]
	cd := CalendarDisplayable{Calendarable: cal}

	if err := graph.CheckIDAndName(cd); err != nil {
		return nil, err
	}

	return graph.CalendarDisplayable{Calendarable: cal}, nil
}

func (c Events) PatchCalendar(
	ctx context.Context,
	userID, containerID string,
	body models.Calendarable,
) error {
	_, err := c.Stable.
		Client().
		Users().
		ByUserId(userID).
		Calendars().
		ByCalendarId(containerID).
		Patch(ctx, body, nil)
	if err != nil {
		return graph.Wrap(ctx, err, "patching event calendar")
	}

	return nil
}

// ---------------------------------------------------------------------------
<<<<<<< HEAD
// container pager
// ---------------------------------------------------------------------------

// EnumerateContainers iterates through all of the users current
// calendars, converting each to a graph.CacheFolder, and
// calling fn(cf) on each one.
// Folder hierarchy is represented in its current state, and does
// not contain historical data.
func (c Events) EnumerateContainers(
	ctx context.Context,
	userID, baseContainerID string,
	fn func(graph.CachedContainer) error,
	errs *fault.Bus,
) error {
	var (
		el     = errs.Local()
		config = &users.ItemCalendarsRequestBuilderGetRequestConfiguration{
			QueryParameters: &users.ItemCalendarsRequestBuilderGetQueryParameters{
				Select: idAnd("name"),
			},
		}
		builder = c.Stable.
			Client().
			Users().
			ByUserId(userID).
			Calendars()
	)

	for {
		if el.Failure() != nil {
			break
		}

		resp, err := builder.Get(ctx, config)
		if err != nil {
			return graph.Stack(ctx, err)
		}

		for _, cal := range resp.GetValue() {
			if el.Failure() != nil {
				break
			}

			cd := CalendarDisplayable{Calendarable: cal}
			if err := graph.CheckIDAndName(cd); err != nil {
				errs.AddRecoverable(ctx, graph.Stack(ctx, err).Label(fault.LabelForceNoBackupCreation))
				continue
			}

			fctx := clues.Add(
				ctx,
				"container_id", ptr.Val(cal.GetId()),
				"container_name", ptr.Val(cal.GetName()))

			temp := graph.NewCacheFolder(
				cd,
				path.Builder{}.Append(ptr.Val(cd.GetId())),          // storage path
				path.Builder{}.Append(ptr.Val(cd.GetDisplayName()))) // display location
			if err := fn(&temp); err != nil {
				errs.AddRecoverable(ctx, graph.Stack(fctx, err).Label(fault.LabelForceNoBackupCreation))
				continue
			}
		}

		link, ok := ptr.ValOK(resp.GetOdataNextLink())
		if !ok {
			break
		}

		builder = users.NewItemCalendarsRequestBuilder(link, c.Stable.Adapter())
	}

	return el.Failure()
}

const (
	eventDeltaBetaURLTemplate = "https://graph.microsoft.com/beta/users/%s/calendars/%s/events/delta"
	// Beta version cannot have /calendars/%s for get and Patch
	// https://stackoverflow.com/questions/50492177/microsoft-graph-get-user-calendar-event-with-beta-version
	eventExceptionsBetaURLTemplate = "https://graph.microsoft.com/beta/users/%s/events/%s?$expand=exceptionOccurrences"
	eventPostBetaURLTemplate       = "https://graph.microsoft.com/beta/users/%s/calendars/%s/events"
	eventPatchBetaURLTemplate      = "https://graph.microsoft.com/beta/users/%s/events/%s"
)

// ---------------------------------------------------------------------------
=======
>>>>>>> 00695aa0
// items
// ---------------------------------------------------------------------------

// GetItem retrieves an Eventable item.
func (c Events) GetItem(
	ctx context.Context,
	userID, itemID string,
	immutableIDs bool,
	errs *fault.Bus,
) (serialization.Parsable, *details.ExchangeInfo, error) {
	var (
		err    error
		event  models.Eventable
		config = &users.ItemEventsEventItemRequestBuilderGetRequestConfiguration{
			Headers: newPreferHeaders(preferImmutableIDs(immutableIDs)),
		}
	)

	// Beta endpoint helps us fetch the event exceptions, but since we
	// don't use the beta SDK, the exceptionOccurrences and
	// cancelledOccurrences end up in AdditionalData
	// https://learn.microsoft.com/en-us/graph/api/resources/event?view=graph-rest-beta#properties
	rawURL := fmt.Sprintf(eventExceptionsBetaURLTemplate, userID, itemID)
	builder := users.NewItemEventsEventItemRequestBuilder(rawURL, c.Stable.Adapter())

	event, err = builder.Get(ctx, config)
	if err != nil {
		return nil, nil, graph.Stack(ctx, err)
	}

	// Adding checks to ensure that the data is in the format that we expect M365 to return
	cancelledOccurrences := event.GetAdditionalData()["cancelledOccurrences"]
	if cancelledOccurrences != nil {
		co, ok := cancelledOccurrences.([]any)
		if !ok {
			return nil, nil, clues.New("converting cancelledOccurrences to []any").
				With("type", fmt.Sprintf("%T", cancelledOccurrences))
		}

		for _, instance := range co {
			instance, err := str.AnyToString(instance)
			if err != nil {
				return nil, nil, err
			}

			splits := strings.Split(instance, ".")
			if len(splits) < 2 { // There might be multiple `.` in the ID and hence >2
				return nil, nil, clues.New("unexpected cancelled event format").
					With("instance", instance)
			}

			startStr := splits[len(splits)-1]

			_, err = dttm.ParseTime(startStr)
			if err != nil {
				return nil, nil, clues.Wrap(err, "parsing cancelled event date")
			}
		}
	}

	attachments, err := c.getAttachments(ctx, event, immutableIDs, userID, itemID)
	if err != nil {
		return nil, nil, err
	}

	event.SetAttachments(attachments)

	// Fetch attachments for exceptions
	exceptionOccurrences := event.GetAdditionalData()["exceptionOccurrences"]
	if exceptionOccurrences == nil {
		return event, EventInfo(event), nil
	}

	eo, ok := exceptionOccurrences.([]any)
	if !ok {
		return nil, nil, clues.New("converting exceptionOccurrences to []any").
			With("type", fmt.Sprintf("%T", exceptionOccurrences))
	}

	for _, instance := range eo {
		instance, ok := instance.(map[string]any)
		if !ok {
			return nil, nil, clues.New("converting instance to map[string]any").
				With("type", fmt.Sprintf("%T", instance))
		}

		evt, err := EventFromMap(instance)
		if err != nil {
			return nil, nil, clues.Wrap(err, "parsing exception event")
		}

		// OPTIMIZATION: We don't have to store any of the
		// attachments that carry over from the original
		attachments, err := c.getAttachments(ctx, evt, immutableIDs, userID, ptr.Val(evt.GetId()))
		if err != nil {
			return nil, nil, clues.Wrap(err, "getting exception attachments").
				With("exception_event_id", ptr.Val(evt.GetId()))
		}

		// This odd roundabout way of doing this is required as
		// the json serialization at the end does not serialize if
		// you just pass in a models.Attachmentable
		convertedAttachments := []map[string]interface{}{}

		for _, attachment := range attachments {
			am, err := parseableToMap(attachment)
			if err != nil {
				return nil, nil, clues.Wrap(err, "converting attachment")
			}

			convertedAttachments = append(convertedAttachments, am)
		}

		instance["attachments"] = convertedAttachments
	}

	return event, EventInfo(event), nil
}

func parseableToMap(att serialization.Parsable) (map[string]any, error) {
	var item map[string]any

	writer := kjson.NewJsonSerializationWriter()
	defer writer.Close()

	if err := writer.WriteObjectValue("", att); err != nil {
		return nil, err
	}

	ats, err := writer.GetSerializedContent()
	if err != nil {
		return nil, err
	}

	err = json.Unmarshal(ats, &item)
	if err != nil {
		return nil, clues.Wrap(err, "unmarshalling serialized attachment")
	}

	return item, nil
}

func (c Events) getAttachments(
	ctx context.Context,
	event models.Eventable,
	immutableIDs bool,
	userID string,
	itemID string,
) ([]models.Attachmentable, error) {
	if !ptr.Val(event.GetHasAttachments()) && !HasAttachments(event.GetBody()) {
		return nil, nil
	}

	config := &users.ItemEventsItemAttachmentsRequestBuilderGetRequestConfiguration{
		QueryParameters: &users.ItemEventsItemAttachmentsRequestBuilderGetQueryParameters{
			Expand: []string{"microsoft.graph.itemattachment/item"},
		},
		Headers: newPreferHeaders(preferPageSize(maxNonDeltaPageSize), preferImmutableIDs(immutableIDs)),
	}

	attached, err := c.LargeItem.
		Client().
		Users().
		ByUserId(userID).
		Events().
		ByEventId(itemID).
		Attachments().
		Get(ctx, config)
	if err != nil {
		return nil, graph.Wrap(ctx, err, "event attachment download")
	}

	return attached.GetValue(), nil
}

func (c Events) GetItemInstances(
	ctx context.Context,
	userID, itemID string,
	startDate, endDate string,
) ([]models.Eventable, error) {
	config := &users.ItemEventsItemInstancesRequestBuilderGetRequestConfiguration{
		QueryParameters: &users.ItemEventsItemInstancesRequestBuilderGetQueryParameters{
			Select:        []string{"id"},
			StartDateTime: ptr.To(startDate),
			EndDateTime:   ptr.To(endDate),
		},
	}

	events, err := c.Stable.
		Client().
		Users().
		ByUserId(userID).
		Events().
		ByEventId(itemID).
		Instances().
		Get(ctx, config)
	if err != nil {
		return nil, graph.Stack(ctx, err)
	}

	return events.GetValue(), nil
}

func (c Events) PostItem(
	ctx context.Context,
	userID, containerID string,
	body models.Eventable,
) (models.Eventable, error) {
	rawURL := fmt.Sprintf(eventPostBetaURLTemplate, userID, containerID)
	builder := users.NewItemCalendarsItemEventsRequestBuilder(rawURL, c.Stable.Adapter())

	itm, err := builder.Post(ctx, body, nil)
	if err != nil {
		return nil, graph.Wrap(ctx, err, "creating calendar event")
	}

	return itm, nil
}

func (c Events) UpdateItem(
	ctx context.Context,
	userID, eventID string,
	body models.Eventable,
) (models.Eventable, error) {
	rawURL := fmt.Sprintf(eventPatchBetaURLTemplate, userID, eventID)
	builder := users.NewItemCalendarsItemEventsEventItemRequestBuilder(rawURL, c.Stable.Adapter())

	itm, err := builder.Patch(ctx, body, nil)
	if err != nil {
		return nil, graph.Wrap(ctx, err, "updating calendar event")
	}

	return itm, nil
}

func (c Events) DeleteItem(
	ctx context.Context,
	userID, itemID string,
) error {
	// deletes require unique http clients
	// https://github.com/alcionai/corso/issues/2707
	srv, err := c.Service()
	if err != nil {
		return graph.Stack(ctx, err)
	}

	err = srv.
		Client().
		Users().
		ByUserId(userID).
		Events().
		ByEventId(itemID).
		Delete(ctx, nil)
	if err != nil {
		return graph.Wrap(ctx, err, "deleting calendar event")
	}

	return nil
}

func (c Events) PostSmallAttachment(
	ctx context.Context,
	userID, containerID, parentItemID string,
	body models.Attachmentable,
) error {
	_, err := c.Stable.
		Client().
		Users().
		ByUserId(userID).
		Calendars().
		ByCalendarId(containerID).
		Events().
		ByEventId(parentItemID).
		Attachments().
		Post(ctx, body, nil)
	if err != nil {
		return graph.Wrap(ctx, err, "uploading small event attachment")
	}

	return nil
}

func (c Events) PostLargeAttachment(
	ctx context.Context,
	userID, containerID, parentItemID, itemName string,
	size int64,
	body models.Attachmentable,
) (models.UploadSessionable, error) {
	bs, err := GetAttachmentContent(body)
	if err != nil {
		return nil, clues.Wrap(err, "serializing attachment content").WithClues(ctx)
	}

	session := users.NewItemCalendarEventsItemAttachmentsCreateUploadSessionPostRequestBody()
	session.SetAttachmentItem(makeSessionAttachment(itemName, size))

	us, err := c.LargeItem.
		Client().
		Users().
		ByUserId(userID).
		Calendars().
		ByCalendarId(containerID).
		Events().
		ByEventId(parentItemID).
		Attachments().
		CreateUploadSession().
		Post(ctx, session, nil)
	if err != nil {
		return nil, graph.Wrap(ctx, err, "uploading large event attachment")
	}

	url := ptr.Val(us.GetUploadUrl())
	w := graph.NewLargeItemWriter(parentItemID, url, size)
	copyBuffer := make([]byte, graph.AttachmentChunkSize)

	_, err = io.CopyBuffer(w, bytes.NewReader(bs), copyBuffer)
	if err != nil {
		return nil, clues.Wrap(err, "buffering large attachment content").WithClues(ctx)
	}

	return us, nil
}

// ---------------------------------------------------------------------------
<<<<<<< HEAD
// item pager
// ---------------------------------------------------------------------------

var _ itemPager = &eventPager{}

type eventPager struct {
	gs      graph.Servicer
	builder *users.ItemCalendarsItemEventsRequestBuilder
	options *users.ItemCalendarsItemEventsRequestBuilderGetRequestConfiguration
}

func (c Events) NewEventPager(
	ctx context.Context,
	userID, containerID string,
	immutableIDs bool,
) (itemPager, error) {
	options := &users.ItemCalendarsItemEventsRequestBuilderGetRequestConfiguration{
		Headers: newPreferHeaders(preferPageSize(maxNonDeltaPageSize), preferImmutableIDs(immutableIDs)),
	}

	builder := c.Stable.
		Client().
		Users().
		ByUserId(userID).
		Calendars().
		ByCalendarId(containerID).
		Events()

	return &eventPager{c.Stable, builder, options}, nil
}

func (p *eventPager) getPage(ctx context.Context) (DeltaPageLinker, error) {
	resp, err := p.builder.Get(ctx, p.options)
	if err != nil {
		return nil, graph.Stack(ctx, err)
	}

	return EmptyDeltaLinker[models.Eventable]{PageLinkValuer: resp}, nil
}

func (p *eventPager) setNext(nextLink string) {
	p.builder = users.NewItemCalendarsItemEventsRequestBuilder(nextLink, p.gs.Adapter())
}

// non delta pagers don't need reset
func (p *eventPager) reset(context.Context) {}

func (p *eventPager) valuesIn(pl PageLinker) ([]getIDAndAddtler, error) {
	return toValues[models.Eventable](pl)
}

// ---------------------------------------------------------------------------
// delta item pager
// ---------------------------------------------------------------------------

var _ itemPager = &eventDeltaPager{}

type eventDeltaPager struct {
	gs          graph.Servicer
	userID      string
	containerID string
	builder     *users.ItemCalendarsItemEventsDeltaRequestBuilder
	options     *users.ItemCalendarsItemEventsDeltaRequestBuilderGetRequestConfiguration
}

func (c Events) NewEventDeltaPager(
	ctx context.Context,
	userID, containerID, oldDelta string,
	immutableIDs bool,
) (itemPager, error) {
	options := &users.ItemCalendarsItemEventsDeltaRequestBuilderGetRequestConfiguration{
		Headers: newPreferHeaders(preferPageSize(maxDeltaPageSize), preferImmutableIDs(immutableIDs)),
	}

	var builder *users.ItemCalendarsItemEventsDeltaRequestBuilder

	if oldDelta == "" {
		builder = getEventDeltaBuilder(ctx, c.Stable, userID, containerID, options)
	} else {
		builder = users.NewItemCalendarsItemEventsDeltaRequestBuilder(oldDelta, c.Stable.Adapter())
	}

	return &eventDeltaPager{c.Stable, userID, containerID, builder, options}, nil
}

func getEventDeltaBuilder(
	ctx context.Context,
	gs graph.Servicer,
	userID, containerID string,
	options *users.ItemCalendarsItemEventsDeltaRequestBuilderGetRequestConfiguration,
) *users.ItemCalendarsItemEventsDeltaRequestBuilder {
	// Graph SDK only supports delta queries against events on the beta version, so we're
	// manufacturing use of the beta version url to make the call instead.
	// See: https://learn.microsoft.com/ko-kr/graph/api/event-delta?view=graph-rest-beta&tabs=http
	// Note that the delta item body is skeletal compared to the actual event struct.  Lucky
	// for us, we only need the item ID.  As a result, even though we hacked the version, the
	// response body parses properly into the v1.0 structs and complies with our wanted interfaces.
	// Likewise, the NextLink and DeltaLink odata tags carry our hack forward, so the rest of the code
	// works as intended (until, at least, we want to _not_ call the beta anymore).
	rawURL := fmt.Sprintf(eventDeltaBetaURLTemplate, userID, containerID)
	builder := users.NewItemCalendarsItemEventsDeltaRequestBuilder(rawURL, gs.Adapter())

	return builder
}

func (p *eventDeltaPager) getPage(ctx context.Context) (DeltaPageLinker, error) {
	resp, err := p.builder.Get(ctx, p.options)
	if err != nil {
		return nil, graph.Stack(ctx, err)
	}

	return resp, nil
}

func (p *eventDeltaPager) setNext(nextLink string) {
	p.builder = users.NewItemCalendarsItemEventsDeltaRequestBuilder(nextLink, p.gs.Adapter())
}

func (p *eventDeltaPager) reset(ctx context.Context) {
	p.builder = getEventDeltaBuilder(ctx, p.gs, p.userID, p.containerID, p.options)
}

func (p *eventDeltaPager) valuesIn(pl PageLinker) ([]getIDAndAddtler, error) {
	return toValues[models.Eventable](pl)
}

func (c Events) GetAddedAndRemovedItemIDs(
	ctx context.Context,
	userID, containerID, oldDelta string,
	immutableIDs bool,
	canMakeDeltaQueries bool,
) ([]string, []string, DeltaUpdate, error) {
	ctx = clues.Add(ctx, "container_id", containerID)

	pager, err := c.NewEventPager(ctx, userID, containerID, immutableIDs)
	if err != nil {
		return nil, nil, DeltaUpdate{}, graph.Wrap(ctx, err, "creating non-delta pager")
	}

	deltaPager, err := c.NewEventDeltaPager(ctx, userID, containerID, oldDelta, immutableIDs)
	if err != nil {
		return nil, nil, DeltaUpdate{}, graph.Wrap(ctx, err, "creating delta pager")
	}

	return getAddedAndRemovedItemIDs(ctx, c.Stable, pager, deltaPager, oldDelta, canMakeDeltaQueries)
}

// ---------------------------------------------------------------------------
=======
>>>>>>> 00695aa0
// Serialization
// ---------------------------------------------------------------------------

func BytesToEventable(body []byte) (models.Eventable, error) {
	v, err := createFromBytes(body, models.CreateEventFromDiscriminatorValue)
	if err != nil {
		return nil, clues.Wrap(err, "deserializing bytes to event")
	}

	return v.(models.Eventable), nil
}

func (c Events) Serialize(
	ctx context.Context,
	item serialization.Parsable,
	userID, itemID string,
) ([]byte, error) {
	event, ok := item.(models.Eventable)
	if !ok {
		return nil, clues.New(fmt.Sprintf("item is not an Eventable: %T", item))
	}

	ctx = clues.Add(ctx, "item_id", ptr.Val(event.GetId()))

	writer := kjson.NewJsonSerializationWriter()
	defer writer.Close()

	if err := writer.WriteObjectValue("", event); err != nil {
		return nil, graph.Stack(ctx, err)
	}

	bs, err := writer.GetSerializedContent()
	if err != nil {
		return nil, graph.Wrap(ctx, err, "serializing event")
	}

	return bs, nil
}

// ---------------------------------------------------------------------------
// helper funcs
// ---------------------------------------------------------------------------

// CalendarDisplayable is a wrapper that complies with the
// models.Calendarable interface with the graph.Container
// interfaces. Calendars do not have a parentFolderID.
// Therefore, that value will always return nil.
type CalendarDisplayable struct {
	models.Calendarable
}

// GetDisplayName returns the *string of the models.Calendable
// variant:  calendar.GetName()
func (c CalendarDisplayable) GetDisplayName() *string {
	return c.GetName()
}

// GetParentFolderId returns the default calendar name address
// EventCalendars have a flat hierarchy and Calendars are rooted
// at the default
//
//nolint:revive
func (c CalendarDisplayable) GetParentFolderId() *string {
	return nil
}

func EventInfo(evt models.Eventable) *details.ExchangeInfo {
	var (
		organizer string
		subject   = ptr.Val(evt.GetSubject())
		recurs    bool
		start     = time.Time{}
		end       = time.Time{}
		created   = ptr.Val(evt.GetCreatedDateTime())
	)

	if evt.GetOrganizer() != nil &&
		evt.GetOrganizer().GetEmailAddress() != nil {
		organizer = ptr.Val(evt.GetOrganizer().GetEmailAddress().GetAddress())
	}

	if evt.GetRecurrence() != nil {
		recurs = true
	}

	if evt.GetStart() != nil && len(ptr.Val(evt.GetStart().GetDateTime())) > 0 {
		// timeString has 'Z' literal added to ensure the stored
		// DateTime is not: time.Date(1, time.January, 1, 0, 0, 0, 0, time.UTC)
		startTime := ptr.Val(evt.GetStart().GetDateTime()) + "Z"

		output, err := dttm.ParseTime(startTime)
		if err == nil {
			start = output
		}
	}

	if evt.GetEnd() != nil && len(ptr.Val(evt.GetEnd().GetDateTime())) > 0 {
		// timeString has 'Z' literal added to ensure the stored
		// DateTime is not: time.Date(1, time.January, 1, 0, 0, 0, 0, time.UTC)
		endTime := ptr.Val(evt.GetEnd().GetDateTime()) + "Z"

		output, err := dttm.ParseTime(endTime)
		if err == nil {
			end = output
		}
	}

	return &details.ExchangeInfo{
		ItemType:    details.ExchangeEvent,
		Organizer:   organizer,
		Subject:     subject,
		EventStart:  start,
		EventEnd:    end,
		EventRecurs: recurs,
		Created:     created,
		Modified:    ptr.OrNow(evt.GetLastModifiedDateTime()),
	}
}

func EventFromMap(ev map[string]any) (models.Eventable, error) {
	instBytes, err := json.Marshal(ev)
	if err != nil {
		return nil, clues.Wrap(err, "marshaling event exception instance")
	}

	body, err := BytesToEventable(instBytes)
	if err != nil {
		return nil, clues.Wrap(err, "converting exception event bytes to Eventable")
	}

	return body, nil
}<|MERGE_RESOLUTION|>--- conflicted
+++ resolved
@@ -192,85 +192,7 @@
 	return nil
 }
 
-// ---------------------------------------------------------------------------
-<<<<<<< HEAD
-// container pager
-// ---------------------------------------------------------------------------
-
-// EnumerateContainers iterates through all of the users current
-// calendars, converting each to a graph.CacheFolder, and
-// calling fn(cf) on each one.
-// Folder hierarchy is represented in its current state, and does
-// not contain historical data.
-func (c Events) EnumerateContainers(
-	ctx context.Context,
-	userID, baseContainerID string,
-	fn func(graph.CachedContainer) error,
-	errs *fault.Bus,
-) error {
-	var (
-		el     = errs.Local()
-		config = &users.ItemCalendarsRequestBuilderGetRequestConfiguration{
-			QueryParameters: &users.ItemCalendarsRequestBuilderGetQueryParameters{
-				Select: idAnd("name"),
-			},
-		}
-		builder = c.Stable.
-			Client().
-			Users().
-			ByUserId(userID).
-			Calendars()
-	)
-
-	for {
-		if el.Failure() != nil {
-			break
-		}
-
-		resp, err := builder.Get(ctx, config)
-		if err != nil {
-			return graph.Stack(ctx, err)
-		}
-
-		for _, cal := range resp.GetValue() {
-			if el.Failure() != nil {
-				break
-			}
-
-			cd := CalendarDisplayable{Calendarable: cal}
-			if err := graph.CheckIDAndName(cd); err != nil {
-				errs.AddRecoverable(ctx, graph.Stack(ctx, err).Label(fault.LabelForceNoBackupCreation))
-				continue
-			}
-
-			fctx := clues.Add(
-				ctx,
-				"container_id", ptr.Val(cal.GetId()),
-				"container_name", ptr.Val(cal.GetName()))
-
-			temp := graph.NewCacheFolder(
-				cd,
-				path.Builder{}.Append(ptr.Val(cd.GetId())),          // storage path
-				path.Builder{}.Append(ptr.Val(cd.GetDisplayName()))) // display location
-			if err := fn(&temp); err != nil {
-				errs.AddRecoverable(ctx, graph.Stack(fctx, err).Label(fault.LabelForceNoBackupCreation))
-				continue
-			}
-		}
-
-		link, ok := ptr.ValOK(resp.GetOdataNextLink())
-		if !ok {
-			break
-		}
-
-		builder = users.NewItemCalendarsRequestBuilder(link, c.Stable.Adapter())
-	}
-
-	return el.Failure()
-}
-
 const (
-	eventDeltaBetaURLTemplate = "https://graph.microsoft.com/beta/users/%s/calendars/%s/events/delta"
 	// Beta version cannot have /calendars/%s for get and Patch
 	// https://stackoverflow.com/questions/50492177/microsoft-graph-get-user-calendar-event-with-beta-version
 	eventExceptionsBetaURLTemplate = "https://graph.microsoft.com/beta/users/%s/events/%s?$expand=exceptionOccurrences"
@@ -279,8 +201,6 @@
 )
 
 // ---------------------------------------------------------------------------
-=======
->>>>>>> 00695aa0
 // items
 // ---------------------------------------------------------------------------
 
@@ -605,157 +525,6 @@
 }
 
 // ---------------------------------------------------------------------------
-<<<<<<< HEAD
-// item pager
-// ---------------------------------------------------------------------------
-
-var _ itemPager = &eventPager{}
-
-type eventPager struct {
-	gs      graph.Servicer
-	builder *users.ItemCalendarsItemEventsRequestBuilder
-	options *users.ItemCalendarsItemEventsRequestBuilderGetRequestConfiguration
-}
-
-func (c Events) NewEventPager(
-	ctx context.Context,
-	userID, containerID string,
-	immutableIDs bool,
-) (itemPager, error) {
-	options := &users.ItemCalendarsItemEventsRequestBuilderGetRequestConfiguration{
-		Headers: newPreferHeaders(preferPageSize(maxNonDeltaPageSize), preferImmutableIDs(immutableIDs)),
-	}
-
-	builder := c.Stable.
-		Client().
-		Users().
-		ByUserId(userID).
-		Calendars().
-		ByCalendarId(containerID).
-		Events()
-
-	return &eventPager{c.Stable, builder, options}, nil
-}
-
-func (p *eventPager) getPage(ctx context.Context) (DeltaPageLinker, error) {
-	resp, err := p.builder.Get(ctx, p.options)
-	if err != nil {
-		return nil, graph.Stack(ctx, err)
-	}
-
-	return EmptyDeltaLinker[models.Eventable]{PageLinkValuer: resp}, nil
-}
-
-func (p *eventPager) setNext(nextLink string) {
-	p.builder = users.NewItemCalendarsItemEventsRequestBuilder(nextLink, p.gs.Adapter())
-}
-
-// non delta pagers don't need reset
-func (p *eventPager) reset(context.Context) {}
-
-func (p *eventPager) valuesIn(pl PageLinker) ([]getIDAndAddtler, error) {
-	return toValues[models.Eventable](pl)
-}
-
-// ---------------------------------------------------------------------------
-// delta item pager
-// ---------------------------------------------------------------------------
-
-var _ itemPager = &eventDeltaPager{}
-
-type eventDeltaPager struct {
-	gs          graph.Servicer
-	userID      string
-	containerID string
-	builder     *users.ItemCalendarsItemEventsDeltaRequestBuilder
-	options     *users.ItemCalendarsItemEventsDeltaRequestBuilderGetRequestConfiguration
-}
-
-func (c Events) NewEventDeltaPager(
-	ctx context.Context,
-	userID, containerID, oldDelta string,
-	immutableIDs bool,
-) (itemPager, error) {
-	options := &users.ItemCalendarsItemEventsDeltaRequestBuilderGetRequestConfiguration{
-		Headers: newPreferHeaders(preferPageSize(maxDeltaPageSize), preferImmutableIDs(immutableIDs)),
-	}
-
-	var builder *users.ItemCalendarsItemEventsDeltaRequestBuilder
-
-	if oldDelta == "" {
-		builder = getEventDeltaBuilder(ctx, c.Stable, userID, containerID, options)
-	} else {
-		builder = users.NewItemCalendarsItemEventsDeltaRequestBuilder(oldDelta, c.Stable.Adapter())
-	}
-
-	return &eventDeltaPager{c.Stable, userID, containerID, builder, options}, nil
-}
-
-func getEventDeltaBuilder(
-	ctx context.Context,
-	gs graph.Servicer,
-	userID, containerID string,
-	options *users.ItemCalendarsItemEventsDeltaRequestBuilderGetRequestConfiguration,
-) *users.ItemCalendarsItemEventsDeltaRequestBuilder {
-	// Graph SDK only supports delta queries against events on the beta version, so we're
-	// manufacturing use of the beta version url to make the call instead.
-	// See: https://learn.microsoft.com/ko-kr/graph/api/event-delta?view=graph-rest-beta&tabs=http
-	// Note that the delta item body is skeletal compared to the actual event struct.  Lucky
-	// for us, we only need the item ID.  As a result, even though we hacked the version, the
-	// response body parses properly into the v1.0 structs and complies with our wanted interfaces.
-	// Likewise, the NextLink and DeltaLink odata tags carry our hack forward, so the rest of the code
-	// works as intended (until, at least, we want to _not_ call the beta anymore).
-	rawURL := fmt.Sprintf(eventDeltaBetaURLTemplate, userID, containerID)
-	builder := users.NewItemCalendarsItemEventsDeltaRequestBuilder(rawURL, gs.Adapter())
-
-	return builder
-}
-
-func (p *eventDeltaPager) getPage(ctx context.Context) (DeltaPageLinker, error) {
-	resp, err := p.builder.Get(ctx, p.options)
-	if err != nil {
-		return nil, graph.Stack(ctx, err)
-	}
-
-	return resp, nil
-}
-
-func (p *eventDeltaPager) setNext(nextLink string) {
-	p.builder = users.NewItemCalendarsItemEventsDeltaRequestBuilder(nextLink, p.gs.Adapter())
-}
-
-func (p *eventDeltaPager) reset(ctx context.Context) {
-	p.builder = getEventDeltaBuilder(ctx, p.gs, p.userID, p.containerID, p.options)
-}
-
-func (p *eventDeltaPager) valuesIn(pl PageLinker) ([]getIDAndAddtler, error) {
-	return toValues[models.Eventable](pl)
-}
-
-func (c Events) GetAddedAndRemovedItemIDs(
-	ctx context.Context,
-	userID, containerID, oldDelta string,
-	immutableIDs bool,
-	canMakeDeltaQueries bool,
-) ([]string, []string, DeltaUpdate, error) {
-	ctx = clues.Add(ctx, "container_id", containerID)
-
-	pager, err := c.NewEventPager(ctx, userID, containerID, immutableIDs)
-	if err != nil {
-		return nil, nil, DeltaUpdate{}, graph.Wrap(ctx, err, "creating non-delta pager")
-	}
-
-	deltaPager, err := c.NewEventDeltaPager(ctx, userID, containerID, oldDelta, immutableIDs)
-	if err != nil {
-		return nil, nil, DeltaUpdate{}, graph.Wrap(ctx, err, "creating delta pager")
-	}
-
-	return getAddedAndRemovedItemIDs(ctx, c.Stable, pager, deltaPager, oldDelta, canMakeDeltaQueries)
-}
-
-// ---------------------------------------------------------------------------
-=======
->>>>>>> 00695aa0
 // Serialization
 // ---------------------------------------------------------------------------
 

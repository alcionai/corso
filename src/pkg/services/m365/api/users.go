--- conflicted
+++ resolved
@@ -120,9 +120,6 @@
 		err  error
 	)
 
-<<<<<<< HEAD
-	resp, err = c.Stable.Client().Users().ByUserId(identifier).Get(ctx, nil)
-=======
 	options := &users.UserItemRequestBuilderGetRequestConfiguration{
 		QueryParameters: &users.UserItemRequestBuilderGetQueryParameters{},
 	}
@@ -152,7 +149,6 @@
 
 	resp, err = c.Stable.Client().Users().ByUserId(identifier).Get(ctx, options)
 
->>>>>>> 6719c8f7
 	if err != nil {
 		if graph.IsErrResourceLocked(err) {
 			err = clues.Stack(graph.ErrResourceLocked, err)

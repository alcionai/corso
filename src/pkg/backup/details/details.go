--- conflicted
+++ resolved
@@ -94,18 +94,12 @@
 
 // ExchangeInfo describes an exchange item
 type ExchangeInfo struct {
-<<<<<<< HEAD
-	Sender     string    `json:"sender"`
-	Subject    string    `json:"subject"`
-	Received   time.Time `json:"received"`
-	Organizer  string    `json:"organizer,omitempty"`
-	EventStart time.Time `json:"eventStart"`
-=======
 	Sender      string    `json:"sender,omitempty"`
 	Subject     string    `json:"subject,omitempty"`
 	Received    time.Time `json:"received,omitempty"`
+	EventStart  time.Time `json:"eventStart,omitempty"`
+	Organizer   string    `json:"organizer,omitempty"`
 	ContactName string    `json:"contactName,omitempty"`
->>>>>>> f8bfe932
 }
 
 // Headers returns the human-readable names of properties in an ExchangeInfo

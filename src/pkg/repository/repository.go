--- conflicted
+++ resolved
@@ -155,41 +155,8 @@
 
 	observe.Message(ctx, "Initializing repository")
 
-<<<<<<< HEAD
-	repoNameHash, err := r.GenerateHashForRepositoryConfigFileName()
-	if err != nil {
-		return clues.Wrap(err, "generating repo config")
-	}
-
-	kopiaRef := kopia.NewConn(r.Storage)
-	if err := kopiaRef.Initialize(ctx, r.Opts.Repo, cfg.RetentionOpts, repoNameHash); err != nil {
-		// replace common internal errors so that sdk users can check results with errors.Is()
-		if errors.Is(err, kopia.ErrorRepoAlreadyExists) {
-			return clues.Stack(ErrorRepoAlreadyExists, err).WithClues(ctx)
-		}
-
-		return clues.Wrap(err, "initializing kopia")
-	}
-	// kopiaRef comes with a count of 1 and NewWrapper/NewModelStore bumps it again so safe
-	// to close here.
-	defer kopiaRef.Close(ctx)
-
-	r.dataLayer, err = kopia.NewWrapper(kopiaRef)
-	if err != nil {
-		return clues.Stack(err).WithClues(ctx)
-	}
-
-	r.modelStore, err = kopia.NewModelStore(kopiaRef)
-	if err != nil {
-		return clues.Stack(err).WithClues(ctx)
-	}
-
-	if err := newRepoModel(ctx, r.modelStore, r.ID); err != nil {
-		return clues.Wrap(err, "setting up repository").WithClues(ctx)
-=======
 	if err := r.setupKopia(ctx, cfg.RetentionOpts, true); err != nil {
 		return err
->>>>>>> 0b997e61
 	}
 
 	r.Bus.Event(ctx, events.RepoInit, nil)
@@ -222,41 +189,8 @@
 
 	observe.Message(ctx, "Connecting to repository")
 
-<<<<<<< HEAD
-	repoNameHash, err := r.GenerateHashForRepositoryConfigFileName()
-	if err != nil {
-		return clues.Wrap(err, "generate repo config")
-	}
-
-	kopiaRef := kopia.NewConn(r.Storage)
-	if err := kopiaRef.Connect(ctx, r.Opts.Repo, repoNameHash); err != nil {
-		return clues.Wrap(err, "connecting kopia client")
-	}
-	// kopiaRef comes with a count of 1 and NewWrapper/NewModelStore bumps it again so safe
-	// to close here.
-	defer kopiaRef.Close(ctx)
-
-	r.dataLayer, err = kopia.NewWrapper(kopiaRef)
-	if err != nil {
-		return clues.Stack(err).WithClues(ctx)
-	}
-
-	r.modelStore, err = kopia.NewModelStore(kopiaRef)
-	if err != nil {
-		return clues.Stack(err).WithClues(ctx)
-	}
-
-	if r.ID == events.RepoIDNotFound {
-		rm, err := getRepoModel(ctx, r.modelStore)
-		if err != nil {
-			return clues.Wrap(err, "retrieving repo model info")
-		}
-
-		r.ID = string(rm.ID)
-=======
 	if err := r.setupKopia(ctx, ctrlRepo.Retention{}, false); err != nil {
 		return clues.Stack(err)
->>>>>>> 0b997e61
 	}
 
 	r.Bus.Event(ctx, events.RepoConnect, nil)
@@ -280,7 +214,7 @@
 
 	repoNameHash, err := r.GenerateHashForRepositoryConfigFileName()
 	if err != nil {
-		return clues.Wrap(err, "generate repo config")
+		return clues.Wrap(err, "generating repo config hash")
 	}
 
 	kopiaRef := kopia.NewConn(r.Storage)
@@ -351,20 +285,6 @@
 	return r.counter
 }
 
-<<<<<<< HEAD
-func (r repository) GenerateHashForRepositoryConfigFileName() (string, error) {
-	accountHash, err := r.Account.GetAccountConfigHash()
-	if err != nil {
-		return "", clues.Wrap(err, "fetch account config hash")
-	}
-
-	storageHash, err := r.Storage.GetStorageConfigHash()
-	if err != nil {
-		return "", clues.Wrap(err, "fetch storage config hash")
-	}
-
-	return fmt.Sprintf("%s-%s", accountHash, storageHash), nil
-=======
 func (r *repository) addContextClues(ctx context.Context) context.Context {
 	return clues.Add(
 		ctx,
@@ -380,9 +300,14 @@
 ) error {
 	var err error
 
+	repoHashName, err := r.GenerateHashForRepositoryConfigFileName()
+	if err != nil {
+		return clues.Wrap(err, "generating repo config hash")
+	}
+
 	kopiaRef := kopia.NewConn(r.Storage)
 	if isInitialize {
-		if err := kopiaRef.Initialize(ctx, r.Opts.Repo, retentionOpts); err != nil {
+		if err := kopiaRef.Initialize(ctx, r.Opts.Repo, retentionOpts, repoHashName); err != nil {
 			// Replace common internal errors so that SDK users can check results with errors.Is()
 			if errors.Is(err, kopia.ErrorRepoAlreadyExists) {
 				return clues.Stack(ErrorRepoAlreadyExists, err).WithClues(ctx)
@@ -391,7 +316,7 @@
 			return clues.Wrap(err, "initializing kopia")
 		}
 	} else {
-		if err := kopiaRef.Connect(ctx, r.Opts.Repo); err != nil {
+		if err := kopiaRef.Connect(ctx, r.Opts.Repo, repoHashName); err != nil {
 			return clues.Wrap(err, "connecting kopia client")
 		}
 	}
@@ -419,7 +344,20 @@
 	}
 
 	return nil
->>>>>>> 0b997e61
+}
+
+func (r repository) GenerateHashForRepositoryConfigFileName() (string, error) {
+	accountHash, err := r.Account.GetAccountConfigHash()
+	if err != nil {
+		return "", clues.Wrap(err, "fetch account config hash")
+	}
+
+	storageHash, err := r.Storage.GetStorageConfigHash()
+	if err != nil {
+		return "", clues.Wrap(err, "fetch storage config hash")
+	}
+
+	return fmt.Sprintf("%s-%s", accountHash, storageHash), nil
 }
 
 // ---------------------------------------------------------------------------

package repository

import (
	"os"
	"testing"
	"time"

	"github.com/alcionai/clues"
	"github.com/stretchr/testify/assert"
	"github.com/stretchr/testify/require"
	"github.com/stretchr/testify/suite"

	"github.com/alcionai/corso/src/internal/tester"
	"github.com/alcionai/corso/src/internal/tester/tconfig"
	"github.com/alcionai/corso/src/pkg/account"
	"github.com/alcionai/corso/src/pkg/control"
	ctrlRepo "github.com/alcionai/corso/src/pkg/control/repository"
	"github.com/alcionai/corso/src/pkg/control/testdata"
	"github.com/alcionai/corso/src/pkg/extensions"
	"github.com/alcionai/corso/src/pkg/path"
	"github.com/alcionai/corso/src/pkg/selectors"
	"github.com/alcionai/corso/src/pkg/services/m365/api"
	"github.com/alcionai/corso/src/pkg/storage"
	storeTD "github.com/alcionai/corso/src/pkg/storage/testdata"
)

// ---------------
// unit tests
// ---------------

type RepositoryUnitSuite struct {
	tester.Suite
}

func TestRepositoryUnitSuite(t *testing.T) {
	suite.Run(t, &RepositoryUnitSuite{Suite: tester.NewUnitSuite(t)})
}

func (suite *RepositoryUnitSuite) TestInitialize() {
	table := []struct {
		name     string
		storage  func() (storage.Storage, error)
		account  account.Account
		errCheck assert.ErrorAssertionFunc
	}{
		{
			storage.ProviderUnknown.String(),
			func() (storage.Storage, error) {
				return storage.NewStorage(storage.ProviderUnknown)
			},
			account.Account{},
			assert.Error,
		},
	}
	for _, test := range table {
		suite.Run(test.name, func() {
			t := suite.T()

			ctx, flush := tester.NewContext(t)
			defer flush()

			st, err := test.storage()
			assert.NoError(t, err, clues.ToCore(err))

			r, err := New(
				ctx,
				test.account,
				st,
				control.DefaultOptions(),
				NewRepoID)
			require.NoError(t, err, clues.ToCore(err))

			err = r.Initialize(ctx, InitConfig{})
			test.errCheck(t, err, clues.ToCore(err))
		})
	}
}

// repository.Connect involves end-to-end communication with kopia, therefore this only
// tests expected error cases
func (suite *RepositoryUnitSuite) TestConnect() {
	table := []struct {
		name     string
		storage  func() (storage.Storage, error)
		account  account.Account
		errCheck assert.ErrorAssertionFunc
	}{
		{
			name: storage.ProviderUnknown.String(),
			storage: func() (storage.Storage, error) {
				return storage.NewStorage(storage.ProviderUnknown)
			},
			account:  account.Account{},
			errCheck: assert.Error,
		},
	}
	for _, test := range table {
		suite.Run(test.name, func() {
			t := suite.T()

			ctx, flush := tester.NewContext(t)
			defer flush()

			st, err := test.storage()
			assert.NoError(t, err, clues.ToCore(err))

			r, err := New(
				ctx,
				test.account,
				st,
				control.DefaultOptions(),
				NewRepoID)
			require.NoError(t, err, clues.ToCore(err))

			err = r.Connect(ctx, ConnConfig{})
			test.errCheck(t, err, clues.ToCore(err))
		})
	}
}

// ---------------
// integration tests
// ---------------

type RepositoryIntegrationSuite struct {
	tester.Suite
}

func TestRepositoryIntegrationSuite(t *testing.T) {
	suite.Run(t, &RepositoryIntegrationSuite{
		Suite: tester.NewIntegrationSuite(
			t,
			[][]string{storeTD.AWSStorageCredEnvs, tconfig.M365AcctCredEnvs}),
	})
}

func (suite *RepositoryIntegrationSuite) TestInitialize() {
	table := []struct {
		name     string
		account  func(*testing.T) account.Account
		storage  func(tester.TestT) storage.Storage
		errCheck assert.ErrorAssertionFunc
	}{
		{
			name:     "success",
			account:  tconfig.NewM365Account,
			storage:  storeTD.NewPrefixedS3Storage,
			errCheck: assert.NoError,
		},
	}
	for _, test := range table {
		suite.Run(test.name, func() {
			t := suite.T()

			ctx, flush := tester.NewContext(t)
			defer flush()

			st := test.storage(t)
			r, err := New(
				ctx,
				test.account(t),
				st,
				control.DefaultOptions(),
				NewRepoID)
			require.NoError(t, err, clues.ToCore(err))

			err = r.Initialize(ctx, InitConfig{})
			if err == nil {
				defer func() {
					err := r.Close(ctx)
					assert.NoError(t, err, clues.ToCore(err))
				}()
			}

			test.errCheck(t, err, clues.ToCore(err))
		})
	}
}

const (
	roleARNEnvKey = "CORSO_TEST_S3_ROLE"
	roleDuration  = time.Minute * 20
)

func (suite *RepositoryIntegrationSuite) TestInitializeWithRole() {
	t := suite.T()

	if _, ok := os.LookupEnv(roleARNEnvKey); !ok {
		t.Skip(roleARNEnvKey + " not set")
	}

	ctx, flush := tester.NewContext(t)
	defer flush()

	st := storeTD.NewPrefixedS3Storage(t)

	st.Role = os.Getenv(roleARNEnvKey)
	st.SessionName = "corso-repository-test"
	st.SessionDuration = roleDuration.String()

	r, err := New(
		ctx,
		account.Account{},
		st,
		control.DefaultOptions(),
		NewRepoID)
	require.NoError(t, err, clues.ToCore(err))

	err = r.Initialize(ctx, InitConfig{})
	require.NoError(t, err)

	defer func() {
		r.Close(ctx)
	}()
}

func (suite *RepositoryIntegrationSuite) TestConnect() {
	t := suite.T()

	ctx, flush := tester.NewContext(t)
	defer flush()

	acct := tconfig.NewM365Account(t)

	// need to initialize the repository before we can test connecting to it.
	st := storeTD.NewPrefixedS3Storage(t)
	r, err := New(
		ctx,
		acct,
		st,
		control.DefaultOptions(),
		NewRepoID)
	require.NoError(t, err, clues.ToCore(err))

	err = r.Initialize(ctx, InitConfig{})
	require.NoError(t, err, clues.ToCore(err))

	// now re-connect
	err = r.Connect(ctx, ConnConfig{})
	assert.NoError(t, err, clues.ToCore(err))
}

func (suite *RepositoryIntegrationSuite) TestRepository_UpdatePassword() {
	t := suite.T()

	ctx, flush := tester.NewContext(t)
	defer flush()

<<<<<<< HEAD
=======
	acct := tconfig.NewM365Account(t)

>>>>>>> fd3a4eb6
	// need to initialize the repository before we can test connecting to it.
	st := storeTD.NewPrefixedS3Storage(t)
	r, err := New(
		ctx,
<<<<<<< HEAD
		account.Account{},
=======
		acct,
>>>>>>> fd3a4eb6
		st,
		control.DefaultOptions(),
		NewRepoID)
	require.NoError(t, err, clues.ToCore(err))

<<<<<<< HEAD
	err = r.Initialize(ctx, ctrlRepo.Retention{})
	require.NoError(t, err, clues.ToCore(err))

	// now re-connect
	err = r.Connect(ctx)
=======
	err = r.Initialize(ctx, InitConfig{})
	require.NoError(t, err, clues.ToCore(err))

	// now re-connect
	err = r.Connect(ctx, ConnConfig{})
>>>>>>> fd3a4eb6
	assert.NoError(t, err, clues.ToCore(err))

	err = r.UpdatePassword(ctx, "newpass")
	require.NoError(t, err, clues.ToCore(err))

<<<<<<< HEAD
	// now reconnect with new pass
	err = r.Connect(ctx)
	assert.Error(t, err, clues.ToCore(err))
=======
	tmp := st.Config["common_corsoPassphrase"]
	st.Config["common_corsoPassphrase"] = "newpass"

	// now reconnect with new pass
	err = r.Connect(ctx, ConnConfig{})
	assert.NoError(t, err, clues.ToCore(err))

	st.Config["common_corsoPassphrase"] = tmp
>>>>>>> fd3a4eb6
}

func (suite *RepositoryIntegrationSuite) TestConnect_sameID() {
	t := suite.T()

	ctx, flush := tester.NewContext(t)
	defer flush()

	acct := tconfig.NewM365Account(t)

	// need to initialize the repository before we can test connecting to it.
	st := storeTD.NewPrefixedS3Storage(t)
	r, err := New(
		ctx,
		acct,
		st,
		control.DefaultOptions(),
		NewRepoID)
	require.NoError(t, err, clues.ToCore(err))

	err = r.Initialize(ctx, InitConfig{})
	require.NoError(t, err, clues.ToCore(err))

	oldID := r.GetID()

	err = r.Close(ctx)
	require.NoError(t, err, clues.ToCore(err))

	// now re-connect
	err = r.Connect(ctx, ConnConfig{})
	require.NoError(t, err, clues.ToCore(err))
	assert.Equal(t, oldID, r.GetID())
}

func (suite *RepositoryIntegrationSuite) TestNewBackup() {
	t := suite.T()

	ctx, flush := tester.NewContext(t)
	defer flush()

	acct := tconfig.NewM365Account(t)

	// need to initialize the repository before we can test connecting to it.
	st := storeTD.NewPrefixedS3Storage(t)
	r, err := New(
		ctx,
		acct,
		st,
		control.DefaultOptions(),
		NewRepoID)
	require.NoError(t, err, clues.ToCore(err))

	// service doesn't matter here, we just need a valid value.
	err = r.Initialize(ctx, InitConfig{Service: path.ExchangeService})
	require.NoError(t, err, clues.ToCore(err))

	userID := tconfig.M365UserID(t)

	bo, err := r.NewBackup(ctx, selectors.NewExchangeBackup([]string{userID}).Selector)
	require.NoError(t, err, clues.ToCore(err))
	require.NotNil(t, bo)
}

func (suite *RepositoryIntegrationSuite) TestNewRestore() {
	t := suite.T()

	ctx, flush := tester.NewContext(t)
	defer flush()

	acct := tconfig.NewM365Account(t)
	restoreCfg := testdata.DefaultRestoreConfig("")

	// need to initialize the repository before we can test connecting to it.
	st := storeTD.NewPrefixedS3Storage(t)
	r, err := New(
		ctx,
		acct,
		st,
		control.DefaultOptions(),
		"")
	require.NoError(t, err, clues.ToCore(err))

	err = r.Initialize(ctx, InitConfig{})
	require.NoError(t, err, clues.ToCore(err))

	ro, err := r.NewRestore(
		ctx,
		"backup-id",
		selectors.NewExchangeBackup([]string{"test"}).Selector,
		restoreCfg)
	require.NoError(t, err, clues.ToCore(err))
	require.NotNil(t, ro)
}

func (suite *RepositoryIntegrationSuite) TestNewBackupAndDelete() {
	t := suite.T()

	ctx, flush := tester.NewContext(t)
	defer flush()

	acct := tconfig.NewM365Account(t)

	// need to initialize the repository before we can test connecting to it.
	st := storeTD.NewPrefixedS3Storage(t)
	r, err := New(
		ctx,
		acct,
		st,
		control.DefaultOptions(),
		NewRepoID)
	require.NoError(t, err, clues.ToCore(err))

	// service doesn't matter here, we just need a valid value.
	err = r.Initialize(ctx, InitConfig{Service: path.ExchangeService})
	require.NoError(t, err, clues.ToCore(err))

	userID := tconfig.M365UserID(t)
	sel := selectors.NewExchangeBackup([]string{userID})
	sel.Include(sel.MailFolders([]string{api.MailInbox}, selectors.PrefixMatch()))
	sel.DiscreteOwner = userID

	bo, err := r.NewBackup(ctx, sel.Selector)
	require.NoError(t, err, clues.ToCore(err))
	require.NotNil(t, bo)

	err = bo.Run(ctx)
	require.NoError(t, err, "running backup operation: %v", clues.ToCore(err))

	backupID := string(bo.Results.BackupID)

	err = r.DeleteBackups(ctx, true, backupID)
	require.NoError(t, err, "deleting backup: %v", clues.ToCore(err))

	// This operation should fail since the backup doesn't exist anymore.
	restoreCfg := testdata.DefaultRestoreConfig("")

	ro, err := r.NewRestore(
		ctx,
		backupID,
		selectors.NewExchangeBackup([]string{userID}).Selector,
		restoreCfg)
	require.NoError(t, err, clues.ToCore(err))
	require.NotNil(t, ro)

	_, err = ro.Run(ctx)
	assert.Error(t, err, "running restore operation")
}

func (suite *RepositoryIntegrationSuite) TestNewMaintenance() {
	t := suite.T()

	ctx, flush := tester.NewContext(t)
	defer flush()

	acct := tconfig.NewM365Account(t)

	// need to initialize the repository before we can test connecting to it.
	st := storeTD.NewPrefixedS3Storage(t)
	r, err := New(
		ctx,
		acct,
		st,
		control.DefaultOptions(),
		NewRepoID)
	require.NoError(t, err, clues.ToCore(err))

	err = r.Initialize(ctx, InitConfig{})
	require.NoError(t, err, clues.ToCore(err))

	mo, err := r.NewMaintenance(ctx, ctrlRepo.Maintenance{})
	require.NoError(t, err, clues.ToCore(err))
	require.NotNil(t, mo)
}

// Test_Options tests that the options are passed through to the repository
// correctly
func (suite *RepositoryIntegrationSuite) Test_Options() {
	table := []struct {
		name        string
		opts        func() control.Options
		expectedLen int
	}{
		{
			name: "default options",
			opts: func() control.Options {
				return control.DefaultOptions()
			},
			expectedLen: 0,
		},
		{
			name: "options with an extension factory",
			opts: func() control.Options {
				o := control.DefaultOptions()
				o.ItemExtensionFactory = append(
					o.ItemExtensionFactory,
					&extensions.MockItemExtensionFactory{})

				return o
			},
			expectedLen: 1,
		},
		{
			name: "options with multiple extension factories",
			opts: func() control.Options {
				o := control.DefaultOptions()
				f := []extensions.CreateItemExtensioner{
					&extensions.MockItemExtensionFactory{},
					&extensions.MockItemExtensionFactory{},
				}

				o.ItemExtensionFactory = f

				return o
			},
			expectedLen: 2,
		},
	}

	for _, test := range table {
		suite.Run(test.name, func() {
			t := suite.T()
			acct := tconfig.NewM365Account(t)
			st := storeTD.NewPrefixedS3Storage(t)

			ctx, flush := tester.NewContext(t)
			defer flush()

			r, err := New(
				ctx,
				acct,
				st,
				test.opts(),
				NewRepoID)
			require.NoError(t, err, clues.ToCore(err))

			err = r.Initialize(ctx, InitConfig{})
			require.NoError(t, err)
			assert.Equal(t, test.expectedLen, len(r.Opts.ItemExtensionFactory))

			err = r.Connect(ctx, ConnConfig{})
			assert.NoError(t, err)
			assert.Equal(t, test.expectedLen, len(r.Opts.ItemExtensionFactory))
		})
	}
}<|MERGE_RESOLUTION|>--- conflicted
+++ resolved
@@ -246,48 +246,28 @@
 	ctx, flush := tester.NewContext(t)
 	defer flush()
 
-<<<<<<< HEAD
-=======
-	acct := tconfig.NewM365Account(t)
-
->>>>>>> fd3a4eb6
-	// need to initialize the repository before we can test connecting to it.
-	st := storeTD.NewPrefixedS3Storage(t)
-	r, err := New(
-		ctx,
-<<<<<<< HEAD
-		account.Account{},
-=======
-		acct,
->>>>>>> fd3a4eb6
-		st,
-		control.DefaultOptions(),
-		NewRepoID)
-	require.NoError(t, err, clues.ToCore(err))
-
-<<<<<<< HEAD
-	err = r.Initialize(ctx, ctrlRepo.Retention{})
-	require.NoError(t, err, clues.ToCore(err))
-
-	// now re-connect
-	err = r.Connect(ctx)
-=======
+	acct := tconfig.NewM365Account(t)
+
+	// need to initialize the repository before we can test connecting to it.
+	st := storeTD.NewPrefixedS3Storage(t)
+	r, err := New(
+		ctx,
+		acct,
+		st,
+		control.DefaultOptions(),
+		NewRepoID)
+	require.NoError(t, err, clues.ToCore(err))
+
 	err = r.Initialize(ctx, InitConfig{})
 	require.NoError(t, err, clues.ToCore(err))
 
 	// now re-connect
 	err = r.Connect(ctx, ConnConfig{})
->>>>>>> fd3a4eb6
 	assert.NoError(t, err, clues.ToCore(err))
 
 	err = r.UpdatePassword(ctx, "newpass")
 	require.NoError(t, err, clues.ToCore(err))
 
-<<<<<<< HEAD
-	// now reconnect with new pass
-	err = r.Connect(ctx)
-	assert.Error(t, err, clues.ToCore(err))
-=======
 	tmp := st.Config["common_corsoPassphrase"]
 	st.Config["common_corsoPassphrase"] = "newpass"
 
@@ -296,7 +276,6 @@
 	assert.NoError(t, err, clues.ToCore(err))
 
 	st.Config["common_corsoPassphrase"] = tmp
->>>>>>> fd3a4eb6
 }
 
 func (suite *RepositoryIntegrationSuite) TestConnect_sameID() {

--- conflicted
+++ resolved
@@ -215,25 +215,12 @@
 
 	scopes = append(
 		scopes,
-<<<<<<< HEAD
-		makeScope[GroupsScope](GroupsLibraryFolder, Any()))
-=======
 		makeScope[GroupsScope](GroupsLibraryFolder, Any()),
 		makeScope[GroupsScope](GroupsChannel, Any()))
->>>>>>> 1f1c6a65
 
 	return scopes
 }
 
-<<<<<<< HEAD
-// Library produces one or more Group library scopes, where the library
-// matches upon a given drive by ID or Name.  In order to ensure library selection
-// this should always be embedded within the Filter() set; include(Library()) will
-// select all items in the library without further filtering.
-// If any slice contains selectors.Any, that slice is reduced to [selectors.Any]
-// If any slice contains selectors.None, that slice is reduced to [selectors.None]
-// If any slice is empty, it defaults to [selectors.None]
-=======
 // Channel produces one or more SharePoint channel scopes, where the channel
 // matches upon a given channel by ID or Name.  In order to ensure channel selection
 // this should always be embedded within the Filter() set; include(channel()) will
@@ -276,16 +263,11 @@
 // If any slice contains selectors.Any, that slice is reduced to [selectors.Any]
 // If any slice contains selectors.None, that slice is reduced to [selectors.None]
 // If any slice is empty, it defaults to [selectors.None]
->>>>>>> 1f1c6a65
 func (s *groups) Library(library string) []GroupsScope {
 	return []GroupsScope{
 		makeInfoScope[GroupsScope](
 			GroupsLibraryItem,
-<<<<<<< HEAD
-			SharePointInfoLibraryDrive, // TODO(meain)
-=======
 			GroupsInfoSiteLibraryDrive,
->>>>>>> 1f1c6a65
 			[]string{library},
 			filters.Equal),
 	}
@@ -344,22 +326,6 @@
 	GroupsCategoryUnknown groupsCategory = ""
 
 	// types of data in Groups
-<<<<<<< HEAD
-	GroupsGroup groupsCategory = "GroupsGroup"
-
-	// sharepoint
-	GroupsLibraryFolder groupsCategory = "GroupsLibraryFolder"
-	GroupsLibraryItem   groupsCategory = "GroupsLibraryItem"
-
-	// messages
-	// GroupsTeamChannel groupsCategory = "GroupsTeamChannel"
-	// GroupsTeamChannelMessages    groupsCategory = "GroupsTeamChannelMessages"
-
-	// details.itemInfo comparables
-
-	// library drive selection
-	GroupsInfoSiteLibraryDrive groupsCategory = "GroupsInfoSiteLibraryDrive" // TODO(meain)
-=======
 	GroupsGroup          groupsCategory = "GroupsGroup"
 	GroupsChannel        groupsCategory = "GroupsChannel"
 	GroupsChannelMessage groupsCategory = "GroupsChannelMessage"
@@ -371,18 +337,14 @@
 	// channel drive selection
 	GroupsInfoSiteLibraryDrive groupsCategory = "GroupsInfoSiteLibraryDrive"
 	GroupsInfoChannel          groupsCategory = "GroupsInfoChannel"
->>>>>>> 1f1c6a65
 )
 
 // groupsLeafProperties describes common metadata of the leaf categories
 var groupsLeafProperties = map[categorizer]leafProperty{
-<<<<<<< HEAD
-=======
 	GroupsChannelMessage: { // the root category must be represented, even though it isn't a leaf
 		pathKeys: []categorizer{GroupsChannel, GroupsChannelMessage},
 		pathType: path.ChannelMessagesCategory,
 	},
->>>>>>> 1f1c6a65
 	GroupsLibraryItem: {
 		pathKeys: []categorizer{GroupsLibraryFolder, GroupsLibraryItem},
 		pathType: path.LibrariesCategory,
@@ -404,13 +366,10 @@
 // Ex: ServiceUser.leafCat() => ServiceUser
 func (c groupsCategory) leafCat() categorizer {
 	switch c {
-<<<<<<< HEAD
-=======
 	// TODO: if channels ever contain more than one type of item,
 	// we'll need to fix this up.
 	case GroupsChannel, GroupsChannelMessage:
 		return GroupsChannelMessage
->>>>>>> 1f1c6a65
 	case GroupsLibraryFolder, GroupsLibraryItem, GroupsInfoSiteLibraryDrive:
 		return GroupsLibraryItem
 	}
@@ -456,24 +415,16 @@
 	)
 
 	switch c {
-<<<<<<< HEAD
-=======
 	case GroupsChannel, GroupsChannelMessage:
 		folderCat, itemCat = GroupsChannel, GroupsChannelMessage
 		rFld = ent.Groups.ParentPath
->>>>>>> 1f1c6a65
 	case GroupsLibraryFolder, GroupsLibraryItem:
 		if ent.Groups == nil {
 			return nil, clues.New("no Groups ItemInfo in details")
 		}
 
 		folderCat, itemCat = GroupsLibraryFolder, GroupsLibraryItem
-<<<<<<< HEAD
-		rFld = ent.Groups.ParentPath // TODO(meain)
-=======
 		rFld = ent.Groups.ParentPath
->>>>>>> 1f1c6a65
-
 	default:
 		return nil, clues.New("unrecognized groupsCategory").With("category", c)
 	}
@@ -569,11 +520,7 @@
 	os := []option{}
 
 	switch cat {
-<<<<<<< HEAD
-	case GroupsLibraryFolder:
-=======
 	case GroupsChannel, GroupsLibraryFolder:
->>>>>>> 1f1c6a65
 		os = append(os, pathComparator())
 	}
 
@@ -584,17 +531,12 @@
 func (s GroupsScope) setDefaults() {
 	switch s.Category() {
 	case GroupsGroup:
-<<<<<<< HEAD
-		s[GroupsLibraryFolder.String()] = passAny
-		s[GroupsLibraryItem.String()] = passAny
-=======
 		s[GroupsChannel.String()] = passAny
 		s[GroupsChannelMessage.String()] = passAny
 		s[GroupsLibraryFolder.String()] = passAny
 		s[GroupsLibraryItem.String()] = passAny
 	case GroupsChannel:
 		s[GroupsChannelMessage.String()] = passAny
->>>>>>> 1f1c6a65
 	case GroupsLibraryFolder:
 		s[GroupsLibraryItem.String()] = passAny
 	}
@@ -616,12 +558,8 @@
 		deets,
 		s.Selector,
 		map[path.CategoryType]groupsCategory{
-<<<<<<< HEAD
-			path.LibrariesCategory: GroupsLibraryItem,
-=======
 			path.ChannelMessagesCategory: GroupsChannelMessage,
 			path.LibrariesCategory:       GroupsLibraryItem,
->>>>>>> 1f1c6a65
 		},
 		errs)
 }

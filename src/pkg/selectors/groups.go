package selectors

import (
	"context"
	"fmt"

	"github.com/alcionai/clues"

	"github.com/alcionai/corso/src/pkg/backup/details"
	"github.com/alcionai/corso/src/pkg/backup/identity"
	"github.com/alcionai/corso/src/pkg/fault"
	"github.com/alcionai/corso/src/pkg/filters"
	"github.com/alcionai/corso/src/pkg/path"
)

// ---------------------------------------------------------------------------
// Selectors
// ---------------------------------------------------------------------------

type (
	// groups provides an api for selecting
	// data scopes applicable to the groups service.
	groups struct {
		Selector
	}

	// groups provides an api for selecting
	// data scopes applicable to the groups service,
	// plus backup-specific methods.
	GroupsBackup struct {
		groups
	}

	// GroupsRestorep provides an api for selecting
	// data scopes applicable to the Groups service,
	// plus restore-specific methods.
	GroupsRestore struct {
		groups
	}
)

var (
	_ Reducer        = &GroupsRestore{}
	_ pathCategorier = &GroupsRestore{}
	_ reasoner       = &GroupsRestore{}
)

// NewGroupsBackup produces a new Selector with the service set to ServiceGroups.
func NewGroupsBackup(resources []string) *GroupsBackup {
	src := GroupsBackup{
		groups{
			newSelector(ServiceGroups, resources),
		},
	}

	return &src
}

// ToGroupsBackup transforms the generic selector into an GroupsBackup.
// Errors if the service defined by the selector is not ServiceGroups.
func (s Selector) ToGroupsBackup() (*GroupsBackup, error) {
	if s.Service != ServiceGroups {
		return nil, badCastErr(ServiceGroups, s.Service)
	}

	src := GroupsBackup{groups{s}}

	return &src, nil
}

func (s GroupsBackup) SplitByResourceOwner(resources []string) []GroupsBackup {
	sels := splitByProtectedResource[GroupsScope](s.Selector, resources, GroupsGroup)

	ss := make([]GroupsBackup, 0, len(sels))
	for _, sel := range sels {
		ss = append(ss, GroupsBackup{groups{sel}})
	}

	return ss
}

// NewGroupsRestore produces a new Selector with the service set to ServiceGroups.
func NewGroupsRestore(resources []string) *GroupsRestore {
	src := GroupsRestore{
		groups{
			newSelector(ServiceGroups, resources),
		},
	}

	return &src
}

// ToGroupsRestore transforms the generic selector into an GroupsRestore.
// Errors if the service defined by the selector is not ServiceGroups.
func (s Selector) ToGroupsRestore() (*GroupsRestore, error) {
	if s.Service != ServiceGroups {
		return nil, badCastErr(ServiceGroups, s.Service)
	}

	src := GroupsRestore{groups{s}}

	return &src, nil
}

func (s GroupsRestore) SplitByResourceOwner(resources []string) []GroupsRestore {
	sels := splitByProtectedResource[GroupsScope](s.Selector, resources, GroupsGroup)

	ss := make([]GroupsRestore, 0, len(sels))
	for _, sel := range sels {
		ss = append(ss, GroupsRestore{groups{sel}})
	}

	return ss
}

// PathCategories produces the aggregation of discrete resources described by each type of scope.
func (s groups) PathCategories() selectorPathCategories {
	return selectorPathCategories{
		Excludes: pathCategoriesIn[GroupsScope, groupsCategory](s.Excludes),
		Filters:  pathCategoriesIn[GroupsScope, groupsCategory](s.Filters),
		Includes: pathCategoriesIn[GroupsScope, groupsCategory](s.Includes),
	}
}

// Reasons returns a deduplicated set of the backup reasons produced
// using the selector's discrete owner and each scopes' service and
// category types.
func (s groups) Reasons(tenantID string, useOwnerNameForID bool) []identity.Reasoner {
	return reasonsFor(s, tenantID, useOwnerNameForID)
}

// ---------------------------------------------------------------------------
// Stringers and Concealers
// ---------------------------------------------------------------------------

func (s GroupsScope) Conceal() string             { return conceal(s) }
func (s GroupsScope) Format(fs fmt.State, r rune) { format(s, fs, r) }
func (s GroupsScope) String() string              { return conceal(s) }
func (s GroupsScope) PlainString() string         { return plainString(s) }

// -------------------
// Scope Factories

// Include appends the provided scopes to the selector's inclusion set.
// Data is included if it matches ANY inclusion.
// The inclusion set is later filtered (all included data must pass ALL
// filters) and excluded (all included data must not match ANY exclusion).
// Data is included if it matches ANY inclusion (of the same data category).
//
// All parts of the scope must match for data to be exclucded.
// Ex: File(s1, f1, i1) => only excludes an item if it is owned by site s1,
// located in folder f1, and ID'd as i1.  Use selectors.Any() to wildcard
// a scope value. No value will match if selectors.None() is provided.
//
// Group-level scopes will automatically apply the Any() wildcard to
// child properties.
// ex: Site(u1) automatically cascades to all folders and files owned
// by s1.
func (s *groups) Include(scopes ...[]GroupsScope) {
	s.Includes = appendScopes(s.Includes, scopes...)
}

// Exclude appends the provided scopes to the selector's exclusion set.
// Every Exclusion scope applies globally, affecting all inclusion scopes.
// Data is excluded if it matches ANY exclusion.
//
// All parts of the scope must match for data to be exclucded.
// Ex: File(s1, f1, i1) => only excludes an item if it is owned by site s1,
// located in folder f1, and ID'd as i1.  Use selectors.Any() to wildcard
// a scope value. No value will match if selectors.None() is provided.
//
// Group-level scopes will automatically apply the Any() wildcard to
// child properties.
// ex: Site(u1) automatically cascades to all folders and files owned
// by s1.
func (s *groups) Exclude(scopes ...[]GroupsScope) {
	s.Excludes = appendScopes(s.Excludes, scopes...)
}

// Filter appends the provided scopes to the selector's filters set.
// A selector with >0 filters and 0 inclusions will include any data
// that passes all filters.
// A selector with >0 filters and >0 inclusions will reduce the
// inclusion set to only the data that passes all filters.
// Data is retained if it passes ALL filters.
//
// All parts of the scope must match for data to be exclucded.
// Ex: File(s1, f1, i1) => only excludes an item if it is owned by site s1,
// located in folder f1, and ID'd as i1.  Use selectors.Any() to wildcard
// a scope value. No value will match if selectors.None() is provided.
//
// Group-level scopes will automatically apply the Any() wildcard to
// child properties.
// ex: Site(u1) automatically cascades to all folders and files owned
// by s1.
func (s *groups) Filter(scopes ...[]GroupsScope) {
	s.Filters = appendScopes(s.Filters, scopes...)
}

// Scopes retrieves the list of groupsScopes in the selector.
func (s *groups) Scopes() []GroupsScope {
	return scopes[GroupsScope](s.Selector)
}

// -------------------
// Scope Factories

// Produces one or more Groups scopes.
// One scope is created per group entry.
// If any slice contains selectors.Any, that slice is reduced to [selectors.Any]
// If any slice contains selectors.None, that slice is reduced to [selectors.None]
// If any slice is empty, it defaults to [selectors.None]
func (s *groups) AllData() []GroupsScope {
	scopes := []GroupsScope{}

	scopes = append(
		scopes,
<<<<<<< HEAD
		makeScope[GroupsScope](GroupsLibraryFolder, Any()),
		makeScope[GroupsScope](GroupsChannel, Any()))
=======
		makeScope[GroupsScope](GroupsLibraryFolder, Any()))
>>>>>>> b9db41ee

	return scopes
}

<<<<<<< HEAD
// Channel produces one or more SharePoint channel scopes, where the channel
// matches upon a given channel by ID or Name.  In order to ensure channel selection
// this should always be embedded within the Filter() set; include(channel()) will
// select all items in the channel without further filtering.
// If any slice contains selectors.Any, that slice is reduced to [selectors.Any]
// If any slice contains selectors.None, that slice is reduced to [selectors.None]
// If any slice is empty, it defaults to [selectors.None]
func (s *groups) Channel(channel string) []GroupsScope {
	return []GroupsScope{
		makeInfoScope[GroupsScope](
			GroupsChannel,
			GroupsInfoChannel,
			[]string{channel},
			filters.Equal),
	}
}

// ChannelMessages produces one or more Groups channel message scopes.
// If any slice contains selectors.Any, that slice is reduced to [selectors.Any]
// If any slice contains selectors.None, that slice is reduced to [selectors.None]
// If any slice is empty, it defaults to [selectors.None]
func (s *sharePoint) ChannelMessages(channels, messages []string, opts ...option) []GroupsScope {
	var (
		scopes = []GroupsScope{}
		os     = append([]option{pathComparator()}, opts...)
	)

	scopes = append(
		scopes,
		makeScope[GroupsScope](GroupsChannelMessage, messages, os...).
			set(GroupsChannel, channels, opts...))

	return scopes
}

// Library produces one or more Group library scopes, where the library
// matches upon a given drive by ID or Name.  In order to ensure library selection
// this should always be embedded within the Filter() set; include(Library()) will
// select all items in the library without further filtering.
// If any slice contains selectors.Any, that slice is reduced to [selectors.Any]
// If any slice contains selectors.None, that slice is reduced to [selectors.None]
// If any slice is empty, it defaults to [selectors.None]
=======
// Library produces one or more Group library scopes, where the library
// matches upon a given drive by ID or Name.  In order to ensure library selection
// this should always be embedded within the Filter() set; include(Library()) will
// select all items in the library without further filtering.
// If any slice contains selectors.Any, that slice is reduced to [selectors.Any]
// If any slice contains selectors.None, that slice is reduced to [selectors.None]
// If any slice is empty, it defaults to [selectors.None]
>>>>>>> b9db41ee
func (s *groups) Library(library string) []GroupsScope {
	return []GroupsScope{
		makeInfoScope[GroupsScope](
			GroupsLibraryItem,
<<<<<<< HEAD
			GroupsInfoSiteLibraryDrive,
=======
			SharePointInfoLibraryDrive, // TODO(meain)
>>>>>>> b9db41ee
			[]string{library},
			filters.Equal),
	}
}

// LibraryFolders produces one or more SharePoint libraryFolder scopes.
// If any slice contains selectors.Any, that slice is reduced to [selectors.Any]
// If any slice contains selectors.None, that slice is reduced to [selectors.None]
// If any slice is empty, it defaults to [selectors.None]
func (s *groups) LibraryFolders(libraryFolders []string, opts ...option) []GroupsScope {
	var (
		scopes = []GroupsScope{}
		os     = append([]option{pathComparator()}, opts...)
	)

	scopes = append(
		scopes,
		makeScope[GroupsScope](GroupsLibraryFolder, libraryFolders, os...))

	return scopes
}

// LibraryItems produces one or more Groups library item scopes.
// If any slice contains selectors.Any, that slice is reduced to [selectors.Any]
// If any slice contains selectors.None, that slice is reduced to [selectors.None]
// If any slice is empty, it defaults to [selectors.None]
// options are only applied to the library scopes.
func (s *groups) LibraryItems(libraries, items []string, opts ...option) []GroupsScope {
	scopes := []GroupsScope{}

	scopes = append(
		scopes,
		makeScope[GroupsScope](GroupsLibraryItem, items, defaultItemOptions(s.Cfg)...).
			set(GroupsLibraryFolder, libraries, opts...))

	return scopes
}

// -------------------
// ItemInfo Factories

// TODO

// ---------------------------------------------------------------------------
// Categories
// ---------------------------------------------------------------------------

// groupsCategory enumerates the type of the lowest level
// of data () in a scope.
type groupsCategory string

// interface compliance checks
var _ categorizer = GroupsCategoryUnknown

const (
	GroupsCategoryUnknown groupsCategory = ""

	// types of data in Groups
<<<<<<< HEAD
	GroupsGroup          groupsCategory = "GroupsGroup"
	GroupsChannel        groupsCategory = "GroupsChannel"
	GroupsChannelMessage groupsCategory = "GroupsChannelMessage"
	GroupsLibraryFolder  groupsCategory = "GroupsLibraryFolder"
	GroupsLibraryItem    groupsCategory = "GroupsLibraryItem"

	// details.itemInfo comparables

	// channel drive selection
	GroupsInfoSiteLibraryDrive groupsCategory = "GroupsInfoSiteLibraryDrive"
	GroupsInfoChannel          groupsCategory = "GroupsInfoChannel"
=======
	GroupsGroup groupsCategory = "GroupsGroup"

	// sharepoint
	GroupsLibraryFolder groupsCategory = "GroupsLibraryFolder"
	GroupsLibraryItem   groupsCategory = "GroupsLibraryItem"

	// messages
	// GroupsTeamChannel groupsCategory = "GroupsTeamChannel"
	// GroupsTeamChannelMessages    groupsCategory = "GroupsTeamChannelMessages"

	// details.itemInfo comparables

	// library drive selection
	GroupsInfoSiteLibraryDrive groupsCategory = "GroupsInfoSiteLibraryDrive" // TODO(meain)
>>>>>>> b9db41ee
)

// groupsLeafProperties describes common metadata of the leaf categories
var groupsLeafProperties = map[categorizer]leafProperty{
<<<<<<< HEAD
	GroupsChannelMessage: { // the root category must be represented, even though it isn't a leaf
		pathKeys: []categorizer{GroupsChannel, GroupsChannelMessage},
		pathType: path.ChannelMessagesCategory,
	},
=======
>>>>>>> b9db41ee
	GroupsLibraryItem: {
		pathKeys: []categorizer{GroupsLibraryFolder, GroupsLibraryItem},
		pathType: path.LibrariesCategory,
	},
	GroupsGroup: { // the root category must be represented, even though it isn't a leaf
		pathKeys: []categorizer{GroupsGroup},
		pathType: path.UnknownCategory,
	},
}

func (c groupsCategory) String() string {
	return string(c)
}

// leafCat returns the leaf category of the receiver.
// If the receiver category has multiple leaves (ex: User) or no leaves,
// (ex: Unknown), the receiver itself is returned.
// Ex: ServiceTypeFolder.leafCat() => ServiceTypeItem
// Ex: ServiceUser.leafCat() => ServiceUser
func (c groupsCategory) leafCat() categorizer {
	switch c {
<<<<<<< HEAD
	// TODO: if channels ever contain more than one type of item,
	// we'll need to fix this up.
	case GroupsChannel, GroupsChannelMessage:
		return GroupsChannelMessage
=======
>>>>>>> b9db41ee
	case GroupsLibraryFolder, GroupsLibraryItem, GroupsInfoSiteLibraryDrive:
		return GroupsLibraryItem
	}

	return c
}

// rootCat returns the root category type.
func (c groupsCategory) rootCat() categorizer {
	return GroupsGroup
}

// unknownCat returns the unknown category type.
func (c groupsCategory) unknownCat() categorizer {
	return GroupsCategoryUnknown
}

// isUnion returns true if the category is a site or a webURL, which
// can act as an alternative identifier to siteID across all site types.
func (c groupsCategory) isUnion() bool {
	return c == c.rootCat()
}

// isLeaf is true if the category is a GroupsItem category.
func (c groupsCategory) isLeaf() bool {
	return c == c.leafCat()
}

// pathValues transforms the two paths to maps of identified properties.
//
// Example:
// [tenantID, service, groupID, site, siteID, category, folder, itemID]
// => {spFolder: folder, spItemID: itemID}
func (c groupsCategory) pathValues(
	repo path.Path,
	ent details.Entry,
	cfg Config,
) (map[categorizer][]string, error) {
	var (
		folderCat, itemCat categorizer
		itemID             string
		rFld               string
	)

	switch c {
<<<<<<< HEAD
	case GroupsChannel, GroupsChannelMessage:
		folderCat, itemCat = GroupsChannel, GroupsChannelMessage
		rFld = ent.Groups.ParentPath
=======
>>>>>>> b9db41ee
	case GroupsLibraryFolder, GroupsLibraryItem:
		if ent.Groups == nil {
			return nil, clues.New("no Groups ItemInfo in details")
		}

		folderCat, itemCat = GroupsLibraryFolder, GroupsLibraryItem
<<<<<<< HEAD
		rFld = ent.Groups.ParentPath
=======
		rFld = ent.Groups.ParentPath // TODO(meain)
>>>>>>> b9db41ee

	default:
		return nil, clues.New("unrecognized groupsCategory").With("category", c)
	}

	item := ent.ItemRef
	if len(item) == 0 {
		item = repo.Item()
	}

	if cfg.OnlyMatchItemNames {
		item = ent.ItemInfo.Groups.ItemName
	}

	result := map[categorizer][]string{
		folderCat: {rFld},
		itemCat:   {item, ent.ShortRef},
	}

	if len(itemID) > 0 {
		result[itemCat] = append(result[itemCat], itemID)
	}

	return result, nil
}

// pathKeys returns the path keys recognized by the receiver's leaf type.
func (c groupsCategory) pathKeys() []categorizer {
	return groupsLeafProperties[c.leafCat()].pathKeys
}

// PathType converts the category's leaf type into the matching path.CategoryType.
func (c groupsCategory) PathType() path.CategoryType {
	return groupsLeafProperties[c.leafCat()].pathType
}

// ---------------------------------------------------------------------------
// Scopes
// ---------------------------------------------------------------------------

// GroupsScope specifies the data available
// when interfacing with the Groups service.
type GroupsScope scope

// interface compliance checks
var _ scoper = &GroupsScope{}

// Category describes the type of the data in scope.
func (s GroupsScope) Category() groupsCategory {
	return groupsCategory(getCategory(s))
}

// categorizer type is a generic wrapper around Category.
// Primarily used by scopes.go to for abstract comparisons.
func (s GroupsScope) categorizer() categorizer {
	return s.Category()
}

// Matches returns true if the category is included in the scope's
// data type, and the target string matches that category's comparator.
func (s GroupsScope) Matches(cat groupsCategory, target string) bool {
	return matches(s, cat, target)
}

// InfoCategory returns the category enum of the scope info.
// If the scope is not an info type, returns GroupsUnknownCategory.
func (s GroupsScope) InfoCategory() groupsCategory {
	return groupsCategory(getInfoCategory(s))
}

// IncludeCategory checks whether the scope includes a
// certain category of data.
// Ex: to check if the scope includes file data:
// s.IncludesCategory(selector.GroupsFile)
func (s GroupsScope) IncludesCategory(cat groupsCategory) bool {
	return categoryMatches(s.Category(), cat)
}

// returns true if the category is included in the scope's data type,
// and the value is set to Any().
func (s GroupsScope) IsAny(cat groupsCategory) bool {
	return isAnyTarget(s, cat)
}

// Get returns the data category in the scope.  If the scope
// contains all data types for a user, it'll return the
// GroupsUser category.
func (s GroupsScope) Get(cat groupsCategory) []string {
	return getCatValue(s, cat)
}

// sets a value by category to the scope.  Only intended for internal use.
func (s GroupsScope) set(cat groupsCategory, v []string, opts ...option) GroupsScope {
	os := []option{}

	switch cat {
<<<<<<< HEAD
	case GroupsChannel, GroupsLibraryFolder:
=======
	case GroupsLibraryFolder:
>>>>>>> b9db41ee
		os = append(os, pathComparator())
	}

	return set(s, cat, v, append(os, opts...)...)
}

// setDefaults ensures that site scopes express `AnyTgt` for their child category types.
func (s GroupsScope) setDefaults() {
	switch s.Category() {
	case GroupsGroup:
<<<<<<< HEAD
		s[GroupsChannel.String()] = passAny
		s[GroupsChannelMessage.String()] = passAny
		s[GroupsLibraryFolder.String()] = passAny
		s[GroupsLibraryItem.String()] = passAny
	case GroupsChannel:
		s[GroupsChannelMessage.String()] = passAny
=======
		s[GroupsLibraryFolder.String()] = passAny
		s[GroupsLibraryItem.String()] = passAny
>>>>>>> b9db41ee
	case GroupsLibraryFolder:
		s[GroupsLibraryItem.String()] = passAny
	}
}

// ---------------------------------------------------------------------------
// Backup Details Filtering
// ---------------------------------------------------------------------------

// Reduce filters the entries in a details struct to only those that match the
// inclusions, filters, and exclusions in the selector.
func (s groups) Reduce(
	ctx context.Context,
	deets *details.Details,
	errs *fault.Bus,
) *details.Details {
	return reduce[GroupsScope](
		ctx,
		deets,
		s.Selector,
		map[path.CategoryType]groupsCategory{
<<<<<<< HEAD
			path.ChannelMessagesCategory: GroupsChannelMessage,
			path.LibrariesCategory:       GroupsLibraryItem,
=======
			path.LibrariesCategory: GroupsLibraryItem,
>>>>>>> b9db41ee
		},
		errs)
}

// matchesInfo handles the standard behavior when comparing a scope and an groupsInfo
// returns true if the scope and info match for the provided category.
func (s GroupsScope) matchesInfo(dii details.ItemInfo) bool {
	var (
		infoCat = s.InfoCategory()
		i       = ""
		info    = dii.Groups
	)

	if info == nil {
		return false
	}

	switch infoCat {
	case GroupsInfoSiteLibraryDrive:
		ds := []string{}

		if len(info.DriveName) > 0 {
			ds = append(ds, info.DriveName)
		}

		if len(info.DriveID) > 0 {
			ds = append(ds, info.DriveID)
		}

		return matchesAny(s, GroupsInfoSiteLibraryDrive, ds)
	case GroupsInfoChannel:
		ds := Any()
		return matchesAny(s, GroupsInfoChannel, ds)
	}

	return s.Matches(infoCat, i)
}<|MERGE_RESOLUTION|>--- conflicted
+++ resolved
@@ -215,17 +215,12 @@
 
 	scopes = append(
 		scopes,
-<<<<<<< HEAD
 		makeScope[GroupsScope](GroupsLibraryFolder, Any()),
 		makeScope[GroupsScope](GroupsChannel, Any()))
-=======
-		makeScope[GroupsScope](GroupsLibraryFolder, Any()))
->>>>>>> b9db41ee
 
 	return scopes
 }
 
-<<<<<<< HEAD
 // Channel produces one or more SharePoint channel scopes, where the channel
 // matches upon a given channel by ID or Name.  In order to ensure channel selection
 // this should always be embedded within the Filter() set; include(channel()) will
@@ -268,24 +263,11 @@
 // If any slice contains selectors.Any, that slice is reduced to [selectors.Any]
 // If any slice contains selectors.None, that slice is reduced to [selectors.None]
 // If any slice is empty, it defaults to [selectors.None]
-=======
-// Library produces one or more Group library scopes, where the library
-// matches upon a given drive by ID or Name.  In order to ensure library selection
-// this should always be embedded within the Filter() set; include(Library()) will
-// select all items in the library without further filtering.
-// If any slice contains selectors.Any, that slice is reduced to [selectors.Any]
-// If any slice contains selectors.None, that slice is reduced to [selectors.None]
-// If any slice is empty, it defaults to [selectors.None]
->>>>>>> b9db41ee
 func (s *groups) Library(library string) []GroupsScope {
 	return []GroupsScope{
 		makeInfoScope[GroupsScope](
 			GroupsLibraryItem,
-<<<<<<< HEAD
 			GroupsInfoSiteLibraryDrive,
-=======
-			SharePointInfoLibraryDrive, // TODO(meain)
->>>>>>> b9db41ee
 			[]string{library},
 			filters.Equal),
 	}
@@ -344,20 +326,14 @@
 	GroupsCategoryUnknown groupsCategory = ""
 
 	// types of data in Groups
-<<<<<<< HEAD
 	GroupsGroup          groupsCategory = "GroupsGroup"
 	GroupsChannel        groupsCategory = "GroupsChannel"
 	GroupsChannelMessage groupsCategory = "GroupsChannelMessage"
-	GroupsLibraryFolder  groupsCategory = "GroupsLibraryFolder"
-	GroupsLibraryItem    groupsCategory = "GroupsLibraryItem"
 
 	// details.itemInfo comparables
 
 	// channel drive selection
-	GroupsInfoSiteLibraryDrive groupsCategory = "GroupsInfoSiteLibraryDrive"
-	GroupsInfoChannel          groupsCategory = "GroupsInfoChannel"
-=======
-	GroupsGroup groupsCategory = "GroupsGroup"
+	GroupsInfoChannel groupsCategory = "GroupsInfoChannel"
 
 	// sharepoint
 	GroupsLibraryFolder groupsCategory = "GroupsLibraryFolder"
@@ -371,18 +347,14 @@
 
 	// library drive selection
 	GroupsInfoSiteLibraryDrive groupsCategory = "GroupsInfoSiteLibraryDrive" // TODO(meain)
->>>>>>> b9db41ee
 )
 
 // groupsLeafProperties describes common metadata of the leaf categories
 var groupsLeafProperties = map[categorizer]leafProperty{
-<<<<<<< HEAD
 	GroupsChannelMessage: { // the root category must be represented, even though it isn't a leaf
 		pathKeys: []categorizer{GroupsChannel, GroupsChannelMessage},
 		pathType: path.ChannelMessagesCategory,
 	},
-=======
->>>>>>> b9db41ee
 	GroupsLibraryItem: {
 		pathKeys: []categorizer{GroupsLibraryFolder, GroupsLibraryItem},
 		pathType: path.LibrariesCategory,
@@ -404,13 +376,10 @@
 // Ex: ServiceUser.leafCat() => ServiceUser
 func (c groupsCategory) leafCat() categorizer {
 	switch c {
-<<<<<<< HEAD
 	// TODO: if channels ever contain more than one type of item,
 	// we'll need to fix this up.
 	case GroupsChannel, GroupsChannelMessage:
 		return GroupsChannelMessage
-=======
->>>>>>> b9db41ee
 	case GroupsLibraryFolder, GroupsLibraryItem, GroupsInfoSiteLibraryDrive:
 		return GroupsLibraryItem
 	}
@@ -456,23 +425,16 @@
 	)
 
 	switch c {
-<<<<<<< HEAD
 	case GroupsChannel, GroupsChannelMessage:
 		folderCat, itemCat = GroupsChannel, GroupsChannelMessage
 		rFld = ent.Groups.ParentPath
-=======
->>>>>>> b9db41ee
 	case GroupsLibraryFolder, GroupsLibraryItem:
 		if ent.Groups == nil {
 			return nil, clues.New("no Groups ItemInfo in details")
 		}
 
 		folderCat, itemCat = GroupsLibraryFolder, GroupsLibraryItem
-<<<<<<< HEAD
-		rFld = ent.Groups.ParentPath
-=======
 		rFld = ent.Groups.ParentPath // TODO(meain)
->>>>>>> b9db41ee
 
 	default:
 		return nil, clues.New("unrecognized groupsCategory").With("category", c)
@@ -569,11 +531,7 @@
 	os := []option{}
 
 	switch cat {
-<<<<<<< HEAD
 	case GroupsChannel, GroupsLibraryFolder:
-=======
-	case GroupsLibraryFolder:
->>>>>>> b9db41ee
 		os = append(os, pathComparator())
 	}
 
@@ -584,17 +542,12 @@
 func (s GroupsScope) setDefaults() {
 	switch s.Category() {
 	case GroupsGroup:
-<<<<<<< HEAD
 		s[GroupsChannel.String()] = passAny
 		s[GroupsChannelMessage.String()] = passAny
 		s[GroupsLibraryFolder.String()] = passAny
 		s[GroupsLibraryItem.String()] = passAny
 	case GroupsChannel:
 		s[GroupsChannelMessage.String()] = passAny
-=======
-		s[GroupsLibraryFolder.String()] = passAny
-		s[GroupsLibraryItem.String()] = passAny
->>>>>>> b9db41ee
 	case GroupsLibraryFolder:
 		s[GroupsLibraryItem.String()] = passAny
 	}
@@ -616,12 +569,8 @@
 		deets,
 		s.Selector,
 		map[path.CategoryType]groupsCategory{
-<<<<<<< HEAD
 			path.ChannelMessagesCategory: GroupsChannelMessage,
 			path.LibrariesCategory:       GroupsLibraryItem,
-=======
-			path.LibrariesCategory: GroupsLibraryItem,
->>>>>>> b9db41ee
 		},
 		errs)
 }

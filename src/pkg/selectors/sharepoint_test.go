package selectors

import (
	"testing"
	"time"

	"github.com/stretchr/testify/assert"
	"github.com/stretchr/testify/require"
	"github.com/stretchr/testify/suite"

	"github.com/alcionai/corso/src/internal/common"
	"github.com/alcionai/corso/src/internal/tester"
	"github.com/alcionai/corso/src/pkg/backup/details"
	"github.com/alcionai/corso/src/pkg/fault"
	"github.com/alcionai/corso/src/pkg/path"
)

type SharePointSelectorSuite struct {
	tester.Suite
}

func TestSharePointSelectorSuite(t *testing.T) {
	suite.Run(t, &SharePointSelectorSuite{Suite: tester.NewUnitSuite(t)})
}

func (suite *SharePointSelectorSuite) TestNewSharePointBackup() {
	t := suite.T()
	ob := NewSharePointBackup(nil)
	assert.Equal(t, ob.Service, ServiceSharePoint)
	assert.NotZero(t, ob.Scopes())
}

func (suite *SharePointSelectorSuite) TestToSharePointBackup() {
	t := suite.T()
	ob := NewSharePointBackup(nil)
	s := ob.Selector
	ob, err := s.ToSharePointBackup()
	require.NoError(t, err)
	assert.Equal(t, ob.Service, ServiceSharePoint)
	assert.NotZero(t, ob.Scopes())
}

func (suite *SharePointSelectorSuite) TestSharePointSelector_AllData() {
	t := suite.T()

	sites := []string{"s1", "s2"}

	sel := NewSharePointBackup(sites)
	siteScopes := sel.AllData()

	assert.ElementsMatch(t, sites, sel.DiscreteResourceOwners())

	// Initialize the selector Include, Exclude, Filter
	sel.Exclude(siteScopes)
	sel.Include(siteScopes)
	sel.Filter(siteScopes)

	table := []struct {
		name          string
		scopesToCheck []scope
	}{
		{"Include Scopes", sel.Includes},
		{"Exclude Scopes", sel.Excludes},
		{"Filter Scopes", sel.Filters},
	}
	for _, test := range table {
		require.Len(t, test.scopesToCheck, 3)

		for _, scope := range test.scopesToCheck {
			var (
				spsc = SharePointScope(scope)
				cat  = spsc.Category()
			)

			suite.T().Run(test.name+"-"+cat.String(), func(t *testing.T) {
				switch cat {
				case SharePointLibraryItem:
					scopeMustHave(
						t,
						spsc,
						map[categorizer]string{
							SharePointLibraryItem: AnyTgt,
							SharePointLibrary:     AnyTgt,
						},
					)
				case SharePointListItem:
					scopeMustHave(
						t,
						spsc,
						map[categorizer]string{
							SharePointListItem: AnyTgt,
							SharePointList:     AnyTgt,
						},
					)
				}
			})
		}
	}
}

func (suite *SharePointSelectorSuite) TestSharePointSelector_Include_WebURLs() {
	t := suite.T()

	const (
		s1 = "s1"
		s2 = "s2"
	)

	sel := NewSharePointRestore([]string{s1, s2})
	sel.Include(sel.WebURL([]string{s1, s2}))
	scopes := sel.Includes
	require.Len(t, scopes, 3)

	for _, sc := range scopes {
		scopeMustHave(
			t,
			SharePointScope(sc),
			map[categorizer]string{SharePointWebURL: join(s1, s2)},
		)
	}
}

func (suite *SharePointSelectorSuite) TestSharePointSelector_Include_WebURLs_anyNone() {
	table := []struct {
		name   string
		in     []string
		expect string
	}{
		{
			name:   "any",
			in:     []string{AnyTgt},
			expect: AnyTgt,
		},
		{
			name:   "none",
			in:     []string{NoneTgt},
			expect: NoneTgt,
		},
	}
	for _, test := range table {
		suite.Run(test.name, func() {
			t := suite.T()

			sel := NewSharePointRestore(Any())
			sel.Include(sel.WebURL(test.in))
			scopes := sel.Includes
			require.Len(t, scopes, 3)

			for _, sc := range scopes {
				scopeMustHave(
					t,
					SharePointScope(sc),
					map[categorizer]string{SharePointWebURL: test.expect},
				)
			}
		})
	}
}

func (suite *SharePointSelectorSuite) TestSharePointSelector_Exclude_WebURLs() {
	t := suite.T()

	const (
		s1 = "s1"
		s2 = "s2"
	)

	sel := NewSharePointRestore([]string{s1, s2})
	sel.Exclude(sel.WebURL([]string{s1, s2}))
	scopes := sel.Excludes
	require.Len(t, scopes, 3)

	for _, sc := range scopes {
		scopeMustHave(
			t,
			SharePointScope(sc),
			map[categorizer]string{SharePointWebURL: join(s1, s2)},
		)
	}
}

func (suite *SharePointSelectorSuite) TestNewSharePointRestore() {
	t := suite.T()
	or := NewSharePointRestore(nil)
	assert.Equal(t, or.Service, ServiceSharePoint)
	assert.NotZero(t, or.Scopes())
}

func (suite *SharePointSelectorSuite) TestToSharePointRestore() {
	t := suite.T()
	eb := NewSharePointRestore(nil)
	s := eb.Selector
	or, err := s.ToSharePointRestore()
	require.NoError(t, err)
	assert.Equal(t, or.Service, ServiceSharePoint)
	assert.NotZero(t, or.Scopes())
}

func (suite *SharePointSelectorSuite) TestSharePointRestore_Reduce() {
	var (
		pairAC = "folderA/folderC"
		pairGH = "folderG/folderH"
		item   = stubRepoRef(path.SharePointService, path.LibrariesCategory, "sid", "folderA/folderB", "item")
		item2  = stubRepoRef(path.SharePointService, path.LibrariesCategory, "sid", pairAC, "item2")
		item3  = stubRepoRef(path.SharePointService, path.LibrariesCategory, "sid", "folderD/folderE", "item3")
		item4  = stubRepoRef(path.SharePointService, path.PagesCategory, "sid", pairGH, "item4")
		item5  = stubRepoRef(path.SharePointService, path.PagesCategory, "sid", pairGH, "item5")
	)

	deets := &details.Details{
		DetailsModel: details.DetailsModel{
			Entries: []details.DetailsEntry{
				{
					RepoRef: item,
					ItemInfo: details.ItemInfo{
						SharePoint: &details.SharePointInfo{
							ItemType: details.SharePointItem,
						},
					},
				},
				{
					RepoRef: item2,
					ItemInfo: details.ItemInfo{
						SharePoint: &details.SharePointInfo{
							ItemType: details.SharePointItem,
						},
					},
				},
				{
					RepoRef: item3,
					ItemInfo: details.ItemInfo{
						SharePoint: &details.SharePointInfo{
							ItemType: details.SharePointItem,
						},
					},
				},
				{
					RepoRef: item4,
					ItemInfo: details.ItemInfo{
						SharePoint: &details.SharePointInfo{
							ItemType: details.SharePointItem,
						},
					},
				},
				{
					RepoRef: item5,
					ItemInfo: details.ItemInfo{
						SharePoint: &details.SharePointInfo{
							ItemType: details.SharePointItem,
						},
					},
				},
			},
		},
	}

	arr := func(s ...string) []string {
		return s
	}

	table := []struct {
		name         string
		deets        *details.Details
		makeSelector func() *SharePointRestore
		expect       []string
	}{
		{
			name:  "all",
			deets: deets,
			makeSelector: func() *SharePointRestore {
				odr := NewSharePointRestore(Any())
				odr.Include(odr.AllData())
				return odr
			},
			expect: arr(item, item2, item3, item4, item5),
		},
		{
			name:  "only match item",
			deets: deets,
			makeSelector: func() *SharePointRestore {
				odr := NewSharePointRestore(Any())
				odr.Include(odr.LibraryItems(Any(), []string{"item2"}))
				return odr
			},
			expect: arr(item2),
		},
		{
			name:  "only match folder",
			deets: deets,
			makeSelector: func() *SharePointRestore {
				odr := NewSharePointRestore([]string{"sid"})
				odr.Include(odr.Libraries([]string{"folderA/folderB", pairAC}))
				return odr
			},
			expect: arr(item, item2),
		},
		{
			name:  "pages match folder",
			deets: deets,
			makeSelector: func() *SharePointRestore {
				odr := NewSharePointRestore([]string{"sid"})
				odr.Include(odr.Pages([]string{pairGH, pairAC}))
				return odr
			},
			expect: arr(item4, item5),
		},
	}
	for _, test := range table {
		suite.Run(test.name, func() {
			t := suite.T()

			ctx, flush := tester.NewContext()
			defer flush()

			sel := test.makeSelector()
			results := sel.Reduce(ctx, test.deets, fault.New(true))
			paths := results.Paths()
			assert.Equal(t, test.expect, paths)
		})
	}
}

func (suite *SharePointSelectorSuite) TestSharePointCategory_PathValues() {
	pathBuilder := path.Builder{}.Append("dir1", "dir2", "item")

	table := []struct {
		name     string
		sc       sharePointCategory
		expected map[categorizer]string
	}{
		{
			name: "SharePoint Libraries",
			sc:   SharePointLibraryItem,
			expected: map[categorizer]string{
				SharePointLibrary:     "dir1/dir2",
				SharePointLibraryItem: "item",
			},
		},
		{
			name: "SharePoint Lists",
			sc:   SharePointListItem,
			expected: map[categorizer]string{
				SharePointList:     "dir1/dir2",
				SharePointListItem: "item",
			},
		},
	}

	for _, test := range table {
		suite.Run(test.name, func() {
			t := suite.T()

			itemPath, err := pathBuilder.ToDataLayerSharePointPath(
				"tenant",
				"site",
				test.sc.PathType(),
				true)
			require.NoError(t, err)
			r, l := test.sc.pathValues(itemPath, itemPath)
			assert.Equal(t, test.expected, r)
			assert.Equal(t, test.expected, l)
		})
	}
}

func (suite *SharePointSelectorSuite) TestSharePointScope_MatchesInfo() {
	var (
<<<<<<< HEAD
		ods    = NewSharePointRestore(Any())
		host   = "www.website.com"
		pth    = "/foo"
		url    = host + pth
		epoch  = time.Time{}
		now    = time.Now()
		future = now.Add(5 * time.Minute)
=======
		ods          = NewSharePointRestore(Any())
		host         = "www.website.com"
		pth          = "/foo"
		url          = host + pth
		epoch        = time.Time{}
		now          = time.Now()
		modification = now.Add(15 * time.Minute)
		future       = now.Add(45 * time.Minute)
>>>>>>> 9cfaf3c1
	)

	table := []struct {
		name    string
		infoURL string
		scope   []SharePointScope
		expect  assert.BoolAssertionFunc
	}{
		{"host match", host, ods.WebURL([]string{host}), assert.True},
		{"url match", url, ods.WebURL([]string{url}), assert.True},
		{"url contains host", url, ods.WebURL([]string{host}), assert.True},
		{"host suffixes host", host, ods.WebURL([]string{host}, SuffixMatch()), assert.True},
		{"url does not suffix host", url, ods.WebURL([]string{host}, SuffixMatch()), assert.False},
		{"url contains path", url, ods.WebURL([]string{pth}), assert.True},
		{"url has path suffix", url, ods.WebURL([]string{pth}, SuffixMatch()), assert.True},
		{"host does not contain substring", host, ods.WebURL([]string{"website"}), assert.False},
		{"url does not suffix substring", url, ods.WebURL([]string{"oo"}), assert.False},
		{"host mismatch", host, ods.WebURL([]string{"www.google.com"}), assert.False},
		{"file create after the epoch", host, ods.CreatedAfter(common.FormatTime(epoch)), assert.True},
		{"file create after now", host, ods.CreatedAfter(common.FormatTime(now)), assert.False},
		{"file create after later", url, ods.CreatedAfter(common.FormatTime(future)), assert.False},
		{"file create before future", host, ods.CreatedBefore(common.FormatTime(future)), assert.True},
		{"file create before now", host, ods.CreatedBefore(common.FormatTime(now)), assert.False},
<<<<<<< HEAD
		{"file create before epoch", host, ods.CreatedBefore(common.FormatTime(now)), assert.False},
		{"file modified after the epoch", host, ods.ModifiedAfter(common.FormatTime(epoch)), assert.True},
		{"file modified after now", host, ods.ModifiedAfter(common.FormatTime(now)), assert.False},
=======
		{"file create before modification", host, ods.CreatedBefore(common.FormatTime(modification)), assert.True},
		{"file create before epoch", host, ods.CreatedBefore(common.FormatTime(now)), assert.False},
		{"file modified after the epoch", host, ods.ModifiedAfter(common.FormatTime(epoch)), assert.True},
		{"file modified after now", host, ods.ModifiedAfter(common.FormatTime(now)), assert.True},
>>>>>>> 9cfaf3c1
		{"file modified after later", host, ods.ModifiedAfter(common.FormatTime(future)), assert.False},
		{"file modified before future", host, ods.ModifiedBefore(common.FormatTime(future)), assert.True},
		{"file modified before now", host, ods.ModifiedBefore(common.FormatTime(now)), assert.False},
		{"file modified before epoch", host, ods.ModifiedBefore(common.FormatTime(now)), assert.False},
	}
	for _, test := range table {
		suite.Run(test.name, func() {
			t := suite.T()

			itemInfo := details.ItemInfo{
				SharePoint: &details.SharePointInfo{
					ItemType: details.SharePointItem,
					WebURL:   test.infoURL,
					Created:  now,
<<<<<<< HEAD
					Modified: now,
=======
					Modified: modification,
>>>>>>> 9cfaf3c1
				},
			}

			scopes := setScopesToDefault(test.scope)
			for _, scope := range scopes {
				test.expect(t, scope.matchesInfo(itemInfo))
			}
		})
	}
}

func (suite *SharePointSelectorSuite) TestCategory_PathType() {
	table := []struct {
		cat      sharePointCategory
		pathType path.CategoryType
	}{
		{SharePointCategoryUnknown, path.UnknownCategory},
		{SharePointWebURL, path.UnknownCategory},
		{SharePointSite, path.UnknownCategory},
		{SharePointLibrary, path.LibrariesCategory},
		{SharePointLibraryItem, path.LibrariesCategory},
		{SharePointList, path.ListsCategory},
	}
	for _, test := range table {
		suite.T().Run(test.cat.String(), func(t *testing.T) {
			assert.Equal(t, test.pathType, test.cat.PathType())
		})
	}
}<|MERGE_RESOLUTION|>--- conflicted
+++ resolved
@@ -365,15 +365,6 @@
 
 func (suite *SharePointSelectorSuite) TestSharePointScope_MatchesInfo() {
 	var (
-<<<<<<< HEAD
-		ods    = NewSharePointRestore(Any())
-		host   = "www.website.com"
-		pth    = "/foo"
-		url    = host + pth
-		epoch  = time.Time{}
-		now    = time.Now()
-		future = now.Add(5 * time.Minute)
-=======
 		ods          = NewSharePointRestore(Any())
 		host         = "www.website.com"
 		pth          = "/foo"
@@ -382,7 +373,6 @@
 		now          = time.Now()
 		modification = now.Add(15 * time.Minute)
 		future       = now.Add(45 * time.Minute)
->>>>>>> 9cfaf3c1
 	)
 
 	table := []struct {
@@ -406,16 +396,10 @@
 		{"file create after later", url, ods.CreatedAfter(common.FormatTime(future)), assert.False},
 		{"file create before future", host, ods.CreatedBefore(common.FormatTime(future)), assert.True},
 		{"file create before now", host, ods.CreatedBefore(common.FormatTime(now)), assert.False},
-<<<<<<< HEAD
-		{"file create before epoch", host, ods.CreatedBefore(common.FormatTime(now)), assert.False},
-		{"file modified after the epoch", host, ods.ModifiedAfter(common.FormatTime(epoch)), assert.True},
-		{"file modified after now", host, ods.ModifiedAfter(common.FormatTime(now)), assert.False},
-=======
 		{"file create before modification", host, ods.CreatedBefore(common.FormatTime(modification)), assert.True},
 		{"file create before epoch", host, ods.CreatedBefore(common.FormatTime(now)), assert.False},
 		{"file modified after the epoch", host, ods.ModifiedAfter(common.FormatTime(epoch)), assert.True},
 		{"file modified after now", host, ods.ModifiedAfter(common.FormatTime(now)), assert.True},
->>>>>>> 9cfaf3c1
 		{"file modified after later", host, ods.ModifiedAfter(common.FormatTime(future)), assert.False},
 		{"file modified before future", host, ods.ModifiedBefore(common.FormatTime(future)), assert.True},
 		{"file modified before now", host, ods.ModifiedBefore(common.FormatTime(now)), assert.False},
@@ -430,11 +414,7 @@
 					ItemType: details.SharePointItem,
 					WebURL:   test.infoURL,
 					Created:  now,
-<<<<<<< HEAD
-					Modified: now,
-=======
 					Modified: modification,
->>>>>>> 9cfaf3c1
 				},
 			}
 

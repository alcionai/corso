module github.com/alcionai/corso/src

go 1.18

require (
	github.com/Azure/azure-sdk-for-go/sdk/azidentity v1.1.0
	github.com/aws/aws-sdk-go v1.44.155
	github.com/aws/aws-xray-sdk-go v1.8.0
	github.com/google/uuid v1.3.0
	github.com/hashicorp/go-multierror v1.1.1
	github.com/kopia/kopia v0.12.0
	github.com/microsoft/kiota-abstractions-go v0.14.0
	github.com/microsoft/kiota-authentication-azure-go v0.5.0
	github.com/microsoft/kiota-http-go v0.9.0
	github.com/microsoft/kiota-serialization-json-go v0.7.2
	github.com/microsoftgraph/msgraph-sdk-go v0.48.0
	github.com/microsoftgraph/msgraph-sdk-go-core v0.30.1
	github.com/pkg/errors v0.9.1
	github.com/rudderlabs/analytics-go v3.3.3+incompatible
	github.com/spf13/cobra v1.6.1
	github.com/spf13/pflag v1.0.5
	github.com/spf13/viper v1.14.0
	github.com/stretchr/testify v1.8.1
	github.com/tidwall/pretty v1.2.1
	github.com/tomlazar/table v0.1.2
	github.com/vbauerster/mpb/v8 v8.1.4
	go.uber.org/zap v1.24.0
	golang.org/x/tools v0.4.0
	gopkg.in/resty.v1 v1.12.0
)

require (
	github.com/VividCortex/ewma v1.2.0 // indirect
	github.com/acarl005/stripansi v0.0.0-20180116102854-5a71ef0e047d // indirect
	github.com/andybalholm/brotli v1.0.4 // indirect
	github.com/fsnotify/fsnotify v1.6.0 // indirect
	github.com/hashicorp/hcl v1.0.0 // indirect
	github.com/magiconair/properties v1.8.6 // indirect
	github.com/mitchellh/mapstructure v1.5.0 // indirect
	github.com/pelletier/go-toml v1.9.5 // indirect
	github.com/pelletier/go-toml/v2 v2.0.5 // indirect
	github.com/spf13/afero v1.9.2 // indirect
	github.com/spf13/cast v1.5.0 // indirect
	github.com/spf13/jwalterweatherman v1.1.0 // indirect
	github.com/subosito/gotenv v1.4.1 // indirect
	github.com/valyala/bytebufferpool v1.0.0 // indirect
	github.com/valyala/fasthttp v1.34.0 // indirect
	gopkg.in/yaml.v2 v2.4.0 // indirect
)

require (
	github.com/Azure/azure-sdk-for-go/sdk/azcore v1.2.0 // indirect
	github.com/Azure/azure-sdk-for-go/sdk/internal v1.0.1 // indirect
	github.com/AzureAD/microsoft-authentication-library-for-go v0.7.0 // indirect
	github.com/beorn7/perks v1.0.1 // indirect
	github.com/bmizerany/assert v0.0.0-20160611221934-b7ed37b82869 // indirect
	github.com/cespare/xxhash/v2 v2.1.2 // indirect
	github.com/chmduquesne/rollinghash v4.0.0+incompatible // indirect
	github.com/cjlapao/common-go v0.0.35 // indirect
	github.com/davecgh/go-spew v1.1.1 // indirect
	github.com/dustin/go-humanize v1.0.0
	github.com/edsrzf/mmap-go v1.1.0 // indirect
	github.com/go-logr/logr v1.2.3 // indirect
	github.com/go-logr/stdr v1.2.2 // indirect
	github.com/golang-jwt/jwt/v4 v4.4.2 // indirect
	github.com/golang/protobuf v1.5.2 // indirect
	github.com/hashicorp/errwrap v1.0.0 // indirect
	github.com/hashicorp/golang-lru v0.5.4 // indirect
	github.com/inconshreveable/mousetrap v1.0.1 // indirect
	github.com/inhies/go-bytesize v0.0.0-20220417184213-4913239db9cf
	github.com/jmespath/go-jmespath v0.4.0 // indirect
	github.com/json-iterator/go v1.1.12 // indirect
	github.com/klauspost/compress v1.15.11 // indirect
	github.com/klauspost/cpuid/v2 v2.1.1 // indirect
	github.com/klauspost/pgzip v1.2.5 // indirect
	github.com/klauspost/reedsolomon v1.11.0 // indirect
	github.com/kylelemons/godebug v1.1.0 // indirect
	github.com/mattn/go-colorable v0.1.13 // indirect
	github.com/mattn/go-isatty v0.0.16 // indirect
	github.com/mattn/go-runewidth v0.0.14 // indirect
	github.com/matttproud/golang_protobuf_extensions v1.0.2 // indirect
	github.com/mgutz/ansi v0.0.0-20200706080929-d51e80ef957d // indirect
	github.com/microsoft/kiota-serialization-text-go v0.6.0 // indirect
	github.com/minio/md5-simd v1.1.2 // indirect
	github.com/minio/minio-go/v7 v7.0.39 // indirect
	github.com/minio/sha256-simd v1.0.0 // indirect
	github.com/modern-go/concurrent v0.0.0-20180306012644-bacd9c7ef1dd // indirect
	github.com/modern-go/reflect2 v1.0.2 // indirect
	github.com/natefinch/atomic v1.0.1 // indirect
	github.com/pierrec/lz4 v2.6.1+incompatible // indirect
	github.com/pkg/browser v0.0.0-20210911075715-681adbf594b8 // indirect
	github.com/pmezard/go-difflib v1.0.0 // indirect
	github.com/prometheus/client_golang v1.13.0 // indirect
	github.com/prometheus/client_model v0.2.0 // indirect
	github.com/prometheus/common v0.37.0 // indirect
	github.com/prometheus/procfs v0.8.0 // indirect
	github.com/rivo/uniseg v0.2.0 // indirect
	github.com/rs/xid v1.4.0 // indirect
	github.com/segmentio/backo-go v1.0.0 // indirect
	github.com/sirupsen/logrus v1.9.0 // indirect
	github.com/tidwall/gjson v1.14.3 // indirect
	github.com/tidwall/match v1.1.1 // indirect
	github.com/xtgo/uuid v0.0.0-20140804021211-a0b114877d4c // indirect
	github.com/yosida95/uritemplate/v3 v3.0.2 // indirect
	github.com/zeebo/blake3 v0.2.3 // indirect
	go.opentelemetry.io/otel v1.11.2 // indirect
	go.opentelemetry.io/otel/trace v1.11.2 // indirect
	go.uber.org/atomic v1.10.0 // indirect
	go.uber.org/multierr v1.8.0 // indirect
	golang.org/x/crypto v0.1.0 // indirect
	golang.org/x/mod v0.7.0 // indirect
	golang.org/x/net v0.3.0 // indirect
	golang.org/x/sync v0.1.0 // indirect
<<<<<<< HEAD
	golang.org/x/sys v0.2.0 // indirect
=======
	golang.org/x/sys v0.3.0 // indirect
>>>>>>> 99f35eb5
	golang.org/x/text v0.5.0 // indirect
	google.golang.org/genproto v0.0.0-20221024183307-1bc688fe9f3e // indirect
	google.golang.org/grpc v1.50.1 // indirect
	google.golang.org/protobuf v1.28.1 // indirect
	gopkg.in/ini.v1 v1.67.0 // indirect
	gopkg.in/yaml.v3 v3.0.1 // indirect
)<|MERGE_RESOLUTION|>--- conflicted
+++ resolved
@@ -111,11 +111,7 @@
 	golang.org/x/mod v0.7.0 // indirect
 	golang.org/x/net v0.3.0 // indirect
 	golang.org/x/sync v0.1.0 // indirect
-<<<<<<< HEAD
-	golang.org/x/sys v0.2.0 // indirect
-=======
 	golang.org/x/sys v0.3.0 // indirect
->>>>>>> 99f35eb5
 	golang.org/x/text v0.5.0 // indirect
 	google.golang.org/genproto v0.0.0-20221024183307-1bc688fe9f3e // indirect
 	google.golang.org/grpc v1.50.1 // indirect

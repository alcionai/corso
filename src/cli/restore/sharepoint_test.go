package restore

import (
	"bytes"
	"testing"

	"github.com/alcionai/clues"
	"github.com/spf13/cobra"
	"github.com/stretchr/testify/assert"
	"github.com/stretchr/testify/require"
	"github.com/stretchr/testify/suite"

	"github.com/alcionai/corso/src/cli/flags"
	"github.com/alcionai/corso/src/cli/utils"
	"github.com/alcionai/corso/src/cli/utils/testdata"
	"github.com/alcionai/corso/src/internal/tester"
	"github.com/alcionai/corso/src/pkg/credentials"
)

type SharePointUnitSuite struct {
	tester.Suite
}

func TestSharePointUnitSuite(t *testing.T) {
	suite.Run(t, &SharePointUnitSuite{Suite: tester.NewUnitSuite(t)})
}

func (suite *SharePointUnitSuite) TestAddSharePointCommands() {
	expectUse := sharePointServiceCommand + " " + sharePointServiceCommandUseSuffix

	table := []struct {
		name        string
		use         string
		expectUse   string
		expectShort string
		expectRunE  func(*cobra.Command, []string) error
	}{
		{"restore onedrive", restoreCommand, expectUse, sharePointRestoreCmd().Short, restoreSharePointCmd},
	}
	for _, test := range table {
		suite.Run(test.name, func() {
			t := suite.T()

			cmd := &cobra.Command{Use: test.use}

			// normally a persistent flag from the root.
			// required to ensure a dry run.
			flags.AddRunModeFlag(cmd, true)

			c := addSharePointCommands(cmd)
			require.NotNil(t, c)

			cmds := cmd.Commands()
			require.Len(t, cmds, 1)

			child := cmds[0]
			assert.Equal(t, test.expectUse, child.Use)
			assert.Equal(t, test.expectShort, child.Short)
			tester.AreSameFunc(t, test.expectRunE, child.RunE)

			cmd.SetArgs([]string{
				"sharepoint",
<<<<<<< HEAD
				"--" + utils.RunModeFN, utils.RunModeFlagTest,
				"--" + utils.BackupFN, testdata.BackupInput,

				"--" + utils.LibraryFN, testdata.LibraryInput,
				"--" + utils.FileFN, testdata.FlgInputs(testdata.FileNameInput),
				"--" + utils.FolderFN, testdata.FlgInputs(testdata.FolderPathInput),
				"--" + utils.FileCreatedAfterFN, testdata.FileCreatedAfterInput,
				"--" + utils.FileCreatedBeforeFN, testdata.FileCreatedBeforeInput,
				"--" + utils.FileModifiedAfterFN, testdata.FileModifiedAfterInput,
				"--" + utils.FileModifiedBeforeFN, testdata.FileModifiedBeforeInput,

				"--" + utils.ListItemFN, testdata.FlgInputs(testdata.ListItemInput),
				"--" + utils.ListFolderFN, testdata.FlgInputs(testdata.ListFolderInput),

				"--" + utils.PageFN, testdata.FlgInputs(testdata.PageInput),
				"--" + utils.PageFolderFN, testdata.FlgInputs(testdata.PageFolderInput),

				"--" + utils.AWSAccessKeyFN, testdata.AWSAccessKeyID,
				"--" + utils.AWSSecretAccessKeyFN, testdata.AWSSecretAccessKey,
				"--" + utils.AWSSessionTokenFN, testdata.AWSSessionToken,

				"--" + utils.AzureClientIDFN, testdata.AzureClientID,
				"--" + utils.AzureClientTenantFN, testdata.AzureTenantID,
				"--" + utils.AzureClientSecretFN, testdata.AzureClientSecret,

				"--" + credentials.CorsoPassphraseFN, testdata.CorsoPassphrase,
=======
				"--" + flags.RunModeFN, flags.RunModeFlagTest,
				"--" + flags.BackupFN, testdata.BackupInput,
				"--" + flags.LibraryFN, testdata.LibraryInput,
				"--" + flags.FileFN, testdata.FlgInputs(testdata.FileNameInput),
				"--" + flags.FolderFN, testdata.FlgInputs(testdata.FolderPathInput),
				"--" + flags.FileCreatedAfterFN, testdata.FileCreatedAfterInput,
				"--" + flags.FileCreatedBeforeFN, testdata.FileCreatedBeforeInput,
				"--" + flags.FileModifiedAfterFN, testdata.FileModifiedAfterInput,
				"--" + flags.FileModifiedBeforeFN, testdata.FileModifiedBeforeInput,
				"--" + flags.ListItemFN, testdata.FlgInputs(testdata.ListItemInput),
				"--" + flags.ListFolderFN, testdata.FlgInputs(testdata.ListFolderInput),
				"--" + flags.PageFN, testdata.FlgInputs(testdata.PageInput),
				"--" + flags.PageFolderFN, testdata.FlgInputs(testdata.PageFolderInput),
>>>>>>> cf3d941a
			})

			cmd.SetOut(new(bytes.Buffer)) // drop output
			cmd.SetErr(new(bytes.Buffer)) // drop output
			err := cmd.Execute()
			assert.NoError(t, err, clues.ToCore(err))

			opts := utils.MakeSharePointOpts(cmd)
			assert.Equal(t, testdata.BackupInput, flags.BackupIDFV)

			assert.Equal(t, testdata.LibraryInput, opts.Library)
			assert.ElementsMatch(t, testdata.FileNameInput, opts.FileName)
			assert.ElementsMatch(t, testdata.FolderPathInput, opts.FolderPath)
			assert.Equal(t, testdata.FileCreatedAfterInput, opts.FileCreatedAfter)
			assert.Equal(t, testdata.FileCreatedBeforeInput, opts.FileCreatedBefore)
			assert.Equal(t, testdata.FileModifiedAfterInput, opts.FileModifiedAfter)
			assert.Equal(t, testdata.FileModifiedBeforeInput, opts.FileModifiedBefore)

			assert.ElementsMatch(t, testdata.ListItemInput, opts.ListItem)
			assert.ElementsMatch(t, testdata.ListFolderInput, opts.ListFolder)

			assert.ElementsMatch(t, testdata.PageInput, opts.Page)
			assert.ElementsMatch(t, testdata.PageFolderInput, opts.PageFolder)

			assert.Equal(t, testdata.AWSAccessKeyID, utils.AWSAccessKeyFV)
			assert.Equal(t, testdata.AWSSecretAccessKey, utils.AWSSecretAccessKeyFV)
			assert.Equal(t, testdata.AWSSessionToken, utils.AWSSessionTokenFV)

			assert.Equal(t, testdata.AzureClientID, credentials.AzureClientIDFV)
			assert.Equal(t, testdata.AzureTenantID, credentials.AzureClientTenantFV)
			assert.Equal(t, testdata.AzureClientSecret, credentials.AzureClientSecretFV)

			assert.Equal(t, testdata.CorsoPassphrase, credentials.CorsoPassphraseFV)
		})
	}
}<|MERGE_RESOLUTION|>--- conflicted
+++ resolved
@@ -14,7 +14,6 @@
 	"github.com/alcionai/corso/src/cli/utils"
 	"github.com/alcionai/corso/src/cli/utils/testdata"
 	"github.com/alcionai/corso/src/internal/tester"
-	"github.com/alcionai/corso/src/pkg/credentials"
 )
 
 type SharePointUnitSuite struct {
@@ -60,34 +59,6 @@
 
 			cmd.SetArgs([]string{
 				"sharepoint",
-<<<<<<< HEAD
-				"--" + utils.RunModeFN, utils.RunModeFlagTest,
-				"--" + utils.BackupFN, testdata.BackupInput,
-
-				"--" + utils.LibraryFN, testdata.LibraryInput,
-				"--" + utils.FileFN, testdata.FlgInputs(testdata.FileNameInput),
-				"--" + utils.FolderFN, testdata.FlgInputs(testdata.FolderPathInput),
-				"--" + utils.FileCreatedAfterFN, testdata.FileCreatedAfterInput,
-				"--" + utils.FileCreatedBeforeFN, testdata.FileCreatedBeforeInput,
-				"--" + utils.FileModifiedAfterFN, testdata.FileModifiedAfterInput,
-				"--" + utils.FileModifiedBeforeFN, testdata.FileModifiedBeforeInput,
-
-				"--" + utils.ListItemFN, testdata.FlgInputs(testdata.ListItemInput),
-				"--" + utils.ListFolderFN, testdata.FlgInputs(testdata.ListFolderInput),
-
-				"--" + utils.PageFN, testdata.FlgInputs(testdata.PageInput),
-				"--" + utils.PageFolderFN, testdata.FlgInputs(testdata.PageFolderInput),
-
-				"--" + utils.AWSAccessKeyFN, testdata.AWSAccessKeyID,
-				"--" + utils.AWSSecretAccessKeyFN, testdata.AWSSecretAccessKey,
-				"--" + utils.AWSSessionTokenFN, testdata.AWSSessionToken,
-
-				"--" + utils.AzureClientIDFN, testdata.AzureClientID,
-				"--" + utils.AzureClientTenantFN, testdata.AzureTenantID,
-				"--" + utils.AzureClientSecretFN, testdata.AzureClientSecret,
-
-				"--" + credentials.CorsoPassphraseFN, testdata.CorsoPassphrase,
-=======
 				"--" + flags.RunModeFN, flags.RunModeFlagTest,
 				"--" + flags.BackupFN, testdata.BackupInput,
 				"--" + flags.LibraryFN, testdata.LibraryInput,
@@ -101,7 +72,15 @@
 				"--" + flags.ListFolderFN, testdata.FlgInputs(testdata.ListFolderInput),
 				"--" + flags.PageFN, testdata.FlgInputs(testdata.PageInput),
 				"--" + flags.PageFolderFN, testdata.FlgInputs(testdata.PageFolderInput),
->>>>>>> cf3d941a
+				"--" + flags.AWSAccessKeyFN, testdata.AWSAccessKeyID,
+				"--" + flags.AWSSecretAccessKeyFN, testdata.AWSSecretAccessKey,
+				"--" + flags.AWSSessionTokenFN, testdata.AWSSessionToken,
+
+				"--" + flags.AzureClientIDFN, testdata.AzureClientID,
+				"--" + flags.AzureClientTenantFN, testdata.AzureTenantID,
+				"--" + flags.AzureClientSecretFN, testdata.AzureClientSecret,
+
+				"--" + flags.CorsoPassphraseFN, testdata.CorsoPassphrase,
 			})
 
 			cmd.SetOut(new(bytes.Buffer)) // drop output
@@ -126,15 +105,15 @@
 			assert.ElementsMatch(t, testdata.PageInput, opts.Page)
 			assert.ElementsMatch(t, testdata.PageFolderInput, opts.PageFolder)
 
-			assert.Equal(t, testdata.AWSAccessKeyID, utils.AWSAccessKeyFV)
-			assert.Equal(t, testdata.AWSSecretAccessKey, utils.AWSSecretAccessKeyFV)
-			assert.Equal(t, testdata.AWSSessionToken, utils.AWSSessionTokenFV)
+			assert.Equal(t, testdata.AWSAccessKeyID, flags.AWSAccessKeyFV)
+			assert.Equal(t, testdata.AWSSecretAccessKey, flags.AWSSecretAccessKeyFV)
+			assert.Equal(t, testdata.AWSSessionToken, flags.AWSSessionTokenFV)
 
-			assert.Equal(t, testdata.AzureClientID, credentials.AzureClientIDFV)
-			assert.Equal(t, testdata.AzureTenantID, credentials.AzureClientTenantFV)
-			assert.Equal(t, testdata.AzureClientSecret, credentials.AzureClientSecretFV)
+			assert.Equal(t, testdata.AzureClientID, flags.AzureClientIDFV)
+			assert.Equal(t, testdata.AzureTenantID, flags.AzureClientTenantFV)
+			assert.Equal(t, testdata.AzureClientSecret, flags.AzureClientSecretFV)
 
-			assert.Equal(t, testdata.CorsoPassphrase, credentials.CorsoPassphraseFV)
+			assert.Equal(t, testdata.CorsoPassphrase, flags.CorsoPassphraseFV)
 		})
 	}
 }
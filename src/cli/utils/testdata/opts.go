package testdata

import (
	"context"
	"errors"
	"time"

	"github.com/alcionai/corso/src/cli/utils"
	"github.com/alcionai/corso/src/internal/common"
	"github.com/alcionai/corso/src/internal/model"
	"github.com/alcionai/corso/src/pkg/backup"
	"github.com/alcionai/corso/src/pkg/backup/details"
	"github.com/alcionai/corso/src/pkg/selectors"
	"github.com/alcionai/corso/src/pkg/selectors/testdata"
	"github.com/alcionai/corso/src/pkg/store"
)

type ExchangeOptionsTest struct {
	Name         string
	Opts         utils.ExchangeOpts
	BackupGetter *MockBackupGetter
	Expected     []details.DetailsEntry
}

var (

	// BadExchangeOptionsFormats contains ExchangeOpts with flags that should
	// cause errors about the format of the input flag. Mocks are configured to
	// allow the system to run if it doesn't throw an error on formatting.
	BadExchangeOptionsFormats = []ExchangeOptionsTest{
		{
			Name: "BadEmailReceiveAfter",
			Opts: utils.ExchangeOpts{
				EmailReceivedAfter: "foo",
				Populated: utils.PopulatedFlags{
					utils.EmailReceivedAfterFN: struct{}{},
				},
			},
		},
		{
			Name: "EmptyEmailReceiveAfter",
			Opts: utils.ExchangeOpts{
				EmailReceivedAfter: "",
				Populated: utils.PopulatedFlags{
					utils.EmailReceivedAfterFN: struct{}{},
				},
			},
		},
		{
			Name: "BadEmailReceiveBefore",
			Opts: utils.ExchangeOpts{
				EmailReceivedBefore: "foo",
				Populated: utils.PopulatedFlags{
					utils.EmailReceivedBeforeFN: struct{}{},
				},
			},
		},
		{
			Name: "EmptyEmailReceiveBefore",
			Opts: utils.ExchangeOpts{
				EmailReceivedBefore: "",
				Populated: utils.PopulatedFlags{
					utils.EmailReceivedBeforeFN: struct{}{},
				},
			},
		},
		{
			Name: "BadEventRecurs",
			Opts: utils.ExchangeOpts{
				EventRecurs: "foo",
				Populated: utils.PopulatedFlags{
					utils.EventRecursFN: struct{}{},
				},
			},
		},
		{
			Name: "EmptyEventRecurs",
			Opts: utils.ExchangeOpts{
				EventRecurs: "",
				Populated: utils.PopulatedFlags{
					utils.EventRecursFN: struct{}{},
				},
			},
		},
		{
			Name: "BadEventStartsAfter",
			Opts: utils.ExchangeOpts{
				EventStartsAfter: "foo",
				Populated: utils.PopulatedFlags{
					utils.EventStartsAfterFN: struct{}{},
				},
			},
		},
		{
			Name: "EmptyEventStartsAfter",
			Opts: utils.ExchangeOpts{
				EventStartsAfter: "",
				Populated: utils.PopulatedFlags{
					utils.EventStartsAfterFN: struct{}{},
				},
			},
		},
		{
			Name: "BadEventStartsBefore",
			Opts: utils.ExchangeOpts{
				EventStartsBefore: "foo",
				Populated: utils.PopulatedFlags{
					utils.EventStartsBeforeFN: struct{}{},
				},
			},
		},
		{
			Name: "EmptyEventStartsBefore",
			Opts: utils.ExchangeOpts{
				EventStartsBefore: "",
				Populated: utils.PopulatedFlags{
					utils.EventStartsBeforeFN: struct{}{},
				},
			},
		},
	}

	// ExchangeOptionDetailLookups contains flag inputs and expected results for
	// some choice input patterns. This set is not exhaustive. All inputs and
	// outputs are according to the data laid out in selectors/testdata. Mocks are
	// configured to return the full dataset listed in selectors/testdata.
	ExchangeOptionDetailLookups = []ExchangeOptionsTest{
		{
			Name:     "Emails",
			Expected: testdata.ExchangeEmailItems,
			Opts: utils.ExchangeOpts{
				Email: selectors.Any(),
			},
		},
		{
			Name:     "EmailsFolderPrefixMatch",
			Expected: testdata.ExchangeEmailItems,
			Opts: utils.ExchangeOpts{
				EmailFolder: []string{testdata.ExchangeEmailInboxPath.Folder()},
			},
		},
		{
			Name:     "EmailsFolderPrefixMatchTrailingSlash",
			Expected: testdata.ExchangeEmailItems,
			Opts: utils.ExchangeOpts{
				EmailFolder: []string{testdata.ExchangeEmailInboxPath.Folder() + "/"},
			},
		},
		{
			Name: "EmailsFolderWithSlashPrefixMatch",
			Expected: []details.DetailsEntry{
				testdata.ExchangeEmailItems[1],
				testdata.ExchangeEmailItems[2],
			},
			Opts: utils.ExchangeOpts{
				EmailFolder: []string{testdata.ExchangeEmailBasePath2.Folder()},
			},
		},
		{
			Name: "EmailsFolderWithSlashPrefixMatchTrailingSlash",
			Expected: []details.DetailsEntry{
				testdata.ExchangeEmailItems[1],
				testdata.ExchangeEmailItems[2],
			},
			Opts: utils.ExchangeOpts{
				EmailFolder: []string{testdata.ExchangeEmailBasePath2.Folder() + "/"},
			},
		},
		{
			Name: "EmailsBySubject",
			Expected: []details.DetailsEntry{
				testdata.ExchangeEmailItems[0],
				testdata.ExchangeEmailItems[1],
			},
			Opts: utils.ExchangeOpts{
				EmailSender: "a-person",
			},
		},
		{
			Name: "AllExchange",
			Expected: append(
				append(
					append(
						[]details.DetailsEntry{},
						testdata.ExchangeEmailItems...,
					),
					testdata.ExchangeContactsItems...,
				),
				testdata.ExchangeEventsItems...,
			),
		},
		{
			Name:     "MailReceivedTime",
			Expected: []details.DetailsEntry{testdata.ExchangeEmailItems[0]},
			Opts: utils.ExchangeOpts{
				EmailReceivedBefore: common.FormatTime(testdata.Time1.Add(time.Second)),
			},
		},
		{
			Name:     "MailID",
			Expected: []details.DetailsEntry{testdata.ExchangeEmailItems[0]},
			Opts: utils.ExchangeOpts{
				Email: []string{testdata.ExchangeEmailItemPath1.Item()},
			},
		},
		{
			Name:     "MailShortRef",
			Expected: []details.DetailsEntry{testdata.ExchangeEmailItems[0]},
			Opts: utils.ExchangeOpts{
				Email: []string{testdata.ExchangeEmailItemPath1.ShortRef()},
			},
		},
		{
			Name: "MultipleMailShortRef",
			Expected: []details.DetailsEntry{
				testdata.ExchangeEmailItems[0],
				testdata.ExchangeEmailItems[1],
			},
			Opts: utils.ExchangeOpts{
				Email: []string{
					testdata.ExchangeEmailItemPath1.ShortRef(),
					testdata.ExchangeEmailItemPath2.ShortRef(),
				},
			},
		},
		{
			Name:     "AllEventsAndMailWithSubject",
			Expected: []details.DetailsEntry{testdata.ExchangeEmailItems[0]},
			Opts: utils.ExchangeOpts{
				EmailSubject: "foo",
				Event:        selectors.Any(),
			},
		},
		{
			Name:     "EventsAndMailWithSubject",
			Expected: []details.DetailsEntry{},
			Opts: utils.ExchangeOpts{
				EmailSubject: "foo",
				EventSubject: "foo",
			},
		},
		{
			Name: "EventsAndMailByShortRef",
			Expected: []details.DetailsEntry{
				testdata.ExchangeEmailItems[0],
				testdata.ExchangeEventsItems[0],
			},
			Opts: utils.ExchangeOpts{
				Email: []string{testdata.ExchangeEmailItemPath1.ShortRef()},
				Event: []string{testdata.ExchangeEventsItemPath1.ShortRef()},
			},
		},
	}
)

type OneDriveOptionsTest struct {
	Name         string
	Opts         utils.OneDriveOpts
	BackupGetter *MockBackupGetter
	Expected     []details.DetailsEntry
}

var (
	// BadOneDriveOptionsFormats contains OneDriveOpts with flags that should
	// cause errors about the format of the input flag. Mocks are configured to
	// allow the system to run if it doesn't throw an error on formatting.
	BadOneDriveOptionsFormats = []OneDriveOptionsTest{
		{
			Name: "BadFileCreatedAfter",
			Opts: utils.OneDriveOpts{
				FileCreatedAfter: "foo",
				Populated: utils.PopulatedFlags{
					utils.FileCreatedAfterFN: struct{}{},
				},
			},
		},
		{
			Name: "EmptyFileCreatedAfter",
			Opts: utils.OneDriveOpts{
				FileCreatedAfter: "",
				Populated: utils.PopulatedFlags{
					utils.FileCreatedAfterFN: struct{}{},
				},
			},
		},
		{
			Name: "BadFileCreatedBefore",
			Opts: utils.OneDriveOpts{
				FileCreatedBefore: "foo",
				Populated: utils.PopulatedFlags{
					utils.FileCreatedBeforeFN: struct{}{},
				},
			},
		},
		{
			Name: "EmptyFileCreatedBefore",
			Opts: utils.OneDriveOpts{
				FileCreatedBefore: "",
				Populated: utils.PopulatedFlags{
					utils.FileCreatedBeforeFN: struct{}{},
				},
			},
		},
		{
			Name: "BadFileModifiedAfter",
			Opts: utils.OneDriveOpts{
				FileModifiedAfter: "foo",
				Populated: utils.PopulatedFlags{
					utils.FileModifiedAfterFN: struct{}{},
				},
			},
		},
		{
			Name: "EmptyFileModifiedAfter",
			Opts: utils.OneDriveOpts{
				FileModifiedAfter: "",
				Populated: utils.PopulatedFlags{
					utils.FileModifiedAfterFN: struct{}{},
				},
			},
		},
		{
			Name: "BadFileModifiedBefore",
			Opts: utils.OneDriveOpts{
				FileModifiedBefore: "foo",
				Populated: utils.PopulatedFlags{
					utils.FileModifiedBeforeFN: struct{}{},
				},
			},
		},
		{
			Name: "EmptyFileModifiedBefore",
			Opts: utils.OneDriveOpts{
				FileModifiedBefore: "",
				Populated: utils.PopulatedFlags{
					utils.FileModifiedBeforeFN: struct{}{},
				},
			},
		},
	}

	// OneDriveOptionDetailLookups contains flag inputs and expected results for
	// some choice input patterns. This set is not exhaustive. All inputs and
	// outputs are according to the data laid out in selectors/testdata. Mocks are
	// configured to return the full dataset listed in selectors/testdata.
	OneDriveOptionDetailLookups = []OneDriveOptionsTest{
		{
			Name:     "AllFiles",
			Expected: testdata.OneDriveItems,
			Opts: utils.OneDriveOpts{
				Paths: selectors.Any(),
			},
		},
		{
			Name:     "FolderPrefixMatch",
			Expected: testdata.OneDriveItems,
			Opts: utils.OneDriveOpts{
				Paths: []string{testdata.OneDriveFolderFolder},
			},
		},
		{
			Name:     "FolderPrefixMatchTrailingSlash",
			Expected: testdata.OneDriveItems,
			Opts: utils.OneDriveOpts{
				Paths: []string{testdata.OneDriveFolderFolder + "/"},
			},
		},
		{
			Name:     "FolderPrefixMatchTrailingSlash",
			Expected: testdata.OneDriveItems,
			Opts: utils.OneDriveOpts{
				Paths: []string{testdata.OneDriveFolderFolder + "/"},
			},
		},
		{
			Name: "ShortRef",
			Expected: []details.DetailsEntry{
				testdata.OneDriveItems[0],
				testdata.OneDriveItems[1],
			},
			Opts: utils.OneDriveOpts{
				Names: []string{
					testdata.OneDriveItems[0].ShortRef,
					testdata.OneDriveItems[1].ShortRef,
				},
			},
		},
		{
			Name:     "CreatedBefore",
			Expected: []details.DetailsEntry{testdata.OneDriveItems[1]},
			Opts: utils.OneDriveOpts{
				FileCreatedBefore: common.FormatTime(testdata.Time1.Add(time.Second)),
			},
		},
	}
)

type SharePointOptionsTest struct {
	Name         string
	Opts         utils.SharePointOpts
	BackupGetter *MockBackupGetter
	Expected     []details.DetailsEntry
}

var (
	// BadSharePointOptionsFormats contains SharePointOpts with flags that should
	// cause errors about the format of the input flag. Mocks are configured to
	// allow the system to run if it doesn't throw an error on formatting.
	BadSharePointOptionsFormats = []SharePointOptionsTest{
		// {
		// 	Name: "BadFileCreatedBefore",
		// 	Opts: utils.OneDriveOpts{
		// 		FileCreatedBefore: "foo",
		// 		Populated: utils.PopulatedFlags{
		// 			utils.FileCreatedBeforeFN: struct{}{},
		// 		},
		// 	},
		// },
		// {
		// 	Name: "EmptyFileCreatedBefore",
		// 	Opts: utils.OneDriveOpts{
		// 		FileCreatedBefore: "",
		// 		Populated: utils.PopulatedFlags{
		// 			utils.FileCreatedBeforeFN: struct{}{},
		// 		},
		// 	},
		// },
	}

	// SharePointOptionDetailLookups contains flag inputs and expected results for
	// some choice input patterns. This set is not exhaustive. All inputs and
	// outputs are according to the data laid out in selectors/testdata. Mocks are
	// configured to return the full dataset listed in selectors/testdata.
	SharePointOptionDetailLookups = []SharePointOptionsTest{
		{
			Name:     "AllLibraryItems",
			Expected: testdata.SharePointLibraryItems,
			Opts: utils.SharePointOpts{
				LibraryPaths: selectors.Any(),
			},
		},
		{
			Name:     "FolderPrefixMatch",
			Expected: testdata.SharePointLibraryItems,
			Opts: utils.SharePointOpts{
				LibraryPaths: []string{testdata.SharePointLibraryFolder},
			},
		},
		{
			Name:     "FolderPrefixMatchTrailingSlash",
			Expected: testdata.SharePointLibraryItems,
			Opts: utils.SharePointOpts{
				LibraryPaths: []string{testdata.SharePointLibraryFolder + "/"},
			},
		},
		{
			Name:     "FolderPrefixMatchTrailingSlash",
			Expected: testdata.SharePointLibraryItems,
			Opts: utils.SharePointOpts{
				LibraryPaths: []string{testdata.SharePointLibraryFolder + "/"},
			},
		},
		{
			Name: "ShortRef",
			Expected: []details.DetailsEntry{
				testdata.SharePointLibraryItems[0],
				testdata.SharePointLibraryItems[1],
			},
			Opts: utils.SharePointOpts{
				LibraryItems: []string{
					testdata.SharePointLibraryItems[0].ShortRef,
					testdata.SharePointLibraryItems[1].ShortRef,
				},
			},
		},
		// {
		// 	Name:     "CreatedBefore",
		// 	Expected: []details.DetailsEntry{testdata.SharePointLibraryItems[1]},
		// 	Opts: utils.SharePointOpts{
		// 		FileCreatedBefore: common.FormatTime(testdata.Time1.Add(time.Second)),
		// 	},
		// },
	}
)

// MockBackupGetter implements the repo.BackupGetter interface and returns
// (selectors/testdata.GetDetailsSet(), nil, nil) when BackupDetails is called
// on the nil instance. If an instance is given or Backups is called returns an
// error.
type MockBackupGetter struct{}

func (MockBackupGetter) Backup(
	context.Context,
	model.StableID,
) (*backup.Backup, error) {
	return nil, errors.New("unexpected call to mock")
}

<<<<<<< HEAD
func (MockBackupGetter) BackupsByID(context.Context, []model.StableID) ([]*backup.Backup, error) {
	return nil, errors.New("unexpected call to mock")
}

func (MockBackupGetter) Backups(context.Context, ...store.FilterOption) ([]*backup.Backup, error) {
=======
func (MockBackupGetter) Backups(context.Context, []model.StableID) ([]*backup.Backup, error) {
	return nil, errors.New("unexpected call to mock")
}

func (MockBackupGetter) BackupsByTag(
	context.Context,
	...store.FilterOption,
) ([]*backup.Backup, error) {
>>>>>>> 17a8c871
	return nil, errors.New("unexpected call to mock")
}

func (bg *MockBackupGetter) BackupDetails(
	ctx context.Context,
	backupID string,
) (*details.Details, *backup.Backup, error) {
	if bg == nil {
		return testdata.GetDetailsSet(), nil, nil
	}

	return nil, nil, errors.New("unexpected call to mock")
}<|MERGE_RESOLUTION|>--- conflicted
+++ resolved
@@ -496,13 +496,6 @@
 	return nil, errors.New("unexpected call to mock")
 }
 
-<<<<<<< HEAD
-func (MockBackupGetter) BackupsByID(context.Context, []model.StableID) ([]*backup.Backup, error) {
-	return nil, errors.New("unexpected call to mock")
-}
-
-func (MockBackupGetter) Backups(context.Context, ...store.FilterOption) ([]*backup.Backup, error) {
-=======
 func (MockBackupGetter) Backups(context.Context, []model.StableID) ([]*backup.Backup, error) {
 	return nil, errors.New("unexpected call to mock")
 }
@@ -511,7 +504,6 @@
 	context.Context,
 	...store.FilterOption,
 ) ([]*backup.Backup, error) {
->>>>>>> 17a8c871
 	return nil, errors.New("unexpected call to mock")
 }
 

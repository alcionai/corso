--- conflicted
+++ resolved
@@ -19,20 +19,11 @@
 	"github.com/alcionai/corso/src/pkg/storage"
 )
 
-<<<<<<< HEAD
-const (
-	Wildcard = "*"
-)
-
 func GetAccountAndConnect(
 	ctx context.Context,
 	overrides map[string]string,
 ) (repository.Repository, *storage.Storage, *account.Account, error) {
 	cfg, err := config.GetConfigRepoDetails(ctx, true, overrides)
-=======
-func GetAccountAndConnect(ctx context.Context) (repository.Repository, *storage.Storage, *account.Account, error) {
-	cfg, err := config.GetConfigRepoDetails(ctx, true, nil)
->>>>>>> cf3d941a
 	if err != nil {
 		return nil, nil, nil, err
 	}

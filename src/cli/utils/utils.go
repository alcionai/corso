--- conflicted
+++ resolved
@@ -24,16 +24,11 @@
 	Wildcard = "*"
 )
 
-<<<<<<< HEAD
 func GetAccountAndConnect(
 	ctx context.Context,
 	overrides map[string]string,
-) (repository.Repository, *account.Account, error) {
+) (repository.Repository, *storage.Storage, *account.Account, error) {
 	cfg, err := config.GetConfigRepoDetails(ctx, true, overrides)
-=======
-func GetAccountAndConnect(ctx context.Context) (repository.Repository, *storage.Storage, *account.Account, error) {
-	cfg, err := config.GetConfigRepoDetails(ctx, true, nil)
->>>>>>> dd19b484
 	if err != nil {
 		return nil, nil, nil, err
 	}
@@ -51,8 +46,8 @@
 	return r, &cfg.Storage, &cfg.Account, nil
 }
 
-func AccountConnectAndWriteRepoConfig(ctx context.Context) (repository.Repository, *account.Account, error) {
-	r, stg, acc, err := GetAccountAndConnect(ctx)
+func AccountConnectAndWriteRepoConfig(ctx context.Context, overrides map[string]string) (repository.Repository, *account.Account, error) {
+	r, stg, acc, err := GetAccountAndConnect(ctx, overrides)
 	if err != nil {
 		logger.CtxErr(ctx, err).Info("getting and connecting account")
 		return nil, nil, err

package utils

import (
	"strconv"

	"github.com/alcionai/corso/src/internal/common/dttm"
<<<<<<< HEAD
	"github.com/alcionai/corso/src/pkg/control/repository"
	"github.com/alcionai/corso/src/pkg/credentials"
=======
>>>>>>> cf3d941a
	"github.com/alcionai/corso/src/pkg/path"
	"github.com/alcionai/corso/src/pkg/selectors"
)

<<<<<<< HEAD
// common flag vars (eg: FV)
var (
	// RunMode describes the type of run, such as:
	// flagtest, dry, run.  Should default to 'run'.
	RunModeFV string

	BackupIDFV string

	FolderPathFV []string
	FileNameFV   []string

	FileCreatedAfterFV   string
	FileCreatedBeforeFV  string
	FileModifiedAfterFV  string
	FileModifiedBeforeFV string

	LibraryFV string
	SiteIDFV  []string
	WebURLFV  []string

	UserFV []string

	// for selection of data by category.  eg: `--data email,contacts`
	CategoryDataFV []string

	MaintenanceModeFV  string
	ForceMaintenanceFV bool

	AWSAccessKeyFV       string
	AWSSecretAccessKeyFV string
	AWSSessionTokenFV    string
)

// common flag names (eg: FN)
const (
	RunModeFN = "run-mode"

	BackupFN       = "backup"
	CategoryDataFN = "data"

	SiteFN    = "site"    // site only accepts WebURL values
	SiteIDFN  = "site-id" // site-id accepts actual site ids
	UserFN    = "user"
	MailBoxFN = "mailbox"

	LibraryFN = "library"
	FileFN    = "file"
	FolderFN  = "folder"

	FileCreatedAfterFN   = "file-created-after"
	FileCreatedBeforeFN  = "file-created-before"
	FileModifiedAfterFN  = "file-modified-after"
	FileModifiedBeforeFN = "file-modified-before"

	// Maintenance stuff.
	MaintenanceModeFN  = "mode"
	ForceMaintenanceFN = "force"

	AWSAccessKeyFN       = "aws-access-key"
	AWSSecretAccessKeyFN = "aws-secret-access-key"
	AWSSessionTokenFN    = "aws-session-token"

	AzureClientTenantFN = "azure-tenant-id"
	AzureClientIDFN     = "azure-client-id"
	AzureClientSecretFN = "azure-client-secret"
)

// well-known flag values
const (
	RunModeFlagTest = "flag-test"
	RunModeRun      = "run"
)

// AddBackupIDFlag adds the --backup flag.
func AddBackupIDFlag(cmd *cobra.Command, require bool) {
	cmd.Flags().StringVar(&BackupIDFV, BackupFN, "", "ID of the backup to retrieve.")

	if require {
		cobra.CheckErr(cmd.MarkFlagRequired(BackupFN))
	}
}

func AddDataFlag(cmd *cobra.Command, allowed []string, hide bool) {
	var (
		allowedMsg string
		fs         = cmd.Flags()
	)

	switch len(allowed) {
	case 0:
		return
	case 1:
		allowedMsg = allowed[0]
	case 2:
		allowedMsg = fmt.Sprintf("%s or %s", allowed[0], allowed[1])
	default:
		allowedMsg = fmt.Sprintf(
			"%s or %s",
			strings.Join(allowed[:len(allowed)-1], ", "),
			allowed[len(allowed)-1])
	}

	fs.StringSliceVar(
		&CategoryDataFV,
		CategoryDataFN, nil,
		"Select one or more types of data to backup: "+allowedMsg+".")

	if hide {
		cobra.CheckErr(fs.MarkHidden(CategoryDataFN))
	}
}

// AddRunModeFlag adds the hidden --run-mode flag.
func AddRunModeFlag(cmd *cobra.Command, persistent bool) {
	fs := cmd.Flags()
	if persistent {
		fs = cmd.PersistentFlags()
	}

	fs.StringVar(&RunModeFV, RunModeFN, "run", "What mode to run: dry, test, run.  Defaults to run.")
	cobra.CheckErr(fs.MarkHidden(RunModeFN))
}

// AddUserFlag adds the --user flag.
func AddUserFlag(cmd *cobra.Command) {
	cmd.Flags().StringSliceVar(
		&UserFV,
		UserFN, nil,
		"Backup a specific user's data; accepts '"+Wildcard+"' to select all users.")
	cobra.CheckErr(cmd.MarkFlagRequired(UserFN))
}

// AddMailBoxFlag adds the --user and --mailbox flag.
func AddMailBoxFlag(cmd *cobra.Command) {
	flags := cmd.Flags()

	flags.StringSliceVar(
		&UserFV,
		UserFN, nil,
		"Backup a specific user's data; accepts '"+Wildcard+"' to select all users.")

	cobra.CheckErr(flags.MarkDeprecated(UserFN, fmt.Sprintf("use --%s instead", MailBoxFN)))

	flags.StringSliceVar(
		&UserFV,
		MailBoxFN, nil,
		"Backup a specific mailbox's data; accepts '"+Wildcard+"' to select all mailbox.")
}

// AddSiteIDFlag adds the --site-id flag, which accepts site ID values.
// This flag is hidden, since we expect users to prefer the --site url
// and do not want to encourage confusion.
func AddSiteIDFlag(cmd *cobra.Command) {
	fs := cmd.Flags()

	// note string ARRAY var.  IDs naturally contain commas, so we cannot accept
	// duplicate values within a flag declaration.  ie: --site-id a,b,c does not
	// work.  Users must call --site-id a --site-id b --site-id c.
	fs.StringArrayVar(
		&SiteIDFV,
		SiteIDFN, nil,
		//nolint:lll
		"Backup data by site ID; accepts '"+Wildcard+"' to select all sites.  Args cannot be comma-delimited and must use multiple flags.")
	cobra.CheckErr(fs.MarkHidden(SiteIDFN))
}

// AddSiteFlag adds the --site flag, which accepts webURL values.
func AddSiteFlag(cmd *cobra.Command) {
	cmd.Flags().StringSliceVar(
		&WebURLFV,
		SiteFN, nil,
		"Backup data by site URL; accepts '"+Wildcard+"' to select all sites.")
}

func AddMaintenanceModeFlag(cmd *cobra.Command) {
	fs := cmd.Flags()
	fs.StringVar(
		&MaintenanceModeFV,
		MaintenanceModeFN,
		repository.CompleteMaintenance.String(),
		"Type of maintenance operation to run. Pass '"+
			repository.MetadataMaintenance.String()+"' to run a faster maintenance "+
			"that does minimal clean-up and optimization. Pass '"+
			repository.CompleteMaintenance.String()+"' to fully compact existing "+
			"data and delete unused data.")
	cobra.CheckErr(fs.MarkHidden(MaintenanceModeFN))
}

func AddForceMaintenanceFlag(cmd *cobra.Command) {
	fs := cmd.Flags()
	fs.BoolVar(
		&ForceMaintenanceFV,
		ForceMaintenanceFN,
		false,
		"Force maintenance. Caution: user must ensure this is not run concurrently on a single repo")
	cobra.CheckErr(fs.MarkHidden(ForceMaintenanceFN))
}

type PopulatedFlags map[string]struct{}

func (fs PopulatedFlags) populate(pf *pflag.Flag) {
	if pf == nil {
		return
	}

	if pf.Changed {
		fs[pf.Name] = struct{}{}
	}
}

// GetPopulatedFlags returns a map of flags that have been
// populated by the user.  Entry keys match the flag's long
// name.  Values are empty.
func GetPopulatedFlags(cmd *cobra.Command) PopulatedFlags {
	pop := PopulatedFlags{}

	fs := cmd.Flags()
	if fs == nil {
		return pop
	}

	fs.VisitAll(pop.populate)

	return pop
}

=======
>>>>>>> cf3d941a
// IsValidTimeFormat returns true if the input is recognized as a
// supported format by the common time parser.
func IsValidTimeFormat(in string) bool {
	_, err := dttm.ParseTime(in)
	return err == nil
}

// IsValidTimeFormat returns true if the input is recognized as a
// boolean.
func IsValidBool(in string) bool {
	_, err := strconv.ParseBool(in)
	return err == nil
}

// trimFolderSlash takes a set of folder paths and returns a set of folder paths
// with any unescaped trailing `/` characters removed.
func trimFolderSlash(folders []string) []string {
	res := make([]string, 0, len(folders))

	for _, p := range folders {
		if p == string(path.PathSeparator) {
			res = selectors.Any()
			break
		}

		// Use path package because it has logic to handle escaping already.
		res = append(res, path.TrimTrailingSlash(p))
	}

	return res
}

func AddAWSCredsFlags(cmd *cobra.Command) {
	fs := cmd.Flags()
	fs.StringVar(&AWSAccessKeyFV, AWSAccessKeyFN, "", "S3 access key")
	fs.StringVar(&AWSSecretAccessKeyFV, AWSSecretAccessKeyFN, "", "S3 access secret")
	fs.StringVar(&AWSSessionTokenFV, AWSSessionTokenFN, "", "S3 session token")
}

// AddAzureCredsFlags adds M365 cred flags
func AddAzureCredsFlags(cmd *cobra.Command) {
	fs := cmd.Flags()
	fs.StringVar(&credentials.AzureClientTenantFV, AzureClientTenantFN, "", "Azure tenant ID")
	fs.StringVar(&credentials.AzureClientIDFV, AzureClientIDFN, "", "Azure app client ID")
	fs.StringVar(&credentials.AzureClientSecretFV, AzureClientSecretFN, "", "Azure app client secret")
}

// M365 flags
func AddCorsoPassphaseFlags(cmd *cobra.Command) {
	fs := cmd.Flags()
	fs.StringVar(&credentials.CorsoPassphraseFV,
		credentials.CorsoPassphraseFN,
		"",
		"Passphrase to protect encrypted repository contents")
}<|MERGE_RESOLUTION|>--- conflicted
+++ resolved
@@ -4,244 +4,10 @@
 	"strconv"
 
 	"github.com/alcionai/corso/src/internal/common/dttm"
-<<<<<<< HEAD
-	"github.com/alcionai/corso/src/pkg/control/repository"
-	"github.com/alcionai/corso/src/pkg/credentials"
-=======
->>>>>>> cf3d941a
 	"github.com/alcionai/corso/src/pkg/path"
 	"github.com/alcionai/corso/src/pkg/selectors"
 )
 
-<<<<<<< HEAD
-// common flag vars (eg: FV)
-var (
-	// RunMode describes the type of run, such as:
-	// flagtest, dry, run.  Should default to 'run'.
-	RunModeFV string
-
-	BackupIDFV string
-
-	FolderPathFV []string
-	FileNameFV   []string
-
-	FileCreatedAfterFV   string
-	FileCreatedBeforeFV  string
-	FileModifiedAfterFV  string
-	FileModifiedBeforeFV string
-
-	LibraryFV string
-	SiteIDFV  []string
-	WebURLFV  []string
-
-	UserFV []string
-
-	// for selection of data by category.  eg: `--data email,contacts`
-	CategoryDataFV []string
-
-	MaintenanceModeFV  string
-	ForceMaintenanceFV bool
-
-	AWSAccessKeyFV       string
-	AWSSecretAccessKeyFV string
-	AWSSessionTokenFV    string
-)
-
-// common flag names (eg: FN)
-const (
-	RunModeFN = "run-mode"
-
-	BackupFN       = "backup"
-	CategoryDataFN = "data"
-
-	SiteFN    = "site"    // site only accepts WebURL values
-	SiteIDFN  = "site-id" // site-id accepts actual site ids
-	UserFN    = "user"
-	MailBoxFN = "mailbox"
-
-	LibraryFN = "library"
-	FileFN    = "file"
-	FolderFN  = "folder"
-
-	FileCreatedAfterFN   = "file-created-after"
-	FileCreatedBeforeFN  = "file-created-before"
-	FileModifiedAfterFN  = "file-modified-after"
-	FileModifiedBeforeFN = "file-modified-before"
-
-	// Maintenance stuff.
-	MaintenanceModeFN  = "mode"
-	ForceMaintenanceFN = "force"
-
-	AWSAccessKeyFN       = "aws-access-key"
-	AWSSecretAccessKeyFN = "aws-secret-access-key"
-	AWSSessionTokenFN    = "aws-session-token"
-
-	AzureClientTenantFN = "azure-tenant-id"
-	AzureClientIDFN     = "azure-client-id"
-	AzureClientSecretFN = "azure-client-secret"
-)
-
-// well-known flag values
-const (
-	RunModeFlagTest = "flag-test"
-	RunModeRun      = "run"
-)
-
-// AddBackupIDFlag adds the --backup flag.
-func AddBackupIDFlag(cmd *cobra.Command, require bool) {
-	cmd.Flags().StringVar(&BackupIDFV, BackupFN, "", "ID of the backup to retrieve.")
-
-	if require {
-		cobra.CheckErr(cmd.MarkFlagRequired(BackupFN))
-	}
-}
-
-func AddDataFlag(cmd *cobra.Command, allowed []string, hide bool) {
-	var (
-		allowedMsg string
-		fs         = cmd.Flags()
-	)
-
-	switch len(allowed) {
-	case 0:
-		return
-	case 1:
-		allowedMsg = allowed[0]
-	case 2:
-		allowedMsg = fmt.Sprintf("%s or %s", allowed[0], allowed[1])
-	default:
-		allowedMsg = fmt.Sprintf(
-			"%s or %s",
-			strings.Join(allowed[:len(allowed)-1], ", "),
-			allowed[len(allowed)-1])
-	}
-
-	fs.StringSliceVar(
-		&CategoryDataFV,
-		CategoryDataFN, nil,
-		"Select one or more types of data to backup: "+allowedMsg+".")
-
-	if hide {
-		cobra.CheckErr(fs.MarkHidden(CategoryDataFN))
-	}
-}
-
-// AddRunModeFlag adds the hidden --run-mode flag.
-func AddRunModeFlag(cmd *cobra.Command, persistent bool) {
-	fs := cmd.Flags()
-	if persistent {
-		fs = cmd.PersistentFlags()
-	}
-
-	fs.StringVar(&RunModeFV, RunModeFN, "run", "What mode to run: dry, test, run.  Defaults to run.")
-	cobra.CheckErr(fs.MarkHidden(RunModeFN))
-}
-
-// AddUserFlag adds the --user flag.
-func AddUserFlag(cmd *cobra.Command) {
-	cmd.Flags().StringSliceVar(
-		&UserFV,
-		UserFN, nil,
-		"Backup a specific user's data; accepts '"+Wildcard+"' to select all users.")
-	cobra.CheckErr(cmd.MarkFlagRequired(UserFN))
-}
-
-// AddMailBoxFlag adds the --user and --mailbox flag.
-func AddMailBoxFlag(cmd *cobra.Command) {
-	flags := cmd.Flags()
-
-	flags.StringSliceVar(
-		&UserFV,
-		UserFN, nil,
-		"Backup a specific user's data; accepts '"+Wildcard+"' to select all users.")
-
-	cobra.CheckErr(flags.MarkDeprecated(UserFN, fmt.Sprintf("use --%s instead", MailBoxFN)))
-
-	flags.StringSliceVar(
-		&UserFV,
-		MailBoxFN, nil,
-		"Backup a specific mailbox's data; accepts '"+Wildcard+"' to select all mailbox.")
-}
-
-// AddSiteIDFlag adds the --site-id flag, which accepts site ID values.
-// This flag is hidden, since we expect users to prefer the --site url
-// and do not want to encourage confusion.
-func AddSiteIDFlag(cmd *cobra.Command) {
-	fs := cmd.Flags()
-
-	// note string ARRAY var.  IDs naturally contain commas, so we cannot accept
-	// duplicate values within a flag declaration.  ie: --site-id a,b,c does not
-	// work.  Users must call --site-id a --site-id b --site-id c.
-	fs.StringArrayVar(
-		&SiteIDFV,
-		SiteIDFN, nil,
-		//nolint:lll
-		"Backup data by site ID; accepts '"+Wildcard+"' to select all sites.  Args cannot be comma-delimited and must use multiple flags.")
-	cobra.CheckErr(fs.MarkHidden(SiteIDFN))
-}
-
-// AddSiteFlag adds the --site flag, which accepts webURL values.
-func AddSiteFlag(cmd *cobra.Command) {
-	cmd.Flags().StringSliceVar(
-		&WebURLFV,
-		SiteFN, nil,
-		"Backup data by site URL; accepts '"+Wildcard+"' to select all sites.")
-}
-
-func AddMaintenanceModeFlag(cmd *cobra.Command) {
-	fs := cmd.Flags()
-	fs.StringVar(
-		&MaintenanceModeFV,
-		MaintenanceModeFN,
-		repository.CompleteMaintenance.String(),
-		"Type of maintenance operation to run. Pass '"+
-			repository.MetadataMaintenance.String()+"' to run a faster maintenance "+
-			"that does minimal clean-up and optimization. Pass '"+
-			repository.CompleteMaintenance.String()+"' to fully compact existing "+
-			"data and delete unused data.")
-	cobra.CheckErr(fs.MarkHidden(MaintenanceModeFN))
-}
-
-func AddForceMaintenanceFlag(cmd *cobra.Command) {
-	fs := cmd.Flags()
-	fs.BoolVar(
-		&ForceMaintenanceFV,
-		ForceMaintenanceFN,
-		false,
-		"Force maintenance. Caution: user must ensure this is not run concurrently on a single repo")
-	cobra.CheckErr(fs.MarkHidden(ForceMaintenanceFN))
-}
-
-type PopulatedFlags map[string]struct{}
-
-func (fs PopulatedFlags) populate(pf *pflag.Flag) {
-	if pf == nil {
-		return
-	}
-
-	if pf.Changed {
-		fs[pf.Name] = struct{}{}
-	}
-}
-
-// GetPopulatedFlags returns a map of flags that have been
-// populated by the user.  Entry keys match the flag's long
-// name.  Values are empty.
-func GetPopulatedFlags(cmd *cobra.Command) PopulatedFlags {
-	pop := PopulatedFlags{}
-
-	fs := cmd.Flags()
-	if fs == nil {
-		return pop
-	}
-
-	fs.VisitAll(pop.populate)
-
-	return pop
-}
-
-=======
->>>>>>> cf3d941a
 // IsValidTimeFormat returns true if the input is recognized as a
 // supported format by the common time parser.
 func IsValidTimeFormat(in string) bool {
@@ -272,28 +38,4 @@
 	}
 
 	return res
-}
-
-func AddAWSCredsFlags(cmd *cobra.Command) {
-	fs := cmd.Flags()
-	fs.StringVar(&AWSAccessKeyFV, AWSAccessKeyFN, "", "S3 access key")
-	fs.StringVar(&AWSSecretAccessKeyFV, AWSSecretAccessKeyFN, "", "S3 access secret")
-	fs.StringVar(&AWSSessionTokenFV, AWSSessionTokenFN, "", "S3 session token")
-}
-
-// AddAzureCredsFlags adds M365 cred flags
-func AddAzureCredsFlags(cmd *cobra.Command) {
-	fs := cmd.Flags()
-	fs.StringVar(&credentials.AzureClientTenantFV, AzureClientTenantFN, "", "Azure tenant ID")
-	fs.StringVar(&credentials.AzureClientIDFV, AzureClientIDFN, "", "Azure app client ID")
-	fs.StringVar(&credentials.AzureClientSecretFV, AzureClientSecretFN, "", "Azure app client secret")
-}
-
-// M365 flags
-func AddCorsoPassphaseFlags(cmd *cobra.Command) {
-	fs := cmd.Flags()
-	fs.StringVar(&credentials.CorsoPassphraseFV,
-		credentials.CorsoPassphraseFN,
-		"",
-		"Passphrase to protect encrypted repository contents")
 }
package backup

import (
	"context"
	"fmt"
	"strings"

	"github.com/alcionai/clues"
	"github.com/pkg/errors"
	"github.com/spf13/cobra"

	. "github.com/alcionai/corso/src/cli/print"
	"github.com/alcionai/corso/src/cli/repo"
	"github.com/alcionai/corso/src/cli/utils"
	"github.com/alcionai/corso/src/internal/common/idname"
	"github.com/alcionai/corso/src/internal/data"
	"github.com/alcionai/corso/src/internal/m365/graph"
	"github.com/alcionai/corso/src/pkg/backup"
	"github.com/alcionai/corso/src/pkg/logger"
	"github.com/alcionai/corso/src/pkg/path"
	"github.com/alcionai/corso/src/pkg/repository"
	"github.com/alcionai/corso/src/pkg/selectors"
	"github.com/alcionai/corso/src/pkg/store"
)

// ---------------------------------------------------------------------------
// adding commands to cobra
// ---------------------------------------------------------------------------

var subCommandFuncs = []func() *cobra.Command{
	createCmd,
	listCmd,
	detailsCmd,
	deleteCmd,
}

var serviceCommands = []func(cmd *cobra.Command) *cobra.Command{
	addExchangeCommands,
	addOneDriveCommands,
	addSharePointCommands,
}

// AddCommands attaches all `corso backup * *` commands to the parent.
func AddCommands(cmd *cobra.Command) {
	backupC := backupCmd()
	cmd.AddCommand(backupC)

	for _, sc := range subCommandFuncs {
		subCommand := sc()
		backupC.AddCommand(subCommand)

		for _, addBackupTo := range serviceCommands {
			addBackupTo(subCommand)
		}
	}
}

// ---------------------------------------------------------------------------
// common flags and flag attachers for commands
// ---------------------------------------------------------------------------

// list output filter flags
var (
	failedItemsFN       = "failed-items"
	listFailedItems     string
	skippedItemsFN      = "skipped-items"
	listSkippedItems    string
	recoveredErrorsFN   = "recovered-errors"
	listRecoveredErrors string
)

func addFailedItemsFN(cmd *cobra.Command) {
	cmd.Flags().StringVar(
		&listFailedItems, failedItemsFN, "show",
		"Toggles showing or hiding the list of items that failed.")
}

func addSkippedItemsFN(cmd *cobra.Command) {
	cmd.Flags().StringVar(
		&listSkippedItems, skippedItemsFN, "show",
		"Toggles showing or hiding the list of items that were skipped.")
}

func addRecoveredErrorsFN(cmd *cobra.Command) {
	cmd.Flags().StringVar(
		&listRecoveredErrors, recoveredErrorsFN, "show",
		"Toggles showing or hiding the list of errors which corso recovered from.")
}

// ---------------------------------------------------------------------------
// commands
// ---------------------------------------------------------------------------

// The backup category of commands.
// `corso backup [<subcommand>] [<flag>...]`
func backupCmd() *cobra.Command {
	return &cobra.Command{
		Use:   "backup",
		Short: "Backup your service data",
		Long:  `Backup the data stored in one of your M365 services.`,
		RunE:  handleBackupCmd,
		Args:  cobra.NoArgs,
	}
}

// Handler for flat calls to `corso backup`.
// Produces the same output as `corso backup --help`.
func handleBackupCmd(cmd *cobra.Command, args []string) error {
	return cmd.Help()
}

// The backup create subcommand.
// `corso backup create <service> [<flag>...]`
var createCommand = "create"

func createCmd() *cobra.Command {
	return &cobra.Command{
		Use:   createCommand,
		Short: "Backup an M365 Service",
		RunE:  handleCreateCmd,
		Args:  cobra.NoArgs,
	}
}

// Handler for calls to `corso backup create`.
// Produces the same output as `corso backup create --help`.
func handleCreateCmd(cmd *cobra.Command, args []string) error {
	return cmd.Help()
}

// The backup list subcommand.
// `corso backup list <service> [<flag>...]`
var listCommand = "list"

func listCmd() *cobra.Command {
	return &cobra.Command{
		Use:   listCommand,
		Short: "List the history of backups",
		RunE:  handleListCmd,
		Args:  cobra.NoArgs,
	}
}

// Handler for calls to `corso backup list`.
// Produces the same output as `corso backup list --help`.
func handleListCmd(cmd *cobra.Command, args []string) error {
	return cmd.Help()
}

// The backup details subcommand.
// `corso backup details <service> [<flag>...]`
var detailsCommand = "details"

func detailsCmd() *cobra.Command {
	return &cobra.Command{
		Use:   detailsCommand,
		Short: "Shows the details of a backup",
		RunE:  handleDetailsCmd,
		Args:  cobra.NoArgs,
	}
}

// Handler for calls to `corso backup details`.
// Produces the same output as `corso backup details --help`.
func handleDetailsCmd(cmd *cobra.Command, args []string) error {
	return cmd.Help()
}

// The backup delete subcommand.
// `corso backup delete <service> [<flag>...]`
var deleteCommand = "delete"

func deleteCmd() *cobra.Command {
	return &cobra.Command{
		Use:   deleteCommand,
		Short: "Deletes a backup",
		RunE:  handleDeleteCmd,
		Args:  cobra.NoArgs,
	}
}

// Handler for calls to `corso backup delete`.
// Produces the same output as `corso backup delete --help`.
func handleDeleteCmd(cmd *cobra.Command, args []string) error {
	return cmd.Help()
}

// ---------------------------------------------------------------------------
// common handlers
// ---------------------------------------------------------------------------

// standard set of selector behavior that we want used in the cli
var defaultSelectorConfig = selectors.Config{OnlyMatchItemNames: true}

func runBackups(
	ctx context.Context,
	r repository.Repository,
	serviceName, resourceOwnerType string,
	selectorSet []selectors.Selector,
	ins idname.Cacher,
) error {
	var (
		bIDs []string
		errs = []error{}
	)

	for _, discSel := range selectorSet {
		discSel.Configure(defaultSelectorConfig)

		var (
			owner = discSel.DiscreteOwner
			ictx  = clues.Add(ctx, "resource_owner_selected", owner)
		)

		bo, err := r.NewBackupWithLookup(ictx, discSel, ins)
		if err != nil {
			errs = append(errs, clues.Wrap(err, owner).WithClues(ictx))
			Errf(ictx, "%v\n", err)

			continue
		}

		ictx = clues.Add(
			ctx,
			"resource_owner_id", bo.ResourceOwner.ID(),
			"resource_owner_name", bo.ResourceOwner.Name())

		err = bo.Run(ictx)
		if err != nil {
			if errors.Is(err, graph.ErrServiceNotEnabled) {
				logger.Ctx(ctx).Infow("service not enabled", "resource_owner_name", bo.ResourceOwner.Name())

				continue
			}

			errs = append(errs, clues.Wrap(err, owner).WithClues(ictx))
			Errf(ictx, "%v\n", err)

			continue
		}

		bIDs = append(bIDs, string(bo.Results.BackupID))

		if !DisplayJSONFormat() {
			Infof(ctx, "Done\n")
			printBackupStats(ctx, r, string(bo.Results.BackupID))
		} else {
			Infof(ctx, "Done - ID: %v\n", bo.Results.BackupID)
		}
	}

	bups, berrs := r.Backups(ctx, bIDs)
	if berrs.Failure() != nil {
		return Only(ctx, clues.Wrap(berrs.Failure(), "Unable to retrieve backup results from storage"))
	}

	Info(ctx, "Completed Backups:")
	backup.PrintAll(ctx, bups)

	if len(errs) > 0 {
		sb := fmt.Sprintf("%d of %d backups failed:\n", len(errs), len(selectorSet))

		for i, e := range errs {
			logger.CtxErr(ctx, e).Errorf("Backup %d of %d failed", i+1, len(selectorSet))
			sb += "∙ " + e.Error() + "\n"
		}

		return Only(ctx, clues.New(sb))
	}

	return nil
}

// genericDeleteCommand is a helper function that all services can use
// for the removal of an entry from the repository
func genericDeleteCommand(cmd *cobra.Command, bID, designation string, args []string) error {
	if utils.HasNoFlagsAndShownHelp(cmd) {
		return nil
	}

	ctx := clues.Add(cmd.Context(), "delete_backup_id", bID)

<<<<<<< HEAD
	r, _, err := utils.GetAccountAndConnect(ctx, repo.S3Overrides())
=======
	r, _, _, err := utils.GetAccountAndConnect(ctx)
>>>>>>> dd19b484
	if err != nil {
		return Only(ctx, err)
	}

	defer utils.CloseRepo(ctx, r)

	if err := r.DeleteBackup(ctx, bID); err != nil {
		return Only(ctx, clues.Wrap(err, "Deleting backup "+bID))
	}

	Infof(ctx, "Deleted %s backup %s", designation, bID)

	return nil
}

// genericListCommand is a helper function that all services can use
// to display the backup IDs saved within the repository
func genericListCommand(cmd *cobra.Command, bID string, service path.ServiceType, args []string) error {
	ctx := cmd.Context()

<<<<<<< HEAD
	r, _, err := utils.GetAccountAndConnect(ctx, repo.S3Overrides())
=======
	r, _, _, err := utils.GetAccountAndConnect(ctx)
>>>>>>> dd19b484
	if err != nil {
		return Only(ctx, err)
	}

	defer utils.CloseRepo(ctx, r)

	if len(bID) > 0 {
		fe, b, errs := r.GetBackupErrors(ctx, bID)
		if errs.Failure() != nil {
			if errors.Is(errs.Failure(), data.ErrNotFound) {
				return Only(ctx, clues.New("No backup exists with the id "+bID))
			}

			return Only(ctx, clues.Wrap(errs.Failure(), "Failed to list backup id "+bID))
		}

		b.Print(ctx)
		fe.PrintItems(ctx, !ifShow(listFailedItems), !ifShow(listSkippedItems), !ifShow(listRecoveredErrors))

		return nil
	}

	bs, err := r.BackupsByTag(ctx, store.Service(service))
	if err != nil {
		return Only(ctx, clues.Wrap(err, "Failed to list backups in the repository"))
	}

	backup.PrintAll(ctx, bs)

	return nil
}

func ifShow(flag string) bool {
	return strings.ToLower(strings.TrimSpace(flag)) == "show"
}

func printBackupStats(ctx context.Context, r repository.Repository, bid string) {
	b, err := r.Backup(ctx, bid)
	if err != nil {
		logger.CtxErr(ctx, err).Error("finding backup immediately after backup operation completion")
	}

	b.ToPrintable().Stats.Print(ctx)
	Info(ctx, " ")
}<|MERGE_RESOLUTION|>--- conflicted
+++ resolved
@@ -280,11 +280,7 @@
 
 	ctx := clues.Add(cmd.Context(), "delete_backup_id", bID)
 
-<<<<<<< HEAD
-	r, _, err := utils.GetAccountAndConnect(ctx, repo.S3Overrides())
-=======
-	r, _, _, err := utils.GetAccountAndConnect(ctx)
->>>>>>> dd19b484
+	r, _, _, err := utils.GetAccountAndConnect(ctx, repo.S3Overrides())
 	if err != nil {
 		return Only(ctx, err)
 	}
@@ -305,11 +301,7 @@
 func genericListCommand(cmd *cobra.Command, bID string, service path.ServiceType, args []string) error {
 	ctx := cmd.Context()
 
-<<<<<<< HEAD
-	r, _, err := utils.GetAccountAndConnect(ctx, repo.S3Overrides())
-=======
-	r, _, _, err := utils.GetAccountAndConnect(ctx)
->>>>>>> dd19b484
+	r, _, _, err := utils.GetAccountAndConnect(ctx, repo.S3Overrides())
 	if err != nil {
 		return Only(ctx, err)
 	}

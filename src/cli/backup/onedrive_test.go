--- conflicted
+++ resolved
@@ -61,20 +61,11 @@
 			expectRunE:  detailsOneDriveCmd,
 		},
 		{
-<<<<<<< HEAD
-			"delete onedrive",
-			deleteCommand,
-			expectUse + " " + oneDriveServiceCommandDeleteUseSuffix,
-			oneDriveDeleteCmd().Short,
-			[]string{flags.BackupIDsFN},
-			deleteOneDriveCmd,
-=======
 			name:        "delete onedrive",
 			use:         deleteCommand,
 			expectUse:   expectUse + " " + oneDriveServiceCommandDeleteUseSuffix,
 			expectShort: oneDriveDeleteCmd().Short,
 			expectRunE:  deleteOneDriveCmd,
->>>>>>> 5c4419fd
 		},
 	}
 

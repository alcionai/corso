--- conflicted
+++ resolved
@@ -350,13 +350,10 @@
 		return Only(ctx, err)
 	}
 
-<<<<<<< HEAD
-	r, err := repository.Connect(ctx, cfg.Account, cfg.Storage, options.Control())
-=======
+
 	ctrlOpts := options.Control()
 
-	r, err := repository.Connect(ctx, acct, s, ctrlOpts)
->>>>>>> e42e3f25
+	r, err := repository.Connect(ctx, cfg.Account, cfg.Storage, ctrlOpts)
 	if err != nil {
 		return Only(ctx, errors.Wrapf(err, "Failed to connect to the %s repository", cfg.Storage.Provider))
 	}

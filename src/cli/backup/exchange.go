package backup

import (
	"context"

	"github.com/alcionai/clues"
	"github.com/pkg/errors"
	"github.com/spf13/cobra"
	"github.com/spf13/pflag"

	"github.com/alcionai/corso/src/cli/flags"
	. "github.com/alcionai/corso/src/cli/print"
	"github.com/alcionai/corso/src/cli/utils"
	"github.com/alcionai/corso/src/internal/data"
	"github.com/alcionai/corso/src/pkg/backup/details"
	"github.com/alcionai/corso/src/pkg/fault"
	"github.com/alcionai/corso/src/pkg/path"
	"github.com/alcionai/corso/src/pkg/repository"
	"github.com/alcionai/corso/src/pkg/selectors"
)

// ------------------------------------------------------------------------------------------------
// setup and globals
// ------------------------------------------------------------------------------------------------

const (
	dataContacts = "contacts"
	dataEmail    = "email"
	dataEvents   = "events"
)

const (
	exchangeServiceCommand                 = "exchange"
	exchangeServiceCommandCreateUseSuffix  = "--mailbox <email> | '" + flags.Wildcard + "'"
	exchangeServiceCommandDeleteUseSuffix  = "--backups <backupId>"
	exchangeServiceCommandDetailsUseSuffix = "--backup <backupId>"
)

const (
	exchangeServiceCommandCreateExamples = `# Backup all Exchange data for Alice
corso backup create exchange --mailbox alice@example.com

# Backup only Exchange contacts for Alice and Bob
corso backup create exchange --mailbox alice@example.com,bob@example.com --data contacts

# Backup all Exchange data for all M365 users 
corso backup create exchange --mailbox '*'`

	exchangeServiceCommandDeleteExamples = `# Delete Exchange backup with IDs 1234abcd-12ab-cd34-56de-1234abcd \
	and 1234abcd-12ab-cd34-56de-1234abce
corso backup delete exchange --backups 1234abcd-12ab-cd34-56de-1234abcd,1234abcd-12ab-cd34-56de-1234abce`

	exchangeServiceCommandDetailsExamples = `# Explore items in Alice's latest backup (1234abcd...)
corso backup details exchange --backup 1234abcd-12ab-cd34-56de-1234abcd

# Explore emails in the folder "Inbox" with subject containing "Hello world"
corso backup details exchange --backup 1234abcd-12ab-cd34-56de-1234abcd \
    --email-subject "Hello world" --email-folder Inbox

# Explore calendar events occurring after start of 2022
corso backup details exchange --backup 1234abcd-12ab-cd34-56de-1234abcd \
    --event-starts-after 2022-01-01T00:00:00

# Explore contacts named Andy
corso backup details exchange --backup 1234abcd-12ab-cd34-56de-1234abcd \
    --contact-name Andy`
)

// called by backup.go to map subcommands to provider-specific handling.
func addExchangeCommands(cmd *cobra.Command) *cobra.Command {
	var (
		c  *cobra.Command
		fs *pflag.FlagSet
	)

	switch cmd.Use {
	case createCommand:
		c, fs = utils.AddCommand(cmd, exchangeCreateCmd())
		fs.SortFlags = false

		c.Use = c.Use + " " + exchangeServiceCommandCreateUseSuffix
		c.Example = exchangeServiceCommandCreateExamples

		// Flags addition ordering should follow the order we want them to appear in help and docs:
		// More generic (ex: --user) and more frequently used flags take precedence.
		flags.AddMailBoxFlag(c)
		flags.AddDataFlag(c, []string{dataEmail, dataContacts, dataEvents}, false)
		flags.AddFetchParallelismFlag(c)
		flags.AddFailFastFlag(c)
		flags.AddDisableIncrementalsFlag(c)
		flags.AddForceItemDataDownloadFlag(c)
		flags.AddDisableDeltaFlag(c)
		flags.AddEnableImmutableIDFlag(c)
		flags.AddDisableConcurrencyLimiterFlag(c)
		flags.AddDeltaPageSizeFlag(c)

	case listCommand:
		c, fs = utils.AddCommand(cmd, exchangeListCmd())
		fs.SortFlags = false

		flags.AddBackupIDFlag(c, false)
		flags.AddAllBackupListFlags(c)

	case detailsCommand:
		c, fs = utils.AddCommand(cmd, exchangeDetailsCmd())
		fs.SortFlags = false

		c.Use = c.Use + " " + exchangeServiceCommandDetailsUseSuffix
		c.Example = exchangeServiceCommandDetailsExamples

		flags.AddSkipReduceFlag(c)

		// Flags addition ordering should follow the order we want them to appear in help and docs:
		// More generic (ex: --user) and more frequently used flags take precedence.
		flags.AddBackupIDFlag(c, true)
		flags.AddExchangeDetailsAndRestoreFlags(c)

	case deleteCommand:
		c, fs = utils.AddCommand(cmd, exchangeDeleteCmd())
		fs.SortFlags = false

		c.Use = c.Use + " " + exchangeServiceCommandDeleteUseSuffix
		c.Example = exchangeServiceCommandDeleteExamples

<<<<<<< HEAD
		flags.AddMultipleBackupIDsFlag(c, false)
		flags.AddBackupIDFlag(c, false)
		flags.AddCorsoPassphaseFlags(c)
		flags.AddAWSCredsFlags(c)
		flags.AddAzureCredsFlags(c)
=======
		flags.AddBackupIDFlag(c, true)
>>>>>>> 5c4419fd
	}

	return c
}

// ------------------------------------------------------------------------------------------------
// backup create
// ------------------------------------------------------------------------------------------------

// `corso backup create exchange [<flag>...]`
func exchangeCreateCmd() *cobra.Command {
	return &cobra.Command{
		Use:   exchangeServiceCommand,
		Short: "Backup M365 Exchange service data",
		RunE:  createExchangeCmd,
		Args:  cobra.NoArgs,
	}
}

// processes an exchange service backup.
func createExchangeCmd(cmd *cobra.Command, args []string) error {
	ctx := cmd.Context()

	if utils.HasNoFlagsAndShownHelp(cmd) {
		return nil
	}

	if flags.RunModeFV == flags.RunModeFlagTest {
		return nil
	}

	if err := validateExchangeBackupCreateFlags(flags.UserFV, flags.CategoryDataFV); err != nil {
		return err
	}

	r, acct, err := utils.AccountConnectAndWriteRepoConfig(
		ctx,
		cmd,
		path.ExchangeService)
	if err != nil {
		return Only(ctx, err)
	}

	defer utils.CloseRepo(ctx, r)

	sel := exchangeBackupCreateSelectors(flags.UserFV, flags.CategoryDataFV)

	ins, err := utils.UsersMap(ctx, *acct, utils.Control(), fault.New(true))
	if err != nil {
		return Only(ctx, clues.Wrap(err, "Failed to retrieve M365 users"))
	}

	selectorSet := []selectors.Selector{}

	for _, discSel := range sel.SplitByResourceOwner(ins.IDs()) {
		selectorSet = append(selectorSet, discSel.Selector)
	}

	return runBackups(
		ctx,
		r,
		"Exchange",
		selectorSet,
		ins)
}

func exchangeBackupCreateSelectors(userIDs, cats []string) *selectors.ExchangeBackup {
	sel := selectors.NewExchangeBackup(userIDs)

	if len(cats) == 0 {
		sel.Include(sel.ContactFolders(selectors.Any()))
		sel.Include(sel.MailFolders(selectors.Any()))
		sel.Include(sel.EventCalendars(selectors.Any()))
	}

	for _, d := range cats {
		switch d {
		case dataContacts:
			sel.Include(sel.ContactFolders(selectors.Any()))
		case dataEmail:
			sel.Include(sel.MailFolders(selectors.Any()))
		case dataEvents:
			sel.Include(sel.EventCalendars(selectors.Any()))
		}
	}

	return sel
}

func validateExchangeBackupCreateFlags(userIDs, cats []string) error {
	if len(userIDs) == 0 {
		return clues.New("--user/--mailbox requires one or more email addresses or the wildcard '*'")
	}

	for _, d := range cats {
		if d != dataContacts && d != dataEmail && d != dataEvents {
			return clues.New(
				d + " is an unrecognized data type; must be one of " + dataContacts + ", " + dataEmail + ", or " + dataEvents)
		}
	}

	return nil
}

// ------------------------------------------------------------------------------------------------
// backup list
// ------------------------------------------------------------------------------------------------

// `corso backup list exchange [<flag>...]`
func exchangeListCmd() *cobra.Command {
	return &cobra.Command{
		Use:   exchangeServiceCommand,
		Short: "List the history of M365 Exchange service backups",
		RunE:  listExchangeCmd,
		Args:  cobra.NoArgs,
	}
}

// lists the history of backup operations
func listExchangeCmd(cmd *cobra.Command, args []string) error {
	return genericListCommand(cmd, flags.BackupIDFV, path.ExchangeService, args)
}

// ------------------------------------------------------------------------------------------------
// backup details
// ------------------------------------------------------------------------------------------------

// `corso backup details exchange [<flag>...]`
func exchangeDetailsCmd() *cobra.Command {
	return &cobra.Command{
		Use:   exchangeServiceCommand,
		Short: "Shows the details of a M365 Exchange service backup",
		RunE:  detailsExchangeCmd,
		Args:  cobra.NoArgs,
	}
}

// lists all items in the backup, running the results first through
// selector reduction as a filtering step.
func detailsExchangeCmd(cmd *cobra.Command, args []string) error {
	if utils.HasNoFlagsAndShownHelp(cmd) {
		return nil
	}

	if flags.RunModeFV == flags.RunModeFlagTest {
		return nil
	}

	ctx := cmd.Context()
	opts := utils.MakeExchangeOpts(cmd)

	r, _, _, ctrlOpts, err := utils.GetAccountAndConnectWithOverrides(
		ctx,
		cmd,
		path.ExchangeService)
	if err != nil {
		return Only(ctx, err)
	}

	defer utils.CloseRepo(ctx, r)

	ds, err := runDetailsExchangeCmd(ctx, r, flags.BackupIDFV, opts, ctrlOpts.SkipReduce)
	if err != nil {
		return Only(ctx, err)
	}

	if len(ds.Entries) == 0 {
		Info(ctx, selectors.ErrorNoMatchingItems)
		return nil
	}

	ds.PrintEntries(ctx)

	return nil
}

// runDetailsExchangeCmd actually performs the lookup in backup details.
// the fault.Errors return is always non-nil.  Callers should check if
// errs.Failure() == nil.
func runDetailsExchangeCmd(
	ctx context.Context,
	r repository.BackupGetter,
	backupID string,
	opts utils.ExchangeOpts,
	skipReduce bool,
) (*details.Details, error) {
	if err := utils.ValidateExchangeRestoreFlags(backupID, opts); err != nil {
		return nil, err
	}

	ctx = clues.Add(ctx, "backup_id", backupID)

	d, _, errs := r.GetBackupDetails(ctx, backupID)
	// TODO: log/track recoverable errors
	if errs.Failure() != nil {
		if errors.Is(errs.Failure(), data.ErrNotFound) {
			return nil, clues.New("No backup exists with the id " + backupID)
		}

		return nil, clues.Wrap(errs.Failure(), "Failed to get backup details in the repository")
	}

	ctx = clues.Add(ctx, "details_entries", len(d.Entries))

	if !skipReduce {
		sel := utils.IncludeExchangeRestoreDataSelectors(opts)
		sel.Configure(selectors.Config{OnlyMatchItemNames: true})
		utils.FilterExchangeRestoreInfoSelectors(sel, opts)
		d = sel.Reduce(ctx, d, errs)
	}

	return d, nil
}

// ------------------------------------------------------------------------------------------------
// backup delete
// ------------------------------------------------------------------------------------------------

// `corso backup delete exchange [<flag>...]`
func exchangeDeleteCmd() *cobra.Command {
	return &cobra.Command{
		Use:   exchangeServiceCommand,
		Short: "Delete backed-up M365 Exchange service data",
		RunE:  deleteExchangeCmd,
		Args:  cobra.NoArgs,
	}
}

// deletes an exchange service backup.
func deleteExchangeCmd(cmd *cobra.Command, args []string) error {
	backupIDValue := []string{}

	if len(flags.BackupIDsFV) > 0 {
		backupIDValue = flags.BackupIDsFV
	} else if len(flags.BackupIDFV) > 0 {
		backupIDValue[0] = flags.BackupIDFV
	} else {
		return clues.New("either --backup or --backups flag is required")
	}

	return genericDeleteCommand(cmd, path.ExchangeService, "Exchange", backupIDValue, args)
}<|MERGE_RESOLUTION|>--- conflicted
+++ resolved
@@ -122,15 +122,8 @@
 		c.Use = c.Use + " " + exchangeServiceCommandDeleteUseSuffix
 		c.Example = exchangeServiceCommandDeleteExamples
 
-<<<<<<< HEAD
 		flags.AddMultipleBackupIDsFlag(c, false)
 		flags.AddBackupIDFlag(c, false)
-		flags.AddCorsoPassphaseFlags(c)
-		flags.AddAWSCredsFlags(c)
-		flags.AddAzureCredsFlags(c)
-=======
-		flags.AddBackupIDFlag(c, true)
->>>>>>> 5c4419fd
 	}
 
 	return c

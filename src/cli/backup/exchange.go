--- conflicted
+++ resolved
@@ -258,23 +258,11 @@
 		return err
 	}
 
-<<<<<<< HEAD
 	r, acct, err := getAccountAndConnect(ctx)
-=======
-	cfg, err := config.GetConfigRepoDetails(ctx, true, nil)
->>>>>>> d1404626
 	if err != nil {
 		return Only(ctx, err)
 	}
 
-<<<<<<< HEAD
-=======
-	r, err := repository.Connect(ctx, cfg.Account, cfg.Storage, options.Control())
-	if err != nil {
-		return Only(ctx, errors.Wrapf(err, "Failed to connect to the %s repository", cfg.Storage.Provider))
-	}
-
->>>>>>> d1404626
 	defer utils.CloseRepo(ctx, r)
 
 	sel := exchangeBackupCreateSelectors(user, exchangeData)
@@ -282,11 +270,7 @@
 	// TODO: log/print recoverable errors
 	errs := fault.New(false)
 
-<<<<<<< HEAD
 	users, err := m365.UserPNs(ctx, *acct, errs)
-=======
-	users, err := m365.UserPNs(ctx, cfg.Account, errs)
->>>>>>> d1404626
 	if err != nil {
 		return Only(ctx, errors.Wrap(err, "Failed to retrieve M365 user(s)"))
 	}
@@ -391,47 +375,7 @@
 
 // lists the history of backup operations
 func listExchangeCmd(cmd *cobra.Command, args []string) error {
-<<<<<<< HEAD
 	return genericListCommand(cmd, backupID, path.ExchangeService, args)
-=======
-	ctx := cmd.Context()
-
-	cfg, err := config.GetConfigRepoDetails(ctx, true, nil)
-	if err != nil {
-		return Only(ctx, err)
-	}
-
-	r, err := repository.Connect(ctx, cfg.Account, cfg.Storage, options.Control())
-	if err != nil {
-		return Only(ctx, errors.Wrapf(err, "Failed to connect to the %s repository", cfg.Storage.Provider))
-	}
-
-	defer utils.CloseRepo(ctx, r)
-
-	if len(backupID) > 0 {
-		b, err := r.Backup(ctx, model.StableID(backupID))
-		if err != nil {
-			if errors.Is(err, data.ErrNotFound) {
-				return Only(ctx, errors.Errorf("No backup exists with the id %s", backupID))
-			}
-
-			return Only(ctx, errors.Wrap(err, "Failed to find backup "+backupID))
-		}
-
-		b.Print(ctx)
-
-		return nil
-	}
-
-	bs, err := r.BackupsByTag(ctx, store.Service(path.ExchangeService))
-	if err != nil {
-		return Only(ctx, errors.Wrap(err, "Failed to list backups in the repository"))
-	}
-
-	backup.PrintAll(ctx, bs)
-
-	return nil
->>>>>>> d1404626
 }
 
 // ------------------------------------------------------------------------------------------------
@@ -478,26 +422,14 @@
 		Populated: utils.GetPopulatedFlags(cmd),
 	}
 
-<<<<<<< HEAD
 	r, _, err := getAccountAndConnect(ctx)
-=======
-	cfg, err := config.GetConfigRepoDetails(ctx, true, nil)
->>>>>>> d1404626
 	if err != nil {
 		return Only(ctx, err)
 	}
 
-<<<<<<< HEAD
-=======
+	defer utils.CloseRepo(ctx, r)
+
 	ctrlOpts := options.Control()
-
-	r, err := repository.Connect(ctx, cfg.Account, cfg.Storage, ctrlOpts)
-	if err != nil {
-		return Only(ctx, errors.Wrapf(err, "Failed to connect to the %s repository", cfg.Storage.Provider))
-	}
-
->>>>>>> d1404626
-	defer utils.CloseRepo(ctx, r)
 
 	ds, err := runDetailsExchangeCmd(ctx, r, backupID, opts, ctrlOpts.SkipReduce)
 	if err != nil {
@@ -563,33 +495,5 @@
 
 // deletes an exchange service backup.
 func deleteExchangeCmd(cmd *cobra.Command, args []string) error {
-<<<<<<< HEAD
 	return genericDeleteCommand(cmd, backupID, "Exchange", args)
-=======
-	ctx := cmd.Context()
-
-	if utils.HasNoFlagsAndShownHelp(cmd) {
-		return nil
-	}
-
-	cfg, err := config.GetConfigRepoDetails(ctx, true, nil)
-	if err != nil {
-		return Only(ctx, err)
-	}
-
-	r, err := repository.Connect(ctx, cfg.Account, cfg.Storage, options.Control())
-	if err != nil {
-		return Only(ctx, errors.Wrapf(err, "Failed to connect to the %s repository", cfg.Storage.Provider))
-	}
-
-	defer utils.CloseRepo(ctx, r)
-
-	if err := r.DeleteBackup(ctx, model.StableID(backupID)); err != nil {
-		return Only(ctx, errors.Wrapf(err, "Deleting backup %s", backupID))
-	}
-
-	Info(ctx, "Deleted Exchange backup ", backupID)
-
-	return nil
->>>>>>> d1404626
 }
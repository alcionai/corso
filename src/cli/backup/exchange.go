--- conflicted
+++ resolved
@@ -83,41 +83,26 @@
 
 		// Flags addition ordering should follow the order we want them to appear in help and docs:
 		// More generic (ex: --user) and more frequently used flags take precedence.
-<<<<<<< HEAD
-		utils.AddMailBoxFlag(c)
-		utils.AddDataFlag(c, []string{dataEmail, dataContacts, dataEvents}, false)
-		utils.AddCorsoPassphaseFlags(c)
-		utils.AddAWSCredsFlags(c)
-		utils.AddAzureCredsFlags(c)
-		options.AddFetchParallelismFlag(c)
-		options.AddFailFastFlag(c)
-		options.AddDisableIncrementalsFlag(c)
-		options.AddDisableDeltaFlag(c)
-		options.AddEnableImmutableIDFlag(c)
-		options.AddDisableConcurrencyLimiterFlag(c)
-=======
 		flags.AddMailBoxFlag(c)
 		flags.AddDataFlag(c, []string{dataEmail, dataContacts, dataEvents}, false)
+		flags.AddCorsoPassphaseFlags(c)
+		flags.AddAWSCredsFlags(c)
+		flags.AddAzureCredsFlags(c)
 		flags.AddFetchParallelismFlag(c)
 		flags.AddFailFastFlag(c)
 		flags.AddDisableIncrementalsFlag(c)
 		flags.AddDisableDeltaFlag(c)
 		flags.AddEnableImmutableIDFlag(c)
 		flags.AddDisableConcurrencyLimiterFlag(c)
->>>>>>> cf3d941a
 
 	case listCommand:
 		c, fs = utils.AddCommand(cmd, exchangeListCmd())
 		fs.SortFlags = false
 
-<<<<<<< HEAD
-		utils.AddBackupIDFlag(c, false)
-		utils.AddCorsoPassphaseFlags(c)
-		utils.AddAWSCredsFlags(c)
-		utils.AddAzureCredsFlags(c)
-=======
 		flags.AddBackupIDFlag(c, false)
->>>>>>> cf3d941a
+		flags.AddCorsoPassphaseFlags(c)
+		flags.AddAWSCredsFlags(c)
+		flags.AddAzureCredsFlags(c)
 		addFailedItemsFN(c)
 		addSkippedItemsFN(c)
 		addRecoveredErrorsFN(c)
@@ -133,16 +118,11 @@
 
 		// Flags addition ordering should follow the order we want them to appear in help and docs:
 		// More generic (ex: --user) and more frequently used flags take precedence.
-<<<<<<< HEAD
-		utils.AddBackupIDFlag(c, true)
-		utils.AddCorsoPassphaseFlags(c)
-		utils.AddAWSCredsFlags(c)
-		utils.AddAzureCredsFlags(c)
-		utils.AddExchangeDetailsAndRestoreFlags(c)
-=======
 		flags.AddBackupIDFlag(c, true)
+		flags.AddCorsoPassphaseFlags(c)
+		flags.AddAWSCredsFlags(c)
+		flags.AddAzureCredsFlags(c)
 		flags.AddExchangeDetailsAndRestoreFlags(c)
->>>>>>> cf3d941a
 
 	case deleteCommand:
 		c, fs = utils.AddCommand(cmd, exchangeDeleteCmd())
@@ -151,14 +131,10 @@
 		c.Use = c.Use + " " + exchangeServiceCommandDeleteUseSuffix
 		c.Example = exchangeServiceCommandDeleteExamples
 
-<<<<<<< HEAD
-		utils.AddBackupIDFlag(c, true)
-		utils.AddCorsoPassphaseFlags(c)
-		utils.AddAWSCredsFlags(c)
-		utils.AddAzureCredsFlags(c)
-=======
 		flags.AddBackupIDFlag(c, true)
->>>>>>> cf3d941a
+		flags.AddCorsoPassphaseFlags(c)
+		flags.AddAWSCredsFlags(c)
+		flags.AddAzureCredsFlags(c)
 	}
 
 	return c

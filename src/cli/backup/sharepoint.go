package backup

import (
	"context"

	"github.com/alcionai/clues"
	"github.com/pkg/errors"
	"github.com/spf13/cobra"
	"github.com/spf13/pflag"
	"golang.org/x/exp/slices"

	"github.com/alcionai/corso/src/cli/flags"
	. "github.com/alcionai/corso/src/cli/print"
	"github.com/alcionai/corso/src/cli/repo"
	"github.com/alcionai/corso/src/cli/utils"
	"github.com/alcionai/corso/src/internal/common/idname"
	"github.com/alcionai/corso/src/internal/data"
	"github.com/alcionai/corso/src/pkg/backup/details"
	"github.com/alcionai/corso/src/pkg/fault"
	"github.com/alcionai/corso/src/pkg/filters"
	"github.com/alcionai/corso/src/pkg/path"
	"github.com/alcionai/corso/src/pkg/repository"
	"github.com/alcionai/corso/src/pkg/selectors"
	"github.com/alcionai/corso/src/pkg/services/m365"
)

// ------------------------------------------------------------------------------------------------
// setup and globals
// ------------------------------------------------------------------------------------------------

const (
	dataLibraries = "libraries"
	dataPages     = "pages"
)

const (
	sharePointServiceCommand                 = "sharepoint"
	sharePointServiceCommandCreateUseSuffix  = "--site <siteURL> | '" + flags.Wildcard + "'"
	sharePointServiceCommandDeleteUseSuffix  = "--backup <backupId>"
	sharePointServiceCommandDetailsUseSuffix = "--backup <backupId>"
)

const (
	sharePointServiceCommandCreateExamples = `# Backup SharePoint data in the HR Site
corso backup create sharepoint --site https://example.com/hr

# Backup SharePoint for the HR and Team sites
corso backup create sharepoint --site https://example.com/hr,https://example.com/team

# Backup all SharePoint data for all Sites
corso backup create sharepoint --site '*'`

	sharePointServiceCommandDeleteExamples = `# Delete SharePoint backup with ID 1234abcd-12ab-cd34-56de-1234abcd
corso backup delete sharepoint --backup 1234abcd-12ab-cd34-56de-1234abcd`

	sharePointServiceCommandDetailsExamples = `# Explore items in the HR site's latest backup (1234abcd...)
corso backup details sharepoint --backup 1234abcd-12ab-cd34-56de-1234abcd

# Explore files in the folder "Reports" named "Fiscal 22"
corso backup details sharepoint --backup 1234abcd-12ab-cd34-56de-1234abcd \
    --file-name "Fiscal 22" --folder "Reports"

# Explore files in the folder ""Display Templates/Style Sheets"" created before the end of 2015.
corso backup details sharepoint --backup 1234abcd-12ab-cd34-56de-1234abcd \
    --file-created-before 2015-01-01T00:00:00 --folder "Display Templates/Style Sheets"

# Explore all files within the document library "Work Documents"
corso backup details sharepoint --backup 1234abcd-12ab-cd34-56de-1234abcd \
    --library "Work Documents"
`
)

// called by backup.go to map subcommands to provider-specific handling.
func addSharePointCommands(cmd *cobra.Command) *cobra.Command {
	var (
		c  *cobra.Command
		fs *pflag.FlagSet
	)

	switch cmd.Use {
	case createCommand:
		c, fs = utils.AddCommand(cmd, sharePointCreateCmd())
		fs.SortFlags = false

		c.Use = c.Use + " " + sharePointServiceCommandCreateUseSuffix
		c.Example = sharePointServiceCommandCreateExamples

<<<<<<< HEAD
		utils.AddSiteFlag(c)
		utils.AddSiteIDFlag(c)
		utils.AddCorsoPassphaseFlags(c)
		utils.AddAWSCredsFlags(c)
		utils.AddAzureCredsFlags(c)
		utils.AddDataFlag(c, []string{dataLibraries}, true)
		options.AddFailFastFlag(c)
		options.AddDisableIncrementalsFlag(c)
=======
		flags.AddSiteFlag(c)
		flags.AddSiteIDFlag(c)
		flags.AddDataFlag(c, []string{dataLibraries}, true)
		flags.AddFailFastFlag(c)
		flags.AddDisableIncrementalsFlag(c)
>>>>>>> cf3d941a

	case listCommand:
		c, fs = utils.AddCommand(cmd, sharePointListCmd())
		fs.SortFlags = false

<<<<<<< HEAD
		utils.AddBackupIDFlag(c, false)
		utils.AddCorsoPassphaseFlags(c)
		utils.AddAWSCredsFlags(c)
		utils.AddAzureCredsFlags(c)
=======
		flags.AddBackupIDFlag(c, false)
>>>>>>> cf3d941a
		addFailedItemsFN(c)
		addSkippedItemsFN(c)
		addRecoveredErrorsFN(c)

	case detailsCommand:
		c, fs = utils.AddCommand(cmd, sharePointDetailsCmd())
		fs.SortFlags = false

		c.Use = c.Use + " " + sharePointServiceCommandDetailsUseSuffix
		c.Example = sharePointServiceCommandDetailsExamples

<<<<<<< HEAD
		options.AddSkipReduceFlag(c)
		utils.AddBackupIDFlag(c, true)
		utils.AddCorsoPassphaseFlags(c)
		utils.AddAWSCredsFlags(c)
		utils.AddAzureCredsFlags(c)
		utils.AddSharePointDetailsAndRestoreFlags(c)
=======
		flags.AddSkipReduceFlag(c)
		flags.AddBackupIDFlag(c, true)
		flags.AddSharePointDetailsAndRestoreFlags(c)
>>>>>>> cf3d941a

	case deleteCommand:
		c, fs = utils.AddCommand(cmd, sharePointDeleteCmd())
		fs.SortFlags = false

		c.Use = c.Use + " " + sharePointServiceCommandDeleteUseSuffix
		c.Example = sharePointServiceCommandDeleteExamples

<<<<<<< HEAD
		utils.AddBackupIDFlag(c, true)
		utils.AddCorsoPassphaseFlags(c)
		utils.AddAWSCredsFlags(c)
		utils.AddAzureCredsFlags(c)
=======
		flags.AddBackupIDFlag(c, true)
>>>>>>> cf3d941a
	}

	return c
}

// ------------------------------------------------------------------------------------------------
// backup create
// ------------------------------------------------------------------------------------------------

// `corso backup create sharepoint [<flag>...]`
func sharePointCreateCmd() *cobra.Command {
	return &cobra.Command{
		Use:     sharePointServiceCommand,
		Short:   "Backup M365 SharePoint service data",
		RunE:    createSharePointCmd,
		Args:    cobra.NoArgs,
		Example: sharePointServiceCommandCreateExamples,
	}
}

// processes an sharepoint service backup.
func createSharePointCmd(cmd *cobra.Command, args []string) error {
	ctx := cmd.Context()

	if utils.HasNoFlagsAndShownHelp(cmd) {
		return nil
	}

	if err := validateSharePointBackupCreateFlags(flags.SiteIDFV, flags.WebURLFV, flags.CategoryDataFV); err != nil {
		return err
	}

	r, acct, err := utils.AccountConnectAndWriteRepoConfig(ctx, repo.S3Overrides())
	if err != nil {
		return Only(ctx, err)
	}

	defer utils.CloseRepo(ctx, r)

	// TODO: log/print recoverable errors
	errs := fault.New(false)

	ins, err := m365.SitesMap(ctx, *acct, errs)
	if err != nil {
		return Only(ctx, clues.Wrap(err, "Failed to retrieve M365 sites"))
	}

	sel, err := sharePointBackupCreateSelectors(ctx, ins, flags.SiteIDFV, flags.WebURLFV, flags.CategoryDataFV)
	if err != nil {
		return Only(ctx, clues.Wrap(err, "Retrieving up sharepoint sites by ID and URL"))
	}

	selectorSet := []selectors.Selector{}

	for _, discSel := range sel.SplitByResourceOwner(ins.IDs()) {
		selectorSet = append(selectorSet, discSel.Selector)
	}

	return runBackups(
		ctx,
		r,
		"SharePoint", "site",
		selectorSet,
		ins)
}

func validateSharePointBackupCreateFlags(sites, weburls, cats []string) error {
	if len(sites) == 0 && len(weburls) == 0 {
		return clues.New(
			"requires one or more --" +
				flags.SiteFN + " urls, or the wildcard --" +
				flags.SiteFN + " *",
		)
	}

	for _, d := range cats {
		if d != dataLibraries && d != dataPages {
			return clues.New(
				d + " is an unrecognized data type; either  " + dataLibraries + "or " + dataPages,
			)
		}
	}

	return nil
}

// TODO: users might specify a data type, this only supports AllData().
func sharePointBackupCreateSelectors(
	ctx context.Context,
	ins idname.Cacher,
	sites, weburls, cats []string,
) (*selectors.SharePointBackup, error) {
	if len(sites) == 0 && len(weburls) == 0 {
		return selectors.NewSharePointBackup(selectors.None()), nil
	}

	if filters.PathContains(sites).Compare(flags.Wildcard) {
		return includeAllSitesWithCategories(ins, cats), nil
	}

	if filters.PathContains(weburls).Compare(flags.Wildcard) {
		return includeAllSitesWithCategories(ins, cats), nil
	}

	sel := selectors.NewSharePointBackup(append(slices.Clone(sites), weburls...))

	return addCategories(sel, cats), nil
}

func includeAllSitesWithCategories(ins idname.Cacher, categories []string) *selectors.SharePointBackup {
	return addCategories(selectors.NewSharePointBackup(ins.IDs()), categories)
}

func addCategories(sel *selectors.SharePointBackup, cats []string) *selectors.SharePointBackup {
	// Issue #2631: Libraries are the only supported feature for SharePoint at this time.
	if len(cats) == 0 {
		sel.Include(sel.LibraryFolders(selectors.Any()))
	}

	for _, d := range cats {
		switch d {
		case dataLibraries:
			sel.Include(sel.LibraryFolders(selectors.Any()))
		case dataPages:
			sel.Include(sel.Pages(selectors.Any()))
		}
	}

	return sel
}

// ------------------------------------------------------------------------------------------------
// backup list
// ------------------------------------------------------------------------------------------------

// `corso backup list sharepoint [<flag>...]`
func sharePointListCmd() *cobra.Command {
	return &cobra.Command{
		Use:   sharePointServiceCommand,
		Short: "List the history of M365 SharePoint service backups",
		RunE:  listSharePointCmd,
		Args:  cobra.NoArgs,
	}
}

// lists the history of backup operations
func listSharePointCmd(cmd *cobra.Command, args []string) error {
	return genericListCommand(cmd, flags.BackupIDFV, path.SharePointService, args)
}

// ------------------------------------------------------------------------------------------------
// backup delete
// ------------------------------------------------------------------------------------------------

// `corso backup delete sharepoint [<flag>...]`
func sharePointDeleteCmd() *cobra.Command {
	return &cobra.Command{
		Use:     sharePointServiceCommand,
		Short:   "Delete backed-up M365 SharePoint service data",
		RunE:    deleteSharePointCmd,
		Args:    cobra.NoArgs,
		Example: sharePointServiceCommandDeleteExamples,
	}
}

// deletes a sharePoint service backup.
func deleteSharePointCmd(cmd *cobra.Command, args []string) error {
	return genericDeleteCommand(cmd, flags.BackupIDFV, "SharePoint", args)
}

// ------------------------------------------------------------------------------------------------
// backup details
// ------------------------------------------------------------------------------------------------

// `corso backup details onedrive [<flag>...]`
func sharePointDetailsCmd() *cobra.Command {
	return &cobra.Command{
		Use:     sharePointServiceCommand,
		Short:   "Shows the details of a M365 SharePoint service backup",
		RunE:    detailsSharePointCmd,
		Args:    cobra.NoArgs,
		Example: sharePointServiceCommandDetailsExamples,
	}
}

// lists the history of backup operations
func detailsSharePointCmd(cmd *cobra.Command, args []string) error {
	if utils.HasNoFlagsAndShownHelp(cmd) {
		return nil
	}

	ctx := cmd.Context()
	opts := utils.MakeSharePointOpts(cmd)

	r, _, _, err := utils.GetAccountAndConnect(ctx, repo.S3Overrides())
	if err != nil {
		return Only(ctx, err)
	}

	defer utils.CloseRepo(ctx, r)

	ctrlOpts := utils.Control()

	ds, err := runDetailsSharePointCmd(ctx, r, flags.BackupIDFV, opts, ctrlOpts.SkipReduce)
	if err != nil {
		return Only(ctx, err)
	}

	if len(ds.Entries) == 0 {
		Info(ctx, selectors.ErrorNoMatchingItems)
		return nil
	}

	ds.PrintEntries(ctx)

	return nil
}

// runDetailsSharePointCmd actually performs the lookup in backup details.
// the fault.Errors return is always non-nil.  Callers should check if
// errs.Failure() == nil.
func runDetailsSharePointCmd(
	ctx context.Context,
	r repository.BackupGetter,
	backupID string,
	opts utils.SharePointOpts,
	skipReduce bool,
) (*details.Details, error) {
	if err := utils.ValidateSharePointRestoreFlags(backupID, opts); err != nil {
		return nil, err
	}

	ctx = clues.Add(ctx, "backup_id", backupID)

	d, _, errs := r.GetBackupDetails(ctx, backupID)
	// TODO: log/track recoverable errors
	if errs.Failure() != nil {
		if errors.Is(errs.Failure(), data.ErrNotFound) {
			return nil, clues.New("no backup exists with the id " + backupID)
		}

		return nil, clues.Wrap(errs.Failure(), "Failed to get backup details in the repository")
	}

	ctx = clues.Add(ctx, "details_entries", len(d.Entries))

	if !skipReduce {
		sel := utils.IncludeSharePointRestoreDataSelectors(ctx, opts)
		sel.Configure(selectors.Config{OnlyMatchItemNames: true})
		utils.FilterSharePointRestoreInfoSelectors(sel, opts)
		d = sel.Reduce(ctx, d, errs)
	}

	return d, nil
}<|MERGE_RESOLUTION|>--- conflicted
+++ resolved
@@ -85,35 +85,23 @@
 		c.Use = c.Use + " " + sharePointServiceCommandCreateUseSuffix
 		c.Example = sharePointServiceCommandCreateExamples
 
-<<<<<<< HEAD
-		utils.AddSiteFlag(c)
-		utils.AddSiteIDFlag(c)
-		utils.AddCorsoPassphaseFlags(c)
-		utils.AddAWSCredsFlags(c)
-		utils.AddAzureCredsFlags(c)
-		utils.AddDataFlag(c, []string{dataLibraries}, true)
-		options.AddFailFastFlag(c)
-		options.AddDisableIncrementalsFlag(c)
-=======
 		flags.AddSiteFlag(c)
 		flags.AddSiteIDFlag(c)
+		flags.AddCorsoPassphaseFlags(c)
+		flags.AddAWSCredsFlags(c)
+		flags.AddAzureCredsFlags(c)
 		flags.AddDataFlag(c, []string{dataLibraries}, true)
 		flags.AddFailFastFlag(c)
 		flags.AddDisableIncrementalsFlag(c)
->>>>>>> cf3d941a
 
 	case listCommand:
 		c, fs = utils.AddCommand(cmd, sharePointListCmd())
 		fs.SortFlags = false
 
-<<<<<<< HEAD
-		utils.AddBackupIDFlag(c, false)
-		utils.AddCorsoPassphaseFlags(c)
-		utils.AddAWSCredsFlags(c)
-		utils.AddAzureCredsFlags(c)
-=======
 		flags.AddBackupIDFlag(c, false)
->>>>>>> cf3d941a
+		flags.AddCorsoPassphaseFlags(c)
+		flags.AddAWSCredsFlags(c)
+		flags.AddAzureCredsFlags(c)
 		addFailedItemsFN(c)
 		addSkippedItemsFN(c)
 		addRecoveredErrorsFN(c)
@@ -125,18 +113,12 @@
 		c.Use = c.Use + " " + sharePointServiceCommandDetailsUseSuffix
 		c.Example = sharePointServiceCommandDetailsExamples
 
-<<<<<<< HEAD
-		options.AddSkipReduceFlag(c)
-		utils.AddBackupIDFlag(c, true)
-		utils.AddCorsoPassphaseFlags(c)
-		utils.AddAWSCredsFlags(c)
-		utils.AddAzureCredsFlags(c)
-		utils.AddSharePointDetailsAndRestoreFlags(c)
-=======
 		flags.AddSkipReduceFlag(c)
 		flags.AddBackupIDFlag(c, true)
+		flags.AddCorsoPassphaseFlags(c)
+		flags.AddAWSCredsFlags(c)
+		flags.AddAzureCredsFlags(c)
 		flags.AddSharePointDetailsAndRestoreFlags(c)
->>>>>>> cf3d941a
 
 	case deleteCommand:
 		c, fs = utils.AddCommand(cmd, sharePointDeleteCmd())
@@ -145,14 +127,10 @@
 		c.Use = c.Use + " " + sharePointServiceCommandDeleteUseSuffix
 		c.Example = sharePointServiceCommandDeleteExamples
 
-<<<<<<< HEAD
-		utils.AddBackupIDFlag(c, true)
-		utils.AddCorsoPassphaseFlags(c)
-		utils.AddAWSCredsFlags(c)
-		utils.AddAzureCredsFlags(c)
-=======
 		flags.AddBackupIDFlag(c, true)
->>>>>>> cf3d941a
+		flags.AddCorsoPassphaseFlags(c)
+		flags.AddAWSCredsFlags(c)
+		flags.AddAzureCredsFlags(c)
 	}
 
 	return c

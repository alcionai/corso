--- conflicted
+++ resolved
@@ -32,11 +32,8 @@
 var (
 	libraryItems []string
 	libraryPaths []string
-<<<<<<< HEAD
 	listPaths    []string
 	listItems    []string
-=======
->>>>>>> 9799add3
 	pageFolders  []string
 	page         []string
 	site         []string

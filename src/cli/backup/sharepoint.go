package backup

import (
	"context"

	"github.com/alcionai/clues"
	"github.com/pkg/errors"
	"github.com/spf13/cobra"
	"github.com/spf13/pflag"
	"golang.org/x/exp/slices"

	"github.com/alcionai/corso/src/cli/flags"
	. "github.com/alcionai/corso/src/cli/print"
	"github.com/alcionai/corso/src/cli/utils"
	"github.com/alcionai/corso/src/internal/common/idname"
	"github.com/alcionai/corso/src/internal/data"
	"github.com/alcionai/corso/src/pkg/backup/details"
	"github.com/alcionai/corso/src/pkg/fault"
	"github.com/alcionai/corso/src/pkg/filters"
	"github.com/alcionai/corso/src/pkg/path"
	"github.com/alcionai/corso/src/pkg/repository"
	"github.com/alcionai/corso/src/pkg/selectors"
	"github.com/alcionai/corso/src/pkg/services/m365"
)

// ------------------------------------------------------------------------------------------------
// setup and globals
// ------------------------------------------------------------------------------------------------

const (
	sharePointServiceCommand                 = "sharepoint"
	sharePointServiceCommandCreateUseSuffix  = "--site <siteURL> | '" + flags.Wildcard + "'"
	sharePointServiceCommandDeleteUseSuffix  = "--backups <backupId>"
	sharePointServiceCommandDetailsUseSuffix = "--backup <backupId>"
)

const (
	sharePointServiceCommandCreateExamples = `# Backup SharePoint data in the HR Site
corso backup create sharepoint --site https://example.com/hr

# Backup SharePoint for the HR and Team sites
corso backup create sharepoint --site https://example.com/hr,https://example.com/team

# Backup all SharePoint data for all Sites
corso backup create sharepoint --site '*'`

	sharePointServiceCommandDeleteExamples = `# Delete SharePoint backup with ID 1234abcd-12ab-cd34-56de-1234abcd \
	and 1234abcd-12ab-cd34-56de-1234abce
corso backup delete sharepoint --backups 1234abcd-12ab-cd34-56de-1234abcd,1234abcd-12ab-cd34-56de-1234abce`

	sharePointServiceCommandDetailsExamples = `# Explore items in the HR site's latest backup (1234abcd...)
corso backup details sharepoint --backup 1234abcd-12ab-cd34-56de-1234abcd

# Explore files in the folder "Reports" named "Fiscal 22"
corso backup details sharepoint --backup 1234abcd-12ab-cd34-56de-1234abcd \
    --file-name "Fiscal 22" --folder "Reports"

# Explore files in the folder ""Display Templates/Style Sheets"" created before the end of 2015.
corso backup details sharepoint --backup 1234abcd-12ab-cd34-56de-1234abcd \
    --file-created-before 2015-01-01T00:00:00 --folder "Display Templates/Style Sheets"

# Explore all files within the document library "Work Documents"
corso backup details sharepoint --backup 1234abcd-12ab-cd34-56de-1234abcd \
    --library "Work Documents"
`
)

// called by backup.go to map subcommands to provider-specific handling.
func addSharePointCommands(cmd *cobra.Command) *cobra.Command {
	var (
		c  *cobra.Command
		fs *pflag.FlagSet
	)

	switch cmd.Use {
	case createCommand:
		c, fs = utils.AddCommand(cmd, sharePointCreateCmd())
		fs.SortFlags = false

		c.Use = c.Use + " " + sharePointServiceCommandCreateUseSuffix
		c.Example = sharePointServiceCommandCreateExamples

		flags.AddSiteFlag(c)
		flags.AddSiteIDFlag(c)
		flags.AddDataFlag(c, []string{flags.DataLibraries}, true)
		flags.AddFailFastFlag(c)
		flags.AddDisableIncrementalsFlag(c)
		flags.AddForceItemDataDownloadFlag(c)

	case listCommand:
		c, fs = utils.AddCommand(cmd, sharePointListCmd())
		fs.SortFlags = false

		flags.AddBackupIDFlag(c, false)
		flags.AddAllBackupListFlags(c)

	case detailsCommand:
		c, fs = utils.AddCommand(cmd, sharePointDetailsCmd())
		fs.SortFlags = false

		c.Use = c.Use + " " + sharePointServiceCommandDetailsUseSuffix
		c.Example = sharePointServiceCommandDetailsExamples

		flags.AddSkipReduceFlag(c)
		flags.AddBackupIDFlag(c, true)
		flags.AddSharePointDetailsAndRestoreFlags(c)

	case deleteCommand:
		c, fs = utils.AddCommand(cmd, sharePointDeleteCmd())
		fs.SortFlags = false

		c.Use = c.Use + " " + sharePointServiceCommandDeleteUseSuffix
		c.Example = sharePointServiceCommandDeleteExamples

<<<<<<< HEAD
		flags.AddMultipleBackupIDsFlag(c, false)
		flags.AddBackupIDFlag(c, false)
		flags.AddCorsoPassphaseFlags(c)
		flags.AddAWSCredsFlags(c)
		flags.AddAzureCredsFlags(c)
=======
		flags.AddBackupIDFlag(c, true)
>>>>>>> 5c4419fd
	}

	return c
}

// ------------------------------------------------------------------------------------------------
// backup create
// ------------------------------------------------------------------------------------------------

// `corso backup create sharepoint [<flag>...]`
func sharePointCreateCmd() *cobra.Command {
	return &cobra.Command{
		Use:     sharePointServiceCommand,
		Short:   "Backup M365 SharePoint service data",
		RunE:    createSharePointCmd,
		Args:    cobra.NoArgs,
		Example: sharePointServiceCommandCreateExamples,
	}
}

// processes an sharepoint service backup.
func createSharePointCmd(cmd *cobra.Command, args []string) error {
	ctx := cmd.Context()

	if utils.HasNoFlagsAndShownHelp(cmd) {
		return nil
	}

	if flags.RunModeFV == flags.RunModeFlagTest {
		return nil
	}

	if err := validateSharePointBackupCreateFlags(flags.SiteIDFV, flags.WebURLFV, flags.CategoryDataFV); err != nil {
		return err
	}

	r, acct, err := utils.AccountConnectAndWriteRepoConfig(
		ctx,
		cmd,
		path.SharePointService)
	if err != nil {
		return Only(ctx, err)
	}

	defer utils.CloseRepo(ctx, r)

	// TODO: log/print recoverable errors
	errs := fault.New(false)

	ins, err := m365.SitesMap(ctx, *acct, errs)
	if err != nil {
		return Only(ctx, clues.Wrap(err, "Failed to retrieve M365 sites"))
	}

	sel, err := sharePointBackupCreateSelectors(ctx, ins, flags.SiteIDFV, flags.WebURLFV, flags.CategoryDataFV)
	if err != nil {
		return Only(ctx, clues.Wrap(err, "Retrieving up sharepoint sites by ID and URL"))
	}

	selectorSet := []selectors.Selector{}

	for _, discSel := range sel.SplitByResourceOwner(ins.IDs()) {
		selectorSet = append(selectorSet, discSel.Selector)
	}

	return runBackups(
		ctx,
		r,
		"SharePoint",
		selectorSet,
		ins)
}

func validateSharePointBackupCreateFlags(sites, weburls, cats []string) error {
	if len(sites) == 0 && len(weburls) == 0 {
		return clues.New(
			"requires one or more --" +
				flags.SiteFN + " urls, or the wildcard --" +
				flags.SiteFN + " *")
	}

	for _, d := range cats {
		if d != flags.DataLibraries && d != flags.DataPages {
			return clues.New(
				d + " is an unrecognized data type; either  " + flags.DataLibraries + "or " + flags.DataPages)
		}
	}

	return nil
}

// TODO: users might specify a data type, this only supports AllData().
func sharePointBackupCreateSelectors(
	ctx context.Context,
	ins idname.Cacher,
	sites, weburls, cats []string,
) (*selectors.SharePointBackup, error) {
	if len(sites) == 0 && len(weburls) == 0 {
		return selectors.NewSharePointBackup(selectors.None()), nil
	}

	if filters.PathContains(sites).Compare(flags.Wildcard) {
		return includeAllSitesWithCategories(ins, cats), nil
	}

	if filters.PathContains(weburls).Compare(flags.Wildcard) {
		return includeAllSitesWithCategories(ins, cats), nil
	}

	sel := selectors.NewSharePointBackup(append(slices.Clone(sites), weburls...))

	return addCategories(sel, cats), nil
}

func includeAllSitesWithCategories(ins idname.Cacher, categories []string) *selectors.SharePointBackup {
	return addCategories(selectors.NewSharePointBackup(ins.IDs()), categories)
}

func addCategories(sel *selectors.SharePointBackup, cats []string) *selectors.SharePointBackup {
	// Issue #2631: Libraries are the only supported feature for SharePoint at this time.
	if len(cats) == 0 {
		sel.Include(sel.LibraryFolders(selectors.Any()))
	}

	for _, d := range cats {
		switch d {
		case flags.DataLibraries:
			sel.Include(sel.LibraryFolders(selectors.Any()))
		case flags.DataPages:
			sel.Include(sel.Pages(selectors.Any()))
		}
	}

	return sel
}

// ------------------------------------------------------------------------------------------------
// backup list
// ------------------------------------------------------------------------------------------------

// `corso backup list sharepoint [<flag>...]`
func sharePointListCmd() *cobra.Command {
	return &cobra.Command{
		Use:   sharePointServiceCommand,
		Short: "List the history of M365 SharePoint service backups",
		RunE:  listSharePointCmd,
		Args:  cobra.NoArgs,
	}
}

// lists the history of backup operations
func listSharePointCmd(cmd *cobra.Command, args []string) error {
	return genericListCommand(cmd, flags.BackupIDFV, path.SharePointService, args)
}

// ------------------------------------------------------------------------------------------------
// backup delete
// ------------------------------------------------------------------------------------------------

// `corso backup delete sharepoint [<flag>...]`
func sharePointDeleteCmd() *cobra.Command {
	return &cobra.Command{
		Use:     sharePointServiceCommand,
		Short:   "Delete backed-up M365 SharePoint service data",
		RunE:    deleteSharePointCmd,
		Args:    cobra.NoArgs,
		Example: sharePointServiceCommandDeleteExamples,
	}
}

// deletes a sharePoint service backup.
func deleteSharePointCmd(cmd *cobra.Command, args []string) error {
	backupIDValue := []string{}

	if len(flags.BackupIDsFV) > 0 {
		backupIDValue = flags.BackupIDsFV
	} else if len(flags.BackupIDFV) > 0 {
		backupIDValue[0] = flags.BackupIDFV
	} else {
		return clues.New("either --backup or --backups flag is required")
	}

	return genericDeleteCommand(cmd, path.SharePointService, "SharePoint", backupIDValue, args)
}

// ------------------------------------------------------------------------------------------------
// backup details
// ------------------------------------------------------------------------------------------------

// `corso backup details onedrive [<flag>...]`
func sharePointDetailsCmd() *cobra.Command {
	return &cobra.Command{
		Use:     sharePointServiceCommand,
		Short:   "Shows the details of a M365 SharePoint service backup",
		RunE:    detailsSharePointCmd,
		Args:    cobra.NoArgs,
		Example: sharePointServiceCommandDetailsExamples,
	}
}

// lists the history of backup operations
func detailsSharePointCmd(cmd *cobra.Command, args []string) error {
	if utils.HasNoFlagsAndShownHelp(cmd) {
		return nil
	}

	if flags.RunModeFV == flags.RunModeFlagTest {
		return nil
	}

	ctx := cmd.Context()
	opts := utils.MakeSharePointOpts(cmd)

	r, _, _, ctrlOpts, err := utils.GetAccountAndConnectWithOverrides(
		ctx,
		cmd,
		path.SharePointService)
	if err != nil {
		return Only(ctx, err)
	}

	defer utils.CloseRepo(ctx, r)

	ds, err := runDetailsSharePointCmd(ctx, r, flags.BackupIDFV, opts, ctrlOpts.SkipReduce)
	if err != nil {
		return Only(ctx, err)
	}

	if len(ds.Entries) == 0 {
		Info(ctx, selectors.ErrorNoMatchingItems)
		return nil
	}

	ds.PrintEntries(ctx)

	return nil
}

// runDetailsSharePointCmd actually performs the lookup in backup details.
// the fault.Errors return is always non-nil.  Callers should check if
// errs.Failure() == nil.
func runDetailsSharePointCmd(
	ctx context.Context,
	r repository.BackupGetter,
	backupID string,
	opts utils.SharePointOpts,
	skipReduce bool,
) (*details.Details, error) {
	if err := utils.ValidateSharePointRestoreFlags(backupID, opts); err != nil {
		return nil, err
	}

	ctx = clues.Add(ctx, "backup_id", backupID)

	d, _, errs := r.GetBackupDetails(ctx, backupID)
	// TODO: log/track recoverable errors
	if errs.Failure() != nil {
		if errors.Is(errs.Failure(), data.ErrNotFound) {
			return nil, clues.New("no backup exists with the id " + backupID)
		}

		return nil, clues.Wrap(errs.Failure(), "Failed to get backup details in the repository")
	}

	ctx = clues.Add(ctx, "details_entries", len(d.Entries))

	if !skipReduce {
		sel := utils.IncludeSharePointRestoreDataSelectors(ctx, opts)
		sel.Configure(selectors.Config{OnlyMatchItemNames: true})
		utils.FilterSharePointRestoreInfoSelectors(sel, opts)
		d = sel.Reduce(ctx, d, errs)
	}

	return d, nil
}<|MERGE_RESOLUTION|>--- conflicted
+++ resolved
@@ -112,15 +112,8 @@
 		c.Use = c.Use + " " + sharePointServiceCommandDeleteUseSuffix
 		c.Example = sharePointServiceCommandDeleteExamples
 
-<<<<<<< HEAD
 		flags.AddMultipleBackupIDsFlag(c, false)
 		flags.AddBackupIDFlag(c, false)
-		flags.AddCorsoPassphaseFlags(c)
-		flags.AddAWSCredsFlags(c)
-		flags.AddAzureCredsFlags(c)
-=======
-		flags.AddBackupIDFlag(c, true)
->>>>>>> 5c4419fd
 	}
 
 	return c

package backup

import (
<<<<<<< HEAD
	"fmt"
=======
>>>>>>> 23cbb7ca
	"strings"
	"testing"

	"github.com/alcionai/clues"
	"github.com/spf13/cobra"
	"github.com/stretchr/testify/assert"
	"github.com/stretchr/testify/require"
	"github.com/stretchr/testify/suite"

	"github.com/alcionai/corso/src/cli/flags"
	flagsTD "github.com/alcionai/corso/src/cli/flags/testdata"
	cliTD "github.com/alcionai/corso/src/cli/testdata"
	"github.com/alcionai/corso/src/cli/utils"
	"github.com/alcionai/corso/src/internal/common/idname"
	"github.com/alcionai/corso/src/internal/tester"
	"github.com/alcionai/corso/src/pkg/control"
	"github.com/alcionai/corso/src/pkg/selectors"
)

type SharePointUnitSuite struct {
	tester.Suite
}

func TestSharePointUnitSuite(t *testing.T) {
	suite.Run(t, &SharePointUnitSuite{tester.NewUnitSuite(t)})
}

func (suite *SharePointUnitSuite) TestAddSharePointCommands() {
	expectUse := sharePointServiceCommand

	table := []struct {
		name        string
		use         string
		expectUse   string
		expectShort string
		expectRunE  func(*cobra.Command, []string) error
	}{
		{
			name:        "create sharepoint",
			use:         createCommand,
			expectUse:   expectUse + " " + sharePointServiceCommandCreateUseSuffix,
			expectShort: sharePointCreateCmd().Short,
			expectRunE:  createSharePointCmd,
		},
		{
			name:        "list sharepoint",
			use:         listCommand,
			expectUse:   expectUse,
			expectShort: sharePointListCmd().Short,
			expectRunE:  listSharePointCmd,
		},
		{
			name:        "details sharepoint",
			use:         detailsCommand,
			expectUse:   expectUse + " " + sharePointServiceCommandDetailsUseSuffix,
			expectShort: sharePointDetailsCmd().Short,
			expectRunE:  detailsSharePointCmd,
		},
		{
			name:        "delete sharepoint",
			use:         deleteCommand,
			expectUse:   expectUse + " " + sharePointServiceCommandDeleteUseSuffix,
			expectShort: sharePointDeleteCmd().Short,
			expectRunE:  deleteSharePointCmd,
		},
	}
	for _, test := range table {
		suite.Run(test.name, func() {
			t := suite.T()

			cmd := &cobra.Command{Use: test.use}

			c := addSharePointCommands(cmd)
			require.NotNil(t, c)

			cmds := cmd.Commands()
			require.Len(t, cmds, 1)

			child := cmds[0]
			assert.Equal(t, test.expectUse, child.Use)
			assert.Equal(t, test.expectShort, child.Short)
			tester.AreSameFunc(t, test.expectRunE, child.RunE)
		})
	}
}

func (suite *SharePointUnitSuite) TestBackupCreateFlags() {
	t := suite.T()

	cmd := cliTD.SetUpCmdHasFlags(
		t,
		&cobra.Command{Use: createCommand},
		addSharePointCommands,
		[]cliTD.UseCobraCommandFn{
			flags.AddAllProviderFlags,
			flags.AddAllStorageFlags,
		},
		flagsTD.WithFlags(
			sharePointServiceCommand,
			[]string{
				"--" + flags.RunModeFN, flags.RunModeFlagTest,
				"--" + flags.SiteIDFN, flagsTD.FlgInputs(flagsTD.SiteIDInput),
				"--" + flags.SiteFN, flagsTD.FlgInputs(flagsTD.WebURLInput),
				"--" + flags.CategoryDataFN, flagsTD.FlgInputs(flagsTD.SharepointCategoryDataInput),
				"--" + flags.FailFastFN,
				"--" + flags.DisableIncrementalsFN,
				"--" + flags.ForceItemDataDownloadFN,
			},
			flagsTD.PreparedProviderFlags(),
			flagsTD.PreparedStorageFlags()))

	opts := utils.MakeSharePointOpts(cmd)
	co := utils.Control()

	assert.ElementsMatch(t, []string{strings.Join(flagsTD.SiteIDInput, ",")}, opts.SiteID)
	assert.ElementsMatch(t, flagsTD.WebURLInput, opts.WebURL)
	assert.Equal(t, control.FailFast, co.FailureHandling)
	assert.True(t, co.ToggleFeatures.DisableIncrementals)
	assert.True(t, co.ToggleFeatures.ForceItemDataDownload)
	flagsTD.AssertProviderFlags(t, cmd)
	flagsTD.AssertStorageFlags(t, cmd)
}

func (suite *SharePointUnitSuite) TestBackupListFlags() {
	t := suite.T()

	cmd := cliTD.SetUpCmdHasFlags(
		t,
		&cobra.Command{Use: listCommand},
		addSharePointCommands,
		[]cliTD.UseCobraCommandFn{
			flags.AddAllProviderFlags,
			flags.AddAllStorageFlags,
		},
		flagsTD.WithFlags(
			sharePointServiceCommand,
			[]string{
				"--" + flags.RunModeFN, flags.RunModeFlagTest,
				"--" + flags.BackupFN, flagsTD.BackupInput,
			},
			flagsTD.PreparedBackupListFlags(),
			flagsTD.PreparedProviderFlags(),
			flagsTD.PreparedStorageFlags()))

	assert.Equal(t, flagsTD.BackupInput, flags.BackupIDFV)
	flagsTD.AssertBackupListFlags(t, cmd)
	flagsTD.AssertProviderFlags(t, cmd)
	flagsTD.AssertStorageFlags(t, cmd)
}

func (suite *SharePointUnitSuite) TestBackupDetailsFlags() {
	t := suite.T()

	cmd := cliTD.SetUpCmdHasFlags(
		t,
		&cobra.Command{Use: detailsCommand},
		addSharePointCommands,
		[]cliTD.UseCobraCommandFn{
			flags.AddAllProviderFlags,
			flags.AddAllStorageFlags,
		},
		flagsTD.WithFlags(
			sharePointServiceCommand,
			[]string{
				"--" + flags.RunModeFN, flags.RunModeFlagTest,
				"--" + flags.BackupFN, flagsTD.BackupInput,
				"--" + flags.SkipReduceFN,
			},
			flagsTD.PreparedProviderFlags(),
			flagsTD.PreparedStorageFlags()))

	co := utils.Control()

	assert.Equal(t, flagsTD.BackupInput, flags.BackupIDFV)
	assert.True(t, co.SkipReduce)
	flagsTD.AssertProviderFlags(t, cmd)
	flagsTD.AssertStorageFlags(t, cmd)
}

func (suite *SharePointUnitSuite) TestBackupDeleteFlags() {
	t := suite.T()

	cmd := cliTD.SetUpCmdHasFlags(
		t,
		&cobra.Command{Use: deleteCommand},
		addSharePointCommands,
		[]cliTD.UseCobraCommandFn{
			flags.AddAllProviderFlags,
			flags.AddAllStorageFlags,
		},
		flagsTD.WithFlags(
			sharePointServiceCommand,
			[]string{
				"--" + flags.RunModeFN, flags.RunModeFlagTest,
				"--" + flags.BackupFN, flagsTD.BackupInput,
			},
			flagsTD.PreparedProviderFlags(),
			flagsTD.PreparedStorageFlags()))

	assert.Equal(t, flagsTD.BackupInput, flags.BackupIDFV)
	flagsTD.AssertProviderFlags(t, cmd)
	flagsTD.AssertStorageFlags(t, cmd)
}

func (suite *SharePointUnitSuite) TestValidateSharePointBackupCreateFlags() {
	table := []struct {
		name   string
		site   []string
		weburl []string
		expect assert.ErrorAssertionFunc
	}{
		{
			name:   "no sites or urls",
			expect: assert.Error,
		},
		{
			name:   "sites",
			site:   []string{"smarf"},
			expect: assert.NoError,
		},
		{
			name:   "urls",
			weburl: []string{"fnord"},
			expect: assert.NoError,
		},
		{
			name:   "both",
			site:   []string{"smarf"},
			weburl: []string{"fnord"},
			expect: assert.NoError,
		},
	}
	for _, test := range table {
		suite.Run(test.name, func() {
			err := validateSharePointBackupCreateFlags(test.site, test.weburl, nil)
			test.expect(suite.T(), err, clues.ToCore(err))
		})
	}
}

func (suite *SharePointUnitSuite) TestSharePointBackupCreateSelectors() {
	const (
		id1  = "id_1"
		id2  = "id_2"
		url1 = "url_1/foo"
		url2 = "url_2/bar"
	)

	var (
		ins     = idname.NewCache(map[string]string{id1: url1, id2: url2})
		bothIDs = []string{id1, id2}
	)

	table := []struct {
		name   string
		site   []string
		weburl []string
		data   []string
		expect []string
	}{
		{
			name:   "no sites or urls",
			expect: selectors.None(),
		},
		{
			name:   "empty sites and urls",
			site:   []string{},
			weburl: []string{},
			expect: selectors.None(),
		},
		{
			name:   "site wildcard",
			site:   []string{flags.Wildcard},
			expect: bothIDs,
		},
		{
			name:   "url wildcard",
			weburl: []string{flags.Wildcard},
			expect: bothIDs,
		},
		{
			name:   "sites",
			site:   []string{id1, id2},
			expect: []string{id1, id2},
		},
		{
			name:   "urls",
			weburl: []string{url1, url2},
			expect: []string{url1, url2},
		},
		{
			name:   "mix sites and urls",
			site:   []string{id1},
			weburl: []string{url2},
			expect: []string{id1, url2},
		},
		{
			name:   "duplicate sites and urls",
			site:   []string{id1, id2},
			weburl: []string{url1, url2},
			expect: []string{id1, id2, url1, url2},
		},
		{
			name:   "unnecessary site wildcard",
			site:   []string{id1, flags.Wildcard},
			weburl: []string{url1, url2},
			expect: bothIDs,
		},
		{
			name:   "unnecessary url wildcard",
			site:   []string{id1},
			weburl: []string{url1, flags.Wildcard},
			expect: bothIDs,
		},
		{
			name:   "Pages",
			site:   bothIDs,
			data:   []string{flags.DataPages},
			expect: bothIDs,
		},
	}
	for _, test := range table {
		suite.Run(test.name, func() {
			t := suite.T()

			ctx, flush := tester.NewContext(t)
			defer flush()

			sel, err := sharePointBackupCreateSelectors(ctx, ins, test.site, test.weburl, test.data)
			require.NoError(t, err, clues.ToCore(err))
			assert.ElementsMatch(t, test.expect, sel.ResourceOwners.Targets)
		})
	}
}<|MERGE_RESOLUTION|>--- conflicted
+++ resolved
@@ -1,10 +1,6 @@
 package backup
 
 import (
-<<<<<<< HEAD
-	"fmt"
-=======
->>>>>>> 23cbb7ca
 	"strings"
 	"testing"
 

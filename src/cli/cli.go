package cli

import (
	"context"
	"os"
	"regexp"
	"strings"

	"github.com/alcionai/clues"
	"github.com/spf13/cobra"
	"golang.org/x/exp/slices"

	"github.com/alcionai/corso/src/cli/backup"
	"github.com/alcionai/corso/src/cli/config"
	"github.com/alcionai/corso/src/cli/help"
	"github.com/alcionai/corso/src/cli/options"
	"github.com/alcionai/corso/src/cli/print"
	"github.com/alcionai/corso/src/cli/repo"
	"github.com/alcionai/corso/src/cli/restore"
	"github.com/alcionai/corso/src/cli/utils"
	"github.com/alcionai/corso/src/internal/observe"
	"github.com/alcionai/corso/src/internal/version"
	"github.com/alcionai/corso/src/pkg/logger"
)

// ------------------------------------------------------------------------------------------
// Corso Command
// ------------------------------------------------------------------------------------------

// The root-level command.
// `corso <command> [<subcommand>] [<service>] [<flag>...]`
var corsoCmd = &cobra.Command{
	Use:               "corso",
	Short:             "Free, Secure, Open-Source Backup for M365.",
	Long:              `Free, Secure, and Open-Source Backup for Microsoft 365.`,
	RunE:              handleCorsoCmd,
	PersistentPreRunE: preRun,
}

func preRun(cc *cobra.Command, args []string) error {
	if err := config.InitFunc(cc, args); err != nil {
		return err
	}

	ctx := cc.Context()
	log := logger.Ctx(ctx)

	flags := utils.GetPopulatedFlags(cc)
	flagSl := make([]string, 0, len(flags))

	// currently only tracking flag names to avoid pii leakage.
	for f := range flags {
		flagSl = append(flagSl, f)
	}

	avoidTheseCommands := []string{
		"corso", "env", "help", "backup", "details", "list", "restore", "delete", "repo", "init", "connect",
	}

	if len(logger.LogFile) > 0 && !slices.Contains(avoidTheseCommands, cc.Use) {
		print.Info(ctx, "Logging to file: "+logger.LogFile)
	}

	avoidTheseDescription := []string{
<<<<<<< HEAD
		"current version info",
		"help for corso",
=======
>>>>>>> 35c21ec1
		"Initialize a repository.",
		"Initialize a S3 repository",
		"Help about any command",
		"Free, Secure, Open-Source Backup for M365.",
	}

<<<<<<< HEAD
	avoidTheseCommands = []string{
		"corso", "help", "init",
	}

	if !(slices.Contains(avoidTheseCommands, cc.Use) || slices.Contains(avoidTheseDescription, cc.Short)) {
=======
	if !slices.Contains(avoidTheseDescription, cc.Short) {
>>>>>>> 35c21ec1
		cfg, err := config.GetConfigRepoDetails(ctx, true, nil)
		if err != nil {
			log.Error("Error while getting config info to run command: ", cc.Use)
			return err
		}

		utils.SendStartCorsoEvent(
			ctx,
			cfg.Storage,
			cfg.Account.ID(),
			map[string]any{"command": cc.CommandPath()},
			cfg.RepoID,
			options.Control())
	}

	log.Infow("cli command", "command", cc.CommandPath(), "flags", flagSl, "version", version.CurrentVersion())

	return nil
}

// Handler for flat calls to `corso`.
// Produces the same output as `corso --help`.
func handleCorsoCmd(cmd *cobra.Command, args []string) error {
	v, _ := cmd.Flags().GetBool("version")
	if v {
		print.Outf(cmd.Context(), "Corso version: "+version.CurrentVersion())
		return nil
	}

	return cmd.Help()
}

// CorsoCommand produces a copy of the cobra command used by Corso.
// The command tree is built and attached to the returned command.
func CorsoCommand() *cobra.Command {
	c := &cobra.Command{}
	*c = *corsoCmd
	BuildCommandTree(c)

	return c
}

// BuildCommandTree builds out the command tree used by the Corso library.
func BuildCommandTree(cmd *cobra.Command) {
	// want to order flags explicitly
	cmd.PersistentFlags().SortFlags = false

	cmd.Flags().BoolP("version", "v", false, "current version info")
	cmd.PersistentPreRunE = preRun
	config.AddConfigFlags(cmd)
	logger.AddLoggingFlags(cmd)
	observe.AddProgressBarFlags(cmd)
	print.AddOutputFlag(cmd)
	options.AddGlobalOperationFlags(cmd)

	cmd.SetUsageTemplate(indentExamplesTemplate(corsoCmd.UsageTemplate()))

	cmd.CompletionOptions.DisableDefaultCmd = true

	repo.AddCommands(cmd)
	backup.AddCommands(cmd)
	restore.AddCommands(cmd)
	help.AddCommands(cmd)
}

// ------------------------------------------------------------------------------------------
// Running Corso
// ------------------------------------------------------------------------------------------

// Handle builds and executes the cli processor.
func Handle() {
	//nolint:forbidigo
	ctx := config.Seed(context.Background())
	ctx = print.SetRootCmd(ctx, corsoCmd)
	observe.SeedWriter(ctx, print.StderrWriter(ctx), observe.PreloadFlags())

	BuildCommandTree(corsoCmd)

	loglevel, logfile := logger.PreloadLoggingFlags()
	ctx, log := logger.Seed(ctx, loglevel, logfile)

	defer func() {
		_ = log.Sync() // flush all logs in the buffer
	}()

	if err := corsoCmd.ExecuteContext(ctx); err != nil {
		logger.Ctx(ctx).
			With("err", err).
			Errorw("cli execution", clues.InErr(err).Slice()...)
		os.Exit(1)
	}
}

// Adjust the default usage template which does not properly indent examples
func indentExamplesTemplate(template string) string {
	cobra.AddTemplateFunc("indent", func(spaces int, v string) string {
		pad := strings.Repeat(" ", spaces)
		return pad + strings.Replace(v, "\n", "\n"+pad, -1)
	})

	e := regexp.MustCompile(`{{\.Example}}`)

	return e.ReplaceAllString(template, "{{.Example | indent 2}}")
}<|MERGE_RESOLUTION|>--- conflicted
+++ resolved
@@ -62,26 +62,13 @@
 	}
 
 	avoidTheseDescription := []string{
-<<<<<<< HEAD
-		"current version info",
-		"help for corso",
-=======
->>>>>>> 35c21ec1
 		"Initialize a repository.",
 		"Initialize a S3 repository",
 		"Help about any command",
 		"Free, Secure, Open-Source Backup for M365.",
 	}
 
-<<<<<<< HEAD
-	avoidTheseCommands = []string{
-		"corso", "help", "init",
-	}
-
-	if !(slices.Contains(avoidTheseCommands, cc.Use) || slices.Contains(avoidTheseDescription, cc.Short)) {
-=======
 	if !slices.Contains(avoidTheseDescription, cc.Short) {
->>>>>>> 35c21ec1
 		cfg, err := config.GetConfigRepoDetails(ctx, true, nil)
 		if err != nil {
 			log.Error("Error while getting config info to run command: ", cc.Use)

--- conflicted
+++ resolved
@@ -228,11 +228,7 @@
 		return Only(ctx, clues.Wrap(err, "Failed to create a repository controller"))
 	}
 
-<<<<<<< HEAD
-	if err := r.Connect(ctx); err != nil {
-=======
 	if err := r.Connect(ctx, repository.ConnConfig{}); err != nil {
->>>>>>> 23cbb7ca
 		return Only(ctx, clues.Stack(ErrConnectingRepo, err))
 	}
 

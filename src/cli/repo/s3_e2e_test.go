package repo_test

import (
	"os"
	"testing"

	"github.com/alcionai/clues"
	"github.com/stretchr/testify/assert"
	"github.com/stretchr/testify/require"
	"github.com/stretchr/testify/suite"
	"golang.org/x/exp/maps"

	"github.com/alcionai/corso/src/cli"
	"github.com/alcionai/corso/src/cli/config"
	cliTD "github.com/alcionai/corso/src/cli/testdata"
	"github.com/alcionai/corso/src/internal/common/str"
	"github.com/alcionai/corso/src/internal/tester"
	"github.com/alcionai/corso/src/internal/tester/tconfig"
	"github.com/alcionai/corso/src/pkg/account"
	"github.com/alcionai/corso/src/pkg/control"
	ctrlRepo "github.com/alcionai/corso/src/pkg/control/repository"
	"github.com/alcionai/corso/src/pkg/repository"
	"github.com/alcionai/corso/src/pkg/storage"
	storeTD "github.com/alcionai/corso/src/pkg/storage/testdata"
)

type S3E2ESuite struct {
	tester.Suite
}

func TestS3E2ESuite(t *testing.T) {
	suite.Run(t, &S3E2ESuite{Suite: tester.NewE2ESuite(
		t,
		[][]string{storeTD.AWSStorageCredEnvs, tconfig.M365AcctCredEnvs})})
}

func (suite *S3E2ESuite) TestInitS3Cmd() {
	table := []struct {
		name          string
		bucketPrefix  string
		hasConfigFile bool
	}{
		{
			name:          "NoPrefix",
			bucketPrefix:  "",
			hasConfigFile: true,
		},
		{
			name:          "S3Prefix",
			bucketPrefix:  "s3://",
			hasConfigFile: true,
		},
		{
			name:          "NoConfigFile",
			bucketPrefix:  "",
			hasConfigFile: false,
		},
	}

	for _, test := range table {
		suite.Run(test.name, func() {
			t := suite.T()

			ctx, flush := tester.NewContext(t)
			defer flush()

			st := storeTD.NewPrefixedS3Storage(t)

			cfg, err := st.ToS3Config()
			require.NoError(t, err, clues.ToCore(err))

			vpr, configFP := tconfig.MakeTempTestConfigClone(t, nil)
			if !test.hasConfigFile {
				// Ideally we could use `/dev/null`, but you need a
				// toml file plus this works cross platform
				os.Remove(configFP)
			}

			ctx = config.SetViper(ctx, vpr)

			cmd := cliTD.StubRootCmd(
				"repo", "init", "s3",
				"--config-file", configFP,
				"--bucket", test.bucketPrefix+cfg.Bucket,
				"--prefix", cfg.Prefix)
			cli.BuildCommandTree(cmd)

			// run the command
			err = cmd.ExecuteContext(ctx)
			require.NoError(t, err, clues.ToCore(err))

			// a second initialization should result in an error
			err = cmd.ExecuteContext(ctx)
			assert.ErrorIs(t, err, repository.ErrorRepoAlreadyExists, clues.ToCore(err))
		})
	}
}

func (suite *S3E2ESuite) TestInitMultipleTimes() {
	t := suite.T()
	ctx, flush := tester.NewContext(t)

	defer flush()

	st := storeTD.NewPrefixedS3Storage(t)

	cfg, err := st.ToS3Config()
	require.NoError(t, err, clues.ToCore(err))

	vpr, configFP := tconfig.MakeTempTestConfigClone(t, nil)

	ctx = config.SetViper(ctx, vpr)

	for i := 0; i < 2; i++ {
		cmd := cliTD.StubRootCmd(
			"repo", "init", "s3",
			"--config-file", configFP,
			"--bucket", cfg.Bucket,
			"--prefix", cfg.Prefix,
			"--succeed-if-exists")
		cli.BuildCommandTree(cmd)

		// run the command
		err = cmd.ExecuteContext(ctx)
		require.NoError(t, err, clues.ToCore(err))
	}
}

func (suite *S3E2ESuite) TestInitS3Cmd_missingBucket() {
	t := suite.T()
	ctx, flush := tester.NewContext(t)

	defer flush()

	st := storeTD.NewPrefixedS3Storage(t)

	cfg, err := st.ToS3Config()
	require.NoError(t, err, clues.ToCore(err))

	force := map[string]string{
		tconfig.TestCfgBucket: "",
	}

	vpr, configFP := tconfig.MakeTempTestConfigClone(t, force)

	ctx = config.SetViper(ctx, vpr)

	cmd := cliTD.StubRootCmd(
		"repo", "init", "s3",
		"--config-file", configFP,
		"--prefix", cfg.Prefix)
	cli.BuildCommandTree(cmd)

	// run the command
	err = cmd.ExecuteContext(ctx)
	require.Error(t, err, clues.ToCore(err))
}

func (suite *S3E2ESuite) TestConnectS3Cmd() {
	table := []struct {
		name          string
		bucketPrefix  string
		hasConfigFile bool
	}{
		{
			name:          "NoPrefix",
			bucketPrefix:  "",
			hasConfigFile: true,
		},
		{
			name:          "S3Prefix",
			bucketPrefix:  "s3://",
			hasConfigFile: true,
		},
		{
			name:          "NoConfigFile",
			bucketPrefix:  "",
			hasConfigFile: false,
		},
	}

	for _, test := range table {
		suite.Run(test.name, func() {
			t := suite.T()

			ctx, flush := tester.NewContext(t)
			defer flush()

			st := storeTD.NewPrefixedS3Storage(t)

			cfg, err := st.ToS3Config()
			require.NoError(t, err, clues.ToCore(err))

			force := map[string]string{
				tconfig.TestCfgAccountProvider: account.ProviderM365.String(),
				tconfig.TestCfgStorageProvider: storage.ProviderS3.String(),
				tconfig.TestCfgPrefix:          cfg.Prefix,
			}
			vpr, configFP := tconfig.MakeTempTestConfigClone(t, force)
			if !test.hasConfigFile {
				// Ideally we could use `/dev/null`, but you need a
				// toml file plus this works cross platform
				os.Remove(configFP)
			}

			ctx = config.SetViper(ctx, vpr)

			// init the repo first
			r, err := repository.New(
				ctx,
				account.Account{},
				st,
				control.DefaultOptions(),
				repository.NewRepoID)
			require.NoError(t, err, clues.ToCore(err))

			err = r.Initialize(ctx, ctrlRepo.Retention{})
			require.NoError(t, err, clues.ToCore(err))

			// then test it
			cmd := cliTD.StubRootCmd(
				"repo", "connect", "s3",
				"--config-file", configFP,
				"--bucket", test.bucketPrefix+cfg.Bucket,
				"--prefix", cfg.Prefix)
			cli.BuildCommandTree(cmd)

			// run the command
			err = cmd.ExecuteContext(ctx)
			require.NoError(t, err, clues.ToCore(err))
		})
	}
}

func (suite *S3E2ESuite) TestConnectS3Cmd_badInputs() {
	table := []struct {
		name      string
		bucket    string
		prefix    string
		expectErr func(t *testing.T, err error)
	}{
		{
			name:   "bucket",
			bucket: "wrong",
			expectErr: func(t *testing.T, err error) {
				assert.ErrorIs(t, err, storage.ErrVerifyingConfigStorage, clues.ToCore(err))
			},
		},
		{
			name:   "prefix",
			prefix: "wrong",
			expectErr: func(t *testing.T, err error) {
				assert.ErrorIs(t, err, storage.ErrVerifyingConfigStorage, clues.ToCore(err))
			},
		},
	}
	for _, test := range table {
		suite.Run(test.name, func() {
			t := suite.T()

			ctx, flush := tester.NewContext(t)
			defer flush()

			st := storeTD.NewPrefixedS3Storage(t)
			cfg, err := st.ToS3Config()
			require.NoError(t, err, clues.ToCore(err))

			bucket := str.First(test.bucket, cfg.Bucket)
			prefix := str.First(test.prefix, cfg.Prefix)

			over := map[string]string{}
			acct := tconfig.NewM365Account(t)

			maps.Copy(over, acct.Config)
			over[account.AccountProviderTypeKey] = account.ProviderM365.String()
			over[storage.StorageProviderTypeKey] = storage.ProviderS3.String()

			vpr, configFP := tconfig.MakeTempTestConfigClone(t, over)
			ctx = config.SetViper(ctx, vpr)

			cmd := cliTD.StubRootCmd(
				"repo", "connect", "s3",
				"--config-file", configFP,
				"--bucket", bucket,
				"--prefix", prefix)
			cli.BuildCommandTree(cmd)

<<<<<<< HEAD
	// run the command
	err = cmd.ExecuteContext(ctx)
	require.Error(t, err, clues.ToCore(err))
}

func (suite *S3E2ESuite) TestUpdateS3Cmd() {
	t := suite.T()
	ctx, flush := tester.NewContext(t)

	defer flush()

	st := storeTD.NewPrefixedS3Storage(t)
	sc, err := st.StorageConfig()
	require.NoError(t, err, clues.ToCore(err))

	cfg := sc.(*storage.S3Config)

	vpr, configFP := tconfig.MakeTempTestConfigClone(t, nil)

	ctx = config.SetViper(ctx, vpr)

	cmd := cliTD.StubRootCmd(
		"repo", "init", "s3",
		"--config-file", configFP,
		"--prefix", cfg.Prefix)

	cli.BuildCommandTree(cmd)

	// run the command
	err = cmd.ExecuteContext(ctx)
	require.NoError(t, err, clues.ToCore(err))

	// connect with old passphrase
	cmd = cliTD.StubRootCmd(
		"repo", "connect", "s3",
		"--config-file", configFP,
		"--bucket", cfg.Bucket,
		"--prefix", cfg.Prefix)
	cli.BuildCommandTree(cmd)

	// run the command
	err = cmd.ExecuteContext(ctx)
	require.NoError(t, err, clues.ToCore(err))

	cmd = cliTD.StubRootCmd(
		"repo", "update", "s3",
		"--config-file", configFP,
		"--bucket", cfg.Bucket,
		"--prefix", cfg.Prefix,
		"--update-passphrase", "newpass")
	cli.BuildCommandTree(cmd)

	// run the command
	err = cmd.ExecuteContext(ctx)
	require.NoError(t, err, clues.ToCore(err))

	// connect again with new passphrase
	cmd = cliTD.StubRootCmd(
		"repo", "connect", "s3",
		"--config-file", configFP,
		"--bucket", cfg.Bucket,
		"--prefix", cfg.Prefix,
		"--passphrase", "newpass")
	cli.BuildCommandTree(cmd)

	// run the command
	err = cmd.ExecuteContext(ctx)
	require.NoError(t, err, clues.ToCore(err))

	// connect with old passphrase - it will fail
	cmd = cliTD.StubRootCmd(
		"repo", "connect", "s3",
		"--config-file", configFP,
		"--bucket", cfg.Bucket,
		"--prefix", cfg.Prefix)
	cli.BuildCommandTree(cmd)

	// run the command
	err = cmd.ExecuteContext(ctx)
	require.Error(t, err, clues.ToCore(err))
=======
			// run the command
			err = cmd.ExecuteContext(ctx)
			require.Error(t, err, clues.ToCore(err))
			test.expectErr(t, err)
		})
	}
>>>>>>> 375019a9
}<|MERGE_RESOLUTION|>--- conflicted
+++ resolved
@@ -285,93 +285,87 @@
 				"--prefix", prefix)
 			cli.BuildCommandTree(cmd)
 
-<<<<<<< HEAD
-	// run the command
-	err = cmd.ExecuteContext(ctx)
-	require.Error(t, err, clues.ToCore(err))
-}
-
-func (suite *S3E2ESuite) TestUpdateS3Cmd() {
-	t := suite.T()
-	ctx, flush := tester.NewContext(t)
-
-	defer flush()
-
-	st := storeTD.NewPrefixedS3Storage(t)
-	sc, err := st.StorageConfig()
-	require.NoError(t, err, clues.ToCore(err))
-
-	cfg := sc.(*storage.S3Config)
-
-	vpr, configFP := tconfig.MakeTempTestConfigClone(t, nil)
-
-	ctx = config.SetViper(ctx, vpr)
-
-	cmd := cliTD.StubRootCmd(
-		"repo", "init", "s3",
-		"--config-file", configFP,
-		"--prefix", cfg.Prefix)
-
-	cli.BuildCommandTree(cmd)
-
-	// run the command
-	err = cmd.ExecuteContext(ctx)
-	require.NoError(t, err, clues.ToCore(err))
-
-	// connect with old passphrase
-	cmd = cliTD.StubRootCmd(
-		"repo", "connect", "s3",
-		"--config-file", configFP,
-		"--bucket", cfg.Bucket,
-		"--prefix", cfg.Prefix)
-	cli.BuildCommandTree(cmd)
-
-	// run the command
-	err = cmd.ExecuteContext(ctx)
-	require.NoError(t, err, clues.ToCore(err))
-
-	cmd = cliTD.StubRootCmd(
-		"repo", "update", "s3",
-		"--config-file", configFP,
-		"--bucket", cfg.Bucket,
-		"--prefix", cfg.Prefix,
-		"--update-passphrase", "newpass")
-	cli.BuildCommandTree(cmd)
-
-	// run the command
-	err = cmd.ExecuteContext(ctx)
-	require.NoError(t, err, clues.ToCore(err))
-
-	// connect again with new passphrase
-	cmd = cliTD.StubRootCmd(
-		"repo", "connect", "s3",
-		"--config-file", configFP,
-		"--bucket", cfg.Bucket,
-		"--prefix", cfg.Prefix,
-		"--passphrase", "newpass")
-	cli.BuildCommandTree(cmd)
-
-	// run the command
-	err = cmd.ExecuteContext(ctx)
-	require.NoError(t, err, clues.ToCore(err))
-
-	// connect with old passphrase - it will fail
-	cmd = cliTD.StubRootCmd(
-		"repo", "connect", "s3",
-		"--config-file", configFP,
-		"--bucket", cfg.Bucket,
-		"--prefix", cfg.Prefix)
-	cli.BuildCommandTree(cmd)
-
-	// run the command
-	err = cmd.ExecuteContext(ctx)
-	require.Error(t, err, clues.ToCore(err))
-=======
 			// run the command
 			err = cmd.ExecuteContext(ctx)
 			require.Error(t, err, clues.ToCore(err))
 			test.expectErr(t, err)
 		})
 	}
->>>>>>> 375019a9
+}
+
+func (suite *S3E2ESuite) TestUpdateS3Cmd() {
+	t := suite.T()
+	ctx, flush := tester.NewContext(t)
+
+	defer flush()
+
+	st := storeTD.NewPrefixedS3Storage(t)
+	sc, err := st.StorageConfig()
+	require.NoError(t, err, clues.ToCore(err))
+
+	cfg := sc.(*storage.S3Config)
+
+	vpr, configFP := tconfig.MakeTempTestConfigClone(t, nil)
+
+	ctx = config.SetViper(ctx, vpr)
+
+	cmd := cliTD.StubRootCmd(
+		"repo", "init", "s3",
+		"--config-file", configFP,
+		"--prefix", cfg.Prefix)
+
+	cli.BuildCommandTree(cmd)
+
+	// run the command
+	err = cmd.ExecuteContext(ctx)
+	require.NoError(t, err, clues.ToCore(err))
+
+	// connect with old passphrase
+	cmd = cliTD.StubRootCmd(
+		"repo", "connect", "s3",
+		"--config-file", configFP,
+		"--bucket", cfg.Bucket,
+		"--prefix", cfg.Prefix)
+	cli.BuildCommandTree(cmd)
+
+	// run the command
+	err = cmd.ExecuteContext(ctx)
+	require.NoError(t, err, clues.ToCore(err))
+
+	cmd = cliTD.StubRootCmd(
+		"repo", "update", "s3",
+		"--config-file", configFP,
+		"--bucket", cfg.Bucket,
+		"--prefix", cfg.Prefix,
+		"--update-passphrase", "newpass")
+	cli.BuildCommandTree(cmd)
+
+	// run the command
+	err = cmd.ExecuteContext(ctx)
+	require.NoError(t, err, clues.ToCore(err))
+
+	// connect again with new passphrase
+	cmd = cliTD.StubRootCmd(
+		"repo", "connect", "s3",
+		"--config-file", configFP,
+		"--bucket", cfg.Bucket,
+		"--prefix", cfg.Prefix,
+		"--passphrase", "newpass")
+	cli.BuildCommandTree(cmd)
+
+	// run the command
+	err = cmd.ExecuteContext(ctx)
+	require.NoError(t, err, clues.ToCore(err))
+
+	// connect with old passphrase - it will fail
+	cmd = cliTD.StubRootCmd(
+		"repo", "connect", "s3",
+		"--config-file", configFP,
+		"--bucket", cfg.Bucket,
+		"--prefix", cfg.Prefix)
+	cli.BuildCommandTree(cmd)
+
+	// run the command
+	err = cmd.ExecuteContext(ctx)
+	require.Error(t, err, clues.ToCore(err))
 }
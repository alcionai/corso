--- conflicted
+++ resolved
@@ -707,21 +707,15 @@
 	}
 }
 
-<<<<<<< HEAD
-func (suite *BackupOpIntegrationSuite) TestBackup_Run_exchangeIncrementals() {
+func (suite *BackupOpIntegrationSuite) TestBackup_Run_incrementalExchange() {
 	testExchangeContinuousBackups(suite, control.Toggles{})
 }
 
-func (suite *BackupOpIntegrationSuite) TestBackup_Run_exchangeNonIncrementals() {
+func (suite *BackupOpIntegrationSuite) TestBackup_Run_nonIncrementalExchange() {
 	testExchangeContinuousBackups(suite, control.Toggles{DisableDelta: true})
 }
 
 func testExchangeContinuousBackups(suite *BackupOpIntegrationSuite, toggles control.Toggles) {
-=======
-// TestBackup_Run ensures that Integration Testing works
-// for the following scopes: Contacts, Events, and Mail
-func (suite *BackupOpIntegrationSuite) TestBackup_Run_incrementalExchange() {
->>>>>>> 245d3ee0
 	ctx, flush := tester.NewContext()
 	defer flush()
 
@@ -870,7 +864,7 @@
 		}
 	}
 
-	bo, acct, kw, ms, ss, gc, sels, closer := prepNewTestBackupOp(t, ctx, mb, sel.Selector, ffs, version.Backup)
+	bo, acct, kw, ms, ss, gc, sels, closer := prepNewTestBackupOp(t, ctx, mb, sel.Selector, toggles, version.Backup)
 	defer closer()
 
 	// run the initial backup
@@ -945,20 +939,9 @@
 		}
 	}
 
-<<<<<<< HEAD
-	bo, _, kw, ms, gc, sels, closer := prepNewTestBackupOp(t, ctx, mb, sel.Selector, toggles, version.Backup)
-	defer closer()
-
-	sel, err = sels.ToExchangeBackup()
-	require.NoError(t, err, clues.ToCore(err))
-
-	// run the initial backup
-	runAndCheckBackup(t, ctx, &bo, mb, false)
-=======
 	// precheck to ensure the expectedDeets are correct.
 	// if we fail here, the expectedDeets were populated incorrectly.
 	deeTD.CheckBackupDetails(t, ctx, bo.Results.BackupID, whatSet, ms, ss, expectDeets, true)
->>>>>>> 245d3ee0
 
 	// Although established as a table, these tests are no isolated from each other.
 	// Assume that every test's side effects cascade to all following test cases.
@@ -1262,12 +1245,8 @@
 			var (
 				t     = suite.T()
 				incMB = evmock.NewBus()
-<<<<<<< HEAD
-				incBO = newTestBackupOp(t, ctx, kw, ms, gc, acct, sel.Selector, incMB, toggles, closer)
-=======
-				incBO = newTestBackupOp(t, ctx, kw, ms, gc, acct, sels, incMB, ffs, closer)
+				incBO = newTestBackupOp(t, ctx, kw, ms, gc, acct, sels, incMB, toggles, closer)
 				atid  = m365.AzureTenantID
->>>>>>> 245d3ee0
 			)
 
 			test.updateUserData(t)

--- conflicted
+++ resolved
@@ -165,35 +165,8 @@
 		return opStats.readErr
 	}
 
-<<<<<<< HEAD
-	// These should be the returned collections from Sharepoint... Step I
-	//  Disassemble the data.
-	// readData, err := io.ReadAll(readItem.ToReader()) Get this at the end and short circuit.
-	//fmt.Printf("What is this: %v\n", rc.Read( ))
-	// [] Collection
-	// Single collection
-	// Single Item --> SharePoint Library
-	// Single SharePoint Library vite
-	writer := kioser.NewJsonSerializationWriter()
-	singleCollection := cs[0]
-	for stream := range singleCollection.Items() {
-		readData, err := io.ReadAll(stream.ToReader())
-		logger.Ctx(ctx).Debug("Items Called Error: " + err.Error())
-		temp := string(readData)
-		writer.WriteStringValue("", &temp)
-		break
-	}
-	byteArray, err := writer.GetSerializedContent()
-	logger.Ctx(ctx).Debug("Error Received during serialization: " + err.Error())
-	logger.Ctx(ctx).Debug("JSon to string")
-	logger.Ctx(ctx).Debugf("Value %v\n", string(byteArray))
-
-	os.Exit(1)
-
-	opStats.k, backupDetails, err = consumeBackupDataCollections(
-=======
+
 	opStats.k, backupDetails, toMerge, err = consumeBackupDataCollections(
->>>>>>> c2eb7965
 		ctx,
 		op.kopia,
 		tenantID,
@@ -390,7 +363,6 @@
 	return oc
 }
 
-<<<<<<< HEAD
 // calls the producer to generate collections of data to backup
 func produceBackupDataCollections(
 	ctx context.Context,
@@ -409,8 +381,6 @@
 	return gc.DataCollections(ctx, sel, metadata, ctrlOpts)
 }
 
-=======
->>>>>>> c2eb7965
 func builderFromReason(tenant string, r kopia.Reason) (*path.Builder, error) {
 	// This is hacky, but we want the path package to format the path the right
 	// way (e.x. proper order for service, category, etc), but we don't care about

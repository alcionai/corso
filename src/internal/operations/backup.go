package operations

import (
	"context"
	"time"

	"github.com/pkg/errors"

	"github.com/alcionai/corso/internal/connector"
	"github.com/alcionai/corso/internal/connector/support"
	"github.com/alcionai/corso/internal/kopia"
	"github.com/alcionai/corso/pkg/account"
<<<<<<< HEAD
	"github.com/alcionai/corso/pkg/restorepoint"
=======
	"github.com/alcionai/corso/pkg/selectors"
>>>>>>> 6074f2b3
)

// BackupOperation wraps an operation with backup-specific props.
type BackupOperation struct {
	operation

	Results   BackupResults      `json:"results"`
	Selectors selectors.Selector `json:"selectors"`
	Version   string             `json:"version"`

	account account.Account
}

// BackupResults aggregate the details of the result of the operation.
type BackupResults struct {
	summary
	metrics
	// todo: RestorePoint RestorePoint
}

// NewBackupOperation constructs and validates a backup operation.
func NewBackupOperation(
	ctx context.Context,
	opts Options,
	kw *kopia.Wrapper,
	ms *kopia.ModelStore,
	acct account.Account,
	selector selectors.Selector,
) (BackupOperation, error) {
	op := BackupOperation{
<<<<<<< HEAD
		operation: newOperation(opts, kw, ms),
		Targets:   targets,
=======
		operation: newOperation(opts, kw),
		Selectors: selector,
>>>>>>> 6074f2b3
		Version:   "v0",
		account:   acct,
	}
	if err := op.validate(); err != nil {
		return BackupOperation{}, err
	}

	return op, nil
}

func (op BackupOperation) validate() error {
	return op.operation.validate()
}

// aggregates stats from the backup.Run().
// primarily used so that the defer can take in a
// pointer wrapping the values, while those values
// get populated asynchronously.
type backupStats struct {
	k                 *kopia.BackupStats
	gc                *support.ConnectorOperationStatus
	readErr, writeErr error
}

// Run begins a synchronous backup operation.
func (op *BackupOperation) Run(ctx context.Context) error {
	// TODO: persist initial state of backupOperation in modelstore

	// persist operation results to the model store on exit
	stats := backupStats{}
	defer op.persistResults(time.Now(), &stats)

	// retrieve data from the producer
	gc, err := connector.NewGraphConnector(op.account)
	if err != nil {
		stats.readErr = err
		return errors.Wrap(err, "connecting to graph api")
	}

	var cs []connector.DataCollection
	cs, err = gc.ExchangeDataCollection(ctx, op.Selectors)
	if err != nil {
		stats.readErr = err
		return errors.Wrap(err, "retrieving service data")
	}
	stats.gc = gc.Status()

	// hand the results to the consumer
	var details *restorepoint.Details
	stats.k, details, err = op.kopia.BackupCollections(ctx, cs)
	if err != nil {
		stats.writeErr = err
		return errors.Wrap(err, "backing up service data")
	}

	err = op.createRestorePoint(ctx, stats.k.SnapshotID, details)
	if err != nil {
		stats.writeErr = err
		return err
	}

	return nil
}

func (op *BackupOperation) createRestorePoint(ctx context.Context, snapID string, details *restorepoint.Details) error {
	err := op.modelStore.Put(ctx, kopia.RestorePointDetailsModel, details)
	if err != nil {
		return errors.Wrap(err, "creating restorepointdetails model")
	}

	err = op.modelStore.Put(ctx, kopia.RestorePointModel,
		restorepoint.New(snapID, string(details.ModelStoreID)))
	if err != nil {
		return errors.Wrap(err, "creating restorepoint model")
	}
	return nil
}

// writes the backupOperation outcome to the modelStore.
func (op *BackupOperation) persistResults(
	started time.Time,
	stats *backupStats,
) {
	op.Status = Successful
	if stats.readErr != nil || stats.writeErr != nil {
		op.Status = Failed
	}

	op.Results.ReadErrors = stats.readErr
	op.Results.WriteErrors = stats.writeErr

	if stats.gc != nil {
		op.Results.ItemsRead = stats.gc.ObjectCount
	}
	if stats.k != nil {
		op.Results.ItemsWritten = stats.k.TotalFileCount
	}

	op.Results.StartedAt = started
	op.Results.CompletedAt = time.Now()

	// TODO: persist operation to modelstore
}<|MERGE_RESOLUTION|>--- conflicted
+++ resolved
@@ -10,11 +10,8 @@
 	"github.com/alcionai/corso/internal/connector/support"
 	"github.com/alcionai/corso/internal/kopia"
 	"github.com/alcionai/corso/pkg/account"
-<<<<<<< HEAD
 	"github.com/alcionai/corso/pkg/restorepoint"
-=======
 	"github.com/alcionai/corso/pkg/selectors"
->>>>>>> 6074f2b3
 )
 
 // BackupOperation wraps an operation with backup-specific props.
@@ -45,13 +42,8 @@
 	selector selectors.Selector,
 ) (BackupOperation, error) {
 	op := BackupOperation{
-<<<<<<< HEAD
 		operation: newOperation(opts, kw, ms),
-		Targets:   targets,
-=======
-		operation: newOperation(opts, kw),
 		Selectors: selector,
->>>>>>> 6074f2b3
 		Version:   "v0",
 		account:   acct,
 	}

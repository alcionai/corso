package operations

import (
	"context"
	"runtime/debug"
	"time"

	"github.com/alcionai/clues"
	"github.com/google/uuid"
	multierror "github.com/hashicorp/go-multierror"
	"github.com/pkg/errors"

	"github.com/alcionai/corso/src/internal/common"
	"github.com/alcionai/corso/src/internal/connector"
	"github.com/alcionai/corso/src/internal/connector/support"
	"github.com/alcionai/corso/src/internal/data"
	D "github.com/alcionai/corso/src/internal/diagnostics"
	"github.com/alcionai/corso/src/internal/events"
	"github.com/alcionai/corso/src/internal/kopia"
	"github.com/alcionai/corso/src/internal/model"
	"github.com/alcionai/corso/src/internal/observe"
	"github.com/alcionai/corso/src/internal/stats"
	"github.com/alcionai/corso/src/internal/streamstore"
	"github.com/alcionai/corso/src/pkg/account"
	"github.com/alcionai/corso/src/pkg/backup"
	"github.com/alcionai/corso/src/pkg/backup/details"
	"github.com/alcionai/corso/src/pkg/control"
	"github.com/alcionai/corso/src/pkg/logger"
	"github.com/alcionai/corso/src/pkg/path"
	"github.com/alcionai/corso/src/pkg/selectors"
	"github.com/alcionai/corso/src/pkg/store"
)

// BackupOperation wraps an operation with backup-specific props.
type BackupOperation struct {
	operation

	ResourceOwner string             `json:"resourceOwner"`
	Results       BackupResults      `json:"results"`
	Selectors     selectors.Selector `json:"selectors"`
	Version       string             `json:"version"`

	account account.Account

	// when true, this allows for incremental backups instead of full data pulls
	incremental bool
}

// BackupResults aggregate the details of the result of the operation.
type BackupResults struct {
	stats.Errs // deprecated in place of fault.Errors in the base operation.
	stats.ReadWrites
	stats.StartAndEndTime
	BackupID model.StableID `json:"backupID"`
}

// NewBackupOperation constructs and validates a backup operation.
func NewBackupOperation(
	ctx context.Context,
	opts control.Options,
	kw *kopia.Wrapper,
	sw *store.Wrapper,
	acct account.Account,
	selector selectors.Selector,
	bus events.Eventer,
) (BackupOperation, error) {
	op := BackupOperation{
		operation:     newOperation(opts, bus, kw, sw),
		ResourceOwner: selector.DiscreteOwner,
		Selectors:     selector,
		Version:       "v0",
		account:       acct,
		incremental:   useIncrementalBackup(selector, opts),
	}
	if err := op.validate(); err != nil {
		return BackupOperation{}, err
	}

	return op, nil
}

func (op BackupOperation) validate() error {
	if len(op.ResourceOwner) == 0 {
		return errors.New("backup requires a resource owner")
	}

	return op.operation.validate()
}

// aggregates stats from the backup.Run().
// primarily used so that the defer can take in a
// pointer wrapping the values, while those values
// get populated asynchronously.
type backupStats struct {
	k                 *kopia.BackupStats
	gc                *support.ConnectorOperationStatus
	resourceCount     int
	readErr, writeErr error
}

type detailsWriter interface {
	WriteBackupDetails(context.Context, *details.Details) (string, error)
}

// ---------------------------------------------------------------------------
// Primary Controller
// ---------------------------------------------------------------------------

// Run begins a synchronous backup operation.
<<<<<<< HEAD
func (op *BackupOperation) Run(ctx context.Context) error {
=======
func (op *BackupOperation) Run(ctx context.Context) (err error) {
	defer func() {
		if r := recover(); r != nil {
			err = clues.Wrap(r.(error), "panic recovery").WithClues(ctx).With("stacktrace", debug.Stack())
		}
	}()

>>>>>>> 2ed5674f
	ctx, end := D.Span(ctx, "operations:backup:run")
	defer func() {
		end()
		// wait for the progress display to clean up
		observe.Complete()
	}()

	ctx = clues.AddAll(
		ctx,
		"tenant_id", op.account.ID(), // TODO: pii
		"resource_owner", op.ResourceOwner, // TODO: pii
		"backup_id", op.Results.BackupID,
		"service", op.Selectors.Service,
		"incremental", op.incremental)

	if err := op.do(ctx); err != nil {
		logger.Ctx(ctx).
			With("err", err).
			Errorw("backup operation", clues.InErr(err).Slice()...)

		return err
	}

	logger.Ctx(ctx).Infow("completed backup", "results", op.Results)

	return nil
}

func (op *BackupOperation) do(ctx context.Context) (err error) {
	var (
		opStats       backupStats
		backupDetails *details.Builder
		toMerge       map[string]path.Path
		tenantID      = op.account.ID()
		startTime     = time.Now()
		detailsStore  = streamstore.New(op.kopia, tenantID, op.Selectors.PathService())
		reasons       = selectorToReasons(op.Selectors)
	)

	op.Results.BackupID = model.StableID(uuid.NewString())

	op.bus.Event(
		ctx,
		events.BackupStart,
		map[string]any{
			events.StartTime: startTime,
			events.Service:   op.Selectors.Service.String(),
			events.BackupID:  op.Results.BackupID,
		},
	)

	// persist operation results to the model store on exit
	defer func() {
		err = op.persistResults(startTime, &opStats)
		if err != nil {
			op.Errors.Fail(errors.Wrap(err, "persisting backup results"))
			return
		}

		err = op.createBackupModels(
			ctx,
			detailsStore,
			opStats.k.SnapshotID,
			backupDetails.Details())
		if err != nil {
			op.Errors.Fail(errors.Wrap(err, "persisting backup"))
			opStats.writeErr = op.Errors.Err()
		}
	}()

	mans, mdColls, canUseMetaData, err := produceManifestsAndMetadata(
		ctx,
		op.kopia,
		op.store,
		reasons,
		tenantID,
		op.incremental,
		op.Errors)
	if err != nil {
		op.Errors.Fail(errors.Wrap(err, "collecting manifest heuristics"))
		opStats.readErr = op.Errors.Err()

<<<<<<< HEAD
=======
		logger.Ctx(ctx).With("err", err).Errorw("producing manifests and metadata", clues.InErr(err).Slice()...)

>>>>>>> 2ed5674f
		return opStats.readErr
	}

	gc, err := connectToM365(ctx, op.Selectors, op.account)
	if err != nil {
		op.Errors.Fail(errors.Wrap(err, "connecting to m365"))
		opStats.readErr = op.Errors.Err()

<<<<<<< HEAD
=======
		logger.Ctx(ctx).With("err", err).Errorw("connectng to m365", clues.InErr(err).Slice()...)

>>>>>>> 2ed5674f
		return opStats.readErr
	}

	cs, err := produceBackupDataCollections(ctx, gc, op.Selectors, mdColls, op.Options)
	if err != nil {
		op.Errors.Fail(errors.Wrap(err, "retrieving data to backup"))
		opStats.readErr = op.Errors.Err()

<<<<<<< HEAD
=======
		logger.Ctx(ctx).With("err", err).Errorw("producing backup data collections", clues.InErr(err).Slice()...)

>>>>>>> 2ed5674f
		return opStats.readErr
	}

	ctx = clues.Add(ctx, "coll_count", len(cs))

	opStats.k, backupDetails, toMerge, err = consumeBackupDataCollections(
		ctx,
		op.kopia,
		tenantID,
		reasons,
		mans,
		cs,
		op.Results.BackupID,
		op.incremental && canUseMetaData)
	if err != nil {
		op.Errors.Fail(errors.Wrap(err, "backing up service data"))
		opStats.writeErr = op.Errors.Err()

<<<<<<< HEAD
=======
		logger.Ctx(ctx).With("err", err).Errorw("persisting collection backups", clues.InErr(err).Slice()...)

>>>>>>> 2ed5674f
		return opStats.writeErr
	}

	if err = mergeDetails(
		ctx,
		op.store,
		detailsStore,
		mans,
		toMerge,
		backupDetails,
	); err != nil {
		op.Errors.Fail(errors.Wrap(err, "merging backup details"))
		opStats.writeErr = op.Errors.Err()

<<<<<<< HEAD
=======
		logger.Ctx(ctx).With("err", err).Errorw("merging details", clues.InErr(err).Slice()...)

>>>>>>> 2ed5674f
		return opStats.writeErr
	}

	opStats.gc = gc.AwaitStatus()

	// TODO(keepers): remove when fault.Errors handles all iterable error aggregation.
	if opStats.gc.ErrorCount > 0 {
		merr := multierror.Append(opStats.readErr, errors.Wrap(opStats.gc.Err, "retrieving data"))
		opStats.readErr = merr.ErrorOrNil()

		// Need to exit before we set started to true else we'll report no errors.
		return opStats.readErr
	}

	// should always be 1, since backups are 1:1 with resourceOwners.
	opStats.resourceCount = 1

	return err
}

// checker to see if conditions are correct for incremental backup behavior such as
// retrieving metadata like delta tokens and previous paths.
func useIncrementalBackup(sel selectors.Selector, opts control.Options) bool {
	// Delta-based incrementals currently only supported for Exchange
	if sel.Service != selectors.ServiceExchange {
		return false
	}

	return !opts.ToggleFeatures.DisableIncrementals
}

// ---------------------------------------------------------------------------
// Producer funcs
// ---------------------------------------------------------------------------

// calls the producer to generate collections of data to backup
func produceBackupDataCollections(
	ctx context.Context,
	gc *connector.GraphConnector,
	sel selectors.Selector,
	metadata []data.Collection,
	ctrlOpts control.Options,
) ([]data.Collection, error) {
	complete, closer := observe.MessageWithCompletion(ctx, observe.Safe("Discovering items to backup"))
	defer func() {
		complete <- struct{}{}
		close(complete)
		closer()
	}()

	// TODO(ashmrtn): When we're ready to wire up the global exclude list return
	// all values.
	cols, _, errs := gc.DataCollections(ctx, sel, metadata, ctrlOpts)

	return cols, errs
}

// ---------------------------------------------------------------------------
// Consumer funcs
// ---------------------------------------------------------------------------

type backuper interface {
	BackupCollections(
		ctx context.Context,
		bases []kopia.IncrementalBase,
		cs []data.Collection,
		excluded map[string]struct{},
		tags map[string]string,
		buildTreeWithBase bool,
	) (*kopia.BackupStats, *details.Builder, map[string]path.Path, error)
}

func selectorToReasons(sel selectors.Selector) []kopia.Reason {
	service := sel.PathService()
	reasons := []kopia.Reason{}

	pcs, err := sel.PathCategories()
	if err != nil {
		// This is technically safe, it's just that the resulting backup won't be
		// usable as a base for future incremental backups.
		return nil
	}

	for _, sl := range [][]path.CategoryType{pcs.Includes, pcs.Filters} {
		for _, cat := range sl {
			reasons = append(reasons, kopia.Reason{
				ResourceOwner: sel.DiscreteOwner,
				Service:       service,
				Category:      cat,
			})
		}
	}

	return reasons
}

func builderFromReason(ctx context.Context, tenant string, r kopia.Reason) (*path.Builder, error) {
	ctx = clues.Add(ctx, "category", r.Category.String())

	// This is hacky, but we want the path package to format the path the right
	// way (e.x. proper order for service, category, etc), but we don't care about
	// the folders after the prefix.
	p, err := path.Builder{}.Append("tmp").ToDataLayerPath(
		tenant,
		r.ResourceOwner,
		r.Service,
		r.Category,
		false,
	)
	if err != nil {
		return nil, clues.Wrap(err, "building path").WithClues(ctx)
	}

	return p.ToBuilder().Dir(), nil
}

// calls kopia to backup the collections of data
func consumeBackupDataCollections(
	ctx context.Context,
	bu backuper,
	tenantID string,
	reasons []kopia.Reason,
	mans []*kopia.ManifestEntry,
	cs []data.Collection,
	backupID model.StableID,
	isIncremental bool,
) (*kopia.BackupStats, *details.Builder, map[string]path.Path, error) {
	complete, closer := observe.MessageWithCompletion(ctx, observe.Safe("Backing up data"))
	defer func() {
		complete <- struct{}{}
		close(complete)
		closer()
	}()

	tags := map[string]string{
		kopia.TagBackupID:       string(backupID),
		kopia.TagBackupCategory: "",
	}

	for _, reason := range reasons {
		for _, k := range reason.TagKeys() {
			tags[k] = ""
		}
	}

	bases := make([]kopia.IncrementalBase, 0, len(mans))

	for _, m := range mans {
		paths := make([]*path.Builder, 0, len(m.Reasons))
		services := map[string]struct{}{}
		categories := map[string]struct{}{}

		for _, reason := range m.Reasons {
			pb, err := builderFromReason(ctx, tenantID, reason)
			if err != nil {
				return nil, nil, nil, errors.Wrap(err, "getting subtree paths for bases")
			}

			paths = append(paths, pb)
			services[reason.Service.String()] = struct{}{}
			categories[reason.Category.String()] = struct{}{}
		}

		bases = append(bases, kopia.IncrementalBase{
			Manifest:     m.Manifest,
			SubtreePaths: paths,
		})

		svcs := make([]string, 0, len(services))
		for k := range services {
			svcs = append(svcs, k)
		}

		cats := make([]string, 0, len(categories))
		for k := range categories {
			cats = append(cats, k)
		}

		logger.Ctx(ctx).Infow(
			"using base for backup",
			"snapshot_id", m.ID,
			"services", svcs,
			"categories", cats)
<<<<<<< HEAD
	}

	kopiaStats, deets, itemsSourcedFromBase, err := bu.BackupCollections(
		ctx,
		bases,
		cs,
		nil,
		tags,
		isIncremental,
	)

	if kopiaStats.ErrorCount > 0 || kopiaStats.IgnoredErrorCount > 0 {
		if err != nil {
			err = errors.Wrapf(
				err,
				"kopia snapshot failed with %v catastrophic errors and %v ignored errors",
				kopiaStats.ErrorCount,
				kopiaStats.IgnoredErrorCount,
			)
		} else {
			err = errors.Errorf(
				"kopia snapshot failed with %v catastrophic errors and %v ignored errors",
				kopiaStats.ErrorCount,
				kopiaStats.IgnoredErrorCount,
			)
		}
	}

=======
	}

	kopiaStats, deets, itemsSourcedFromBase, err := bu.BackupCollections(
		ctx,
		bases,
		cs,
		nil,
		tags,
		isIncremental,
	)

	if kopiaStats.ErrorCount > 0 || kopiaStats.IgnoredErrorCount > 0 {
		if err != nil {
			err = errors.Wrapf(
				err,
				"kopia snapshot failed with %v catastrophic errors and %v ignored errors",
				kopiaStats.ErrorCount,
				kopiaStats.IgnoredErrorCount,
			)
		} else {
			err = errors.Errorf(
				"kopia snapshot failed with %v catastrophic errors and %v ignored errors",
				kopiaStats.ErrorCount,
				kopiaStats.IgnoredErrorCount,
			)
		}
	}

>>>>>>> 2ed5674f
	return kopiaStats, deets, itemsSourcedFromBase, err
}

func matchesReason(reasons []kopia.Reason, p path.Path) bool {
	for _, reason := range reasons {
		if p.ResourceOwner() == reason.ResourceOwner &&
			p.Service() == reason.Service &&
			p.Category() == reason.Category {
			return true
		}
	}

	return false
}

func mergeDetails(
	ctx context.Context,
	ms *store.Wrapper,
	detailsStore detailsReader,
	mans []*kopia.ManifestEntry,
	shortRefsFromPrevBackup map[string]path.Path,
	deets *details.Builder,
) error {
	// Don't bother loading any of the base details if there's nothing we need to
	// merge.
	if len(shortRefsFromPrevBackup) == 0 {
		return nil
	}

	var addedEntries int

	for _, man := range mans {
		mctx := clues.Add(ctx, "manifest_id", man.ID)

		// For now skip snapshots that aren't complete. We will need to revisit this
		// when we tackle restartability.
		if len(man.IncompleteReason) > 0 {
			continue
		}

		bID, ok := man.GetTag(kopia.TagBackupID)
		if !ok {
			return clues.New("no backup ID in snapshot manifest").WithClues(mctx)
		}

		mctx = clues.Add(mctx, "manifest_backup_id", bID)

		_, baseDeets, err := getBackupAndDetailsFromID(
			ctx,
			model.StableID(bID),
			ms,
			detailsStore,
		)
		if err != nil {
			return clues.New("fetching base details for backup").WithClues(mctx)
		}

		for _, entry := range baseDeets.Items() {
			rr, err := path.FromDataLayerPath(entry.RepoRef, true)
			if err != nil {
				return clues.New("parsing base item info path").
					WithClues(mctx).
					With("repo_ref", entry.RepoRef) // todo: pii
			}

			// Although this base has an entry it may not be the most recent. Check
			// the reasons a snapshot was returned to ensure we only choose the recent
			// entries.
			//
			// TODO(ashmrtn): This logic will need expanded to cover entries from
			// checkpoints if we start doing kopia-assisted incrementals for those.
			if !matchesReason(man.Reasons, rr) {
				continue
			}

			newPath := shortRefsFromPrevBackup[rr.ShortRef()]
			if newPath == nil {
				// This entry was not sourced from a base snapshot or cached from a
				// previous backup, skip it.
				continue
			}

			// Fixup paths in the item.
			item := entry.ItemInfo
			if err := details.UpdateItem(&item, newPath); err != nil {
				return clues.New("updating item details").WithClues(mctx)
			}

			// TODO(ashmrtn): This may need updated if we start using this merge
			// strategry for items that were cached in kopia.
			itemUpdated := newPath.String() != rr.String()

			deets.Add(
				newPath.String(),
				newPath.ShortRef(),
				newPath.ToBuilder().Dir().ShortRef(),
				itemUpdated,
				item,
			)

			folders := details.FolderEntriesForPath(newPath.ToBuilder().Dir())
			deets.AddFoldersForItem(folders, item, itemUpdated)

			// Track how many entries we added so that we know if we got them all when
			// we're done.
			addedEntries++
		}
	}

	if addedEntries != len(shortRefsFromPrevBackup) {
		return clues.New("incomplete migration of backup details").
			WithClues(ctx).
			WithAll("item_count", addedEntries, "expected_item_count", len(shortRefsFromPrevBackup))
	}

	return nil
}

// writes the results metrics to the operation results.
// later stored in the manifest using createBackupModels.
func (op *BackupOperation) persistResults(
	started time.Time,
	opStats *backupStats,
) error {
	op.Results.StartedAt = started
	op.Results.CompletedAt = time.Now()
	op.Results.ReadErrors = opStats.readErr
	op.Results.WriteErrors = opStats.writeErr

	op.Status = Completed

	if opStats.readErr != nil || opStats.writeErr != nil {
		op.Status = Failed

		// TODO(keepers): replace with fault.Errors handling.
		return multierror.Append(
			errors.New("errors prevented the operation from processing"),
			opStats.readErr,
			opStats.writeErr)
	}

	op.Results.BytesRead = opStats.k.TotalHashedBytes
	op.Results.BytesUploaded = opStats.k.TotalUploadedBytes
	op.Results.ItemsWritten = opStats.k.TotalFileCount
	op.Results.ResourceOwners = opStats.resourceCount

	if opStats.gc == nil {
		op.Status = Failed
		return errors.New("data population never completed")
	}

	if opStats.readErr == nil && opStats.writeErr == nil && opStats.gc.Successful == 0 {
		op.Status = NoData
	}

<<<<<<< HEAD
	op.Results.BytesRead = opStats.k.TotalHashedBytes
	op.Results.BytesUploaded = opStats.k.TotalUploadedBytes
=======
>>>>>>> 2ed5674f
	op.Results.ItemsRead = opStats.gc.Successful

	return nil
}

// stores the operation details, results, and selectors in the backup manifest.
func (op *BackupOperation) createBackupModels(
	ctx context.Context,
	detailsStore detailsWriter,
	snapID string,
	backupDetails *details.Details,
) error {
	ctx = clues.Add(ctx, "snapshot_id", snapID)

	if backupDetails == nil {
		return clues.New("no backup details to record").WithClues(ctx)
	}

	detailsID, err := detailsStore.WriteBackupDetails(ctx, backupDetails)
	if err != nil {
		return clues.Wrap(err, "creating backupDetails model").WithClues(ctx)
	}

	ctx = clues.Add(ctx, "details_id", detailsID)
	b := backup.New(
		snapID, detailsID, op.Status.String(),
		op.Results.BackupID,
		op.Selectors,
		op.Results.ReadWrites,
		op.Results.StartAndEndTime,
		op.Errors,
	)

	if err = op.store.Put(ctx, model.BackupSchema, b); err != nil {
		return clues.Wrap(err, "creating backup model").WithClues(ctx)
	}

	dur := op.Results.CompletedAt.Sub(op.Results.StartedAt)

	op.bus.Event(
		ctx,
		events.BackupEnd,
		map[string]any{
			events.BackupID:   b.ID,
			events.DataStored: op.Results.BytesUploaded,
			events.Duration:   dur,
			events.EndTime:    common.FormatTime(op.Results.CompletedAt),
			events.Resources:  op.Results.ResourceOwners,
			events.Service:    op.Selectors.PathService().String(),
			events.StartTime:  common.FormatTime(op.Results.StartedAt),
			events.Status:     op.Status.String(),
		},
	)

	return nil
}<|MERGE_RESOLUTION|>--- conflicted
+++ resolved
@@ -107,9 +107,6 @@
 // ---------------------------------------------------------------------------
 
 // Run begins a synchronous backup operation.
-<<<<<<< HEAD
-func (op *BackupOperation) Run(ctx context.Context) error {
-=======
 func (op *BackupOperation) Run(ctx context.Context) (err error) {
 	defer func() {
 		if r := recover(); r != nil {
@@ -117,7 +114,6 @@
 		}
 	}()
 
->>>>>>> 2ed5674f
 	ctx, end := D.Span(ctx, "operations:backup:run")
 	defer func() {
 		end()
@@ -200,11 +196,8 @@
 		op.Errors.Fail(errors.Wrap(err, "collecting manifest heuristics"))
 		opStats.readErr = op.Errors.Err()
 
-<<<<<<< HEAD
-=======
 		logger.Ctx(ctx).With("err", err).Errorw("producing manifests and metadata", clues.InErr(err).Slice()...)
 
->>>>>>> 2ed5674f
 		return opStats.readErr
 	}
 
@@ -213,11 +206,8 @@
 		op.Errors.Fail(errors.Wrap(err, "connecting to m365"))
 		opStats.readErr = op.Errors.Err()
 
-<<<<<<< HEAD
-=======
 		logger.Ctx(ctx).With("err", err).Errorw("connectng to m365", clues.InErr(err).Slice()...)
 
->>>>>>> 2ed5674f
 		return opStats.readErr
 	}
 
@@ -226,11 +216,8 @@
 		op.Errors.Fail(errors.Wrap(err, "retrieving data to backup"))
 		opStats.readErr = op.Errors.Err()
 
-<<<<<<< HEAD
-=======
 		logger.Ctx(ctx).With("err", err).Errorw("producing backup data collections", clues.InErr(err).Slice()...)
 
->>>>>>> 2ed5674f
 		return opStats.readErr
 	}
 
@@ -249,11 +236,8 @@
 		op.Errors.Fail(errors.Wrap(err, "backing up service data"))
 		opStats.writeErr = op.Errors.Err()
 
-<<<<<<< HEAD
-=======
 		logger.Ctx(ctx).With("err", err).Errorw("persisting collection backups", clues.InErr(err).Slice()...)
 
->>>>>>> 2ed5674f
 		return opStats.writeErr
 	}
 
@@ -268,11 +252,8 @@
 		op.Errors.Fail(errors.Wrap(err, "merging backup details"))
 		opStats.writeErr = op.Errors.Err()
 
-<<<<<<< HEAD
-=======
 		logger.Ctx(ctx).With("err", err).Errorw("merging details", clues.InErr(err).Slice()...)
 
->>>>>>> 2ed5674f
 		return opStats.writeErr
 	}
 
@@ -456,7 +437,6 @@
 			"snapshot_id", m.ID,
 			"services", svcs,
 			"categories", cats)
-<<<<<<< HEAD
 	}
 
 	kopiaStats, deets, itemsSourcedFromBase, err := bu.BackupCollections(
@@ -485,36 +465,6 @@
 		}
 	}
 
-=======
-	}
-
-	kopiaStats, deets, itemsSourcedFromBase, err := bu.BackupCollections(
-		ctx,
-		bases,
-		cs,
-		nil,
-		tags,
-		isIncremental,
-	)
-
-	if kopiaStats.ErrorCount > 0 || kopiaStats.IgnoredErrorCount > 0 {
-		if err != nil {
-			err = errors.Wrapf(
-				err,
-				"kopia snapshot failed with %v catastrophic errors and %v ignored errors",
-				kopiaStats.ErrorCount,
-				kopiaStats.IgnoredErrorCount,
-			)
-		} else {
-			err = errors.Errorf(
-				"kopia snapshot failed with %v catastrophic errors and %v ignored errors",
-				kopiaStats.ErrorCount,
-				kopiaStats.IgnoredErrorCount,
-			)
-		}
-	}
-
->>>>>>> 2ed5674f
 	return kopiaStats, deets, itemsSourcedFromBase, err
 }
 
@@ -670,11 +620,6 @@
 		op.Status = NoData
 	}
 
-<<<<<<< HEAD
-	op.Results.BytesRead = opStats.k.TotalHashedBytes
-	op.Results.BytesUploaded = opStats.k.TotalUploadedBytes
-=======
->>>>>>> 2ed5674f
 	op.Results.ItemsRead = opStats.gc.Successful
 
 	return nil

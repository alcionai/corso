package operations

import (
	"context"
	"time"

	"github.com/pkg/errors"

	"github.com/alcionai/corso/internal/connector"
	"github.com/alcionai/corso/internal/connector/support"
	"github.com/alcionai/corso/internal/kopia"
	"github.com/alcionai/corso/pkg/account"
	"github.com/alcionai/corso/pkg/restorepoint"
)

// BackupOperation wraps an operation with backup-specific props.
type BackupOperation struct {
	operation

	Results BackupResults `json:"results"`
	Targets []string      `json:"selectors"` // todo: replace with Selectors
	Version string        `json:"version"`

	account account.Account
}

// BackupResults aggregate the details of the result of the operation.
type BackupResults struct {
	summary
	metrics
	// todo: RestorePoint RestorePoint
}

// NewBackupOperation constructs and validates a backup operation.
func NewBackupOperation(
	ctx context.Context,
	opts Options,
	kw *kopia.Wrapper,
	ms *kopia.ModelStore,
	acct account.Account,
	targets []string,
) (BackupOperation, error) {
	op := BackupOperation{
		operation: newOperation(opts, kw, ms),
		Targets:   targets,
		Version:   "v0",
		account:   acct,
	}
	if err := op.validate(); err != nil {
		return BackupOperation{}, err
	}

	return op, nil
}

func (op BackupOperation) validate() error {
	return op.operation.validate()
}

// aggregates stats from the backup.Run().
// primarily used so that the defer can take in a
// pointer wrapping the values, while those values
// get populated asynchronously.
type backupStats struct {
	k                 *kopia.BackupStats
	gc                *support.ConnectorOperationStatus
	readErr, writeErr error
}

// Run begins a synchronous backup operation.
func (op *BackupOperation) Run(ctx context.Context) error {
	// TODO: persist initial state of backupOperation in modelstore

	// persist operation results to the model store on exit
	stats := backupStats{}
	defer op.persistResults(time.Now(), &stats)

	// retrieve data from the producer
	gc, err := connector.NewGraphConnector(op.account)
	if err != nil {
		stats.readErr = err
		return errors.Wrap(err, "connecting to graph api")
	}

	var cs []connector.DataCollection
	cs, err = gc.ExchangeDataCollection(ctx, op.Targets[0])
	if err != nil {
		stats.readErr = err
		return errors.Wrap(err, "retrieving service data")
	}
	stats.gc = gc.Status()

<<<<<<< HEAD
	// hand the results to the consumer
	stats.k, err = op.kopia.BackupCollections(ctx, cs)
	if err != nil {
		stats.writeErr = err
		return errors.Wrap(err, "backing up service data")
	}

	return nil
=======
	stats, details, writeErr := op.kopia.BackupCollections(ctx, cs)
	if writeErr != nil {
		return nil, errors.Wrap(err, "backing up service data")
	}

	writeErr = op.createRestorePoint(ctx, stats.SnapshotID, details)
	if writeErr != nil {
		return nil, writeErr
	}

	return stats, nil
>>>>>>> 29cf4564
}

func (op *BackupOperation) createRestorePoint(ctx context.Context, snapID string, details *restorepoint.Details) error {
	err := op.modelStore.Put(ctx, kopia.RestorePointDetailsModel, details)
	if err != nil {
		return errors.Wrap(err, "creating restorepointdetails model")
	}

	err = op.modelStore.Put(ctx, kopia.RestorePointModel,
		restorepoint.New(snapID, string(details.ModelStoreID)))
	if err != nil {
		return errors.Wrap(err, "creating restorepoint model")
	}
	return nil
}

// writes the backupOperation outcome to the modelStore.
func (op *BackupOperation) persistResults(
	started time.Time,
	stats *backupStats,
) {
	op.Status = Successful
	if stats.readErr != nil || stats.writeErr != nil {
		op.Status = Failed
	}

	op.Results.ReadErrors = stats.readErr
	op.Results.WriteErrors = stats.writeErr

	if stats.gc != nil {
		op.Results.ItemsRead = stats.gc.ObjectCount
	}
	if stats.k != nil {
		op.Results.ItemsWritten = stats.k.TotalFileCount
	}

	op.Results.StartedAt = started
	op.Results.CompletedAt = time.Now()

	// TODO: persist operation to modelstore
}<|MERGE_RESOLUTION|>--- conflicted
+++ resolved
@@ -90,28 +90,21 @@
 	}
 	stats.gc = gc.Status()
 
-<<<<<<< HEAD
 	// hand the results to the consumer
-	stats.k, err = op.kopia.BackupCollections(ctx, cs)
+	var details *restorepoint.Details
+	stats.k, details, err = op.kopia.BackupCollections(ctx, cs)
 	if err != nil {
 		stats.writeErr = err
 		return errors.Wrap(err, "backing up service data")
 	}
 
-	return nil
-=======
-	stats, details, writeErr := op.kopia.BackupCollections(ctx, cs)
-	if writeErr != nil {
-		return nil, errors.Wrap(err, "backing up service data")
+	err = op.createRestorePoint(ctx, stats.k.SnapshotID, details)
+	if err != nil {
+		stats.writeErr = err
+		return err
 	}
 
-	writeErr = op.createRestorePoint(ctx, stats.SnapshotID, details)
-	if writeErr != nil {
-		return nil, writeErr
-	}
-
-	return stats, nil
->>>>>>> 29cf4564
+	return nil
 }
 
 func (op *BackupOperation) createRestorePoint(ctx context.Context, snapID string, details *restorepoint.Details) error {

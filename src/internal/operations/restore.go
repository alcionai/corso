package operations

import (
	"context"
	"fmt"
<<<<<<< HEAD
	"sort"
=======
	"runtime/debug"
>>>>>>> 0436e0d1
	"time"

	"github.com/alcionai/clues"
	"github.com/google/uuid"
	multierror "github.com/hashicorp/go-multierror"
	"github.com/pkg/errors"

	"github.com/alcionai/corso/src/internal/common"
	"github.com/alcionai/corso/src/internal/connector/support"
	"github.com/alcionai/corso/src/internal/data"
	D "github.com/alcionai/corso/src/internal/diagnostics"
	"github.com/alcionai/corso/src/internal/events"
	"github.com/alcionai/corso/src/internal/kopia"
	"github.com/alcionai/corso/src/internal/model"
	"github.com/alcionai/corso/src/internal/observe"
	"github.com/alcionai/corso/src/internal/stats"
	"github.com/alcionai/corso/src/internal/streamstore"
	"github.com/alcionai/corso/src/pkg/account"
	"github.com/alcionai/corso/src/pkg/backup/details"
	"github.com/alcionai/corso/src/pkg/control"
	"github.com/alcionai/corso/src/pkg/logger"
	"github.com/alcionai/corso/src/pkg/path"
	"github.com/alcionai/corso/src/pkg/selectors"
	"github.com/alcionai/corso/src/pkg/store"
)

// RestoreOperation wraps an operation with restore-specific props.
type RestoreOperation struct {
	operation

	BackupID    model.StableID             `json:"backupID"`
	Results     RestoreResults             `json:"results"`
	Selectors   selectors.Selector         `json:"selectors"`
	Destination control.RestoreDestination `json:"destination"`
	Version     string                     `json:"version"`

	account account.Account
}

// RestoreResults aggregate the details of the results of the operation.
type RestoreResults struct {
	stats.Errs // deprecated in place of fault.Errors in the base operation.
	stats.ReadWrites
	stats.StartAndEndTime
}

// NewRestoreOperation constructs and validates a restore operation.
func NewRestoreOperation(
	ctx context.Context,
	opts control.Options,
	kw *kopia.Wrapper,
	sw *store.Wrapper,
	acct account.Account,
	backupID model.StableID,
	sel selectors.Selector,
	dest control.RestoreDestination,
	bus events.Eventer,
) (RestoreOperation, error) {
	op := RestoreOperation{
		operation:   newOperation(opts, bus, kw, sw),
		BackupID:    backupID,
		Selectors:   sel,
		Destination: dest,
		Version:     "v0",
		account:     acct,
	}
	if err := op.validate(); err != nil {
		return RestoreOperation{}, err
	}

	return op, nil
}

func (op RestoreOperation) validate() error {
	return op.operation.validate()
}

// aggregates stats from the restore.Run().
// primarily used so that the defer can take in a
// pointer wrapping the values, while those values
// get populated asynchronously.
type restoreStats struct {
	cs                []data.Collection
	gc                *support.ConnectorOperationStatus
	bytesRead         *stats.ByteCounter
	resourceCount     int
	readErr, writeErr error

	// a transient value only used to pair up start-end events.
	restoreID string
}

type restorer interface {
	RestoreMultipleItems(
		ctx context.Context,
		snapshotID string,
		paths []path.Path,
		bc kopia.ByteCounter,
	) ([]data.Collection, error)
}

// Run begins a synchronous restore operation.
func (op *RestoreOperation) Run(ctx context.Context) (restoreDetails *details.Details, err error) {
	defer func() {
		if r := recover(); r != nil {
			err = clues.Wrap(r.(error), "panic recovery").WithClues(ctx).With("stacktrace", debug.Stack())
		}
	}()

	ctx, end := D.Span(ctx, "operations:restore:run")
	defer func() {
		end()
		// wait for the progress display to clean up
		observe.Complete()
	}()

	ctx = clues.AddAll(
		ctx,
		"tenant_id", op.account.ID(), // TODO: pii
		"backup_id", op.BackupID,
		"service", op.Selectors.Service)

	deets, err := op.do(ctx)
	if err != nil {
		logger.Ctx(ctx).
			With("err", err).
			Errorw("restore operation", clues.InErr(err).Slice()...)

		return nil, err
	}

	logger.Ctx(ctx).Infow("completed restore", "results", op.Results)

	return deets, nil
}

func (op *RestoreOperation) do(ctx context.Context) (restoreDetails *details.Details, err error) {
	var (
		opStats = restoreStats{
			bytesRead: &stats.ByteCounter{},
			restoreID: uuid.NewString(),
		}
		startTime = time.Now()
	)

	defer func() {
		err = op.persistResults(ctx, startTime, &opStats)
		if err != nil {
			return
		}
	}()

	detailsStore := streamstore.New(op.kopia, op.account.ID(), op.Selectors.PathService())

	bup, deets, err := getBackupAndDetailsFromID(
		ctx,
		op.BackupID,
		op.store,
		detailsStore,
	)
	if err != nil {
		opStats.readErr = errors.Wrap(err, "restore")
		return nil, opStats.readErr
	}

	ctx = clues.Add(ctx, "resource_owner", bup.Selector.DiscreteOwner)

	op.bus.Event(
		ctx,
		events.RestoreStart,
		map[string]any{
			events.StartTime:        startTime,
			events.BackupID:         op.BackupID,
			events.BackupCreateTime: bup.CreationTime,
			events.RestoreID:        opStats.restoreID,
		},
	)

	paths, err := formatDetailsForRestoration(ctx, op.Selectors, deets)
	if err != nil {
		opStats.readErr = err
		return nil, err
	}

	ctx = clues.Add(ctx, "details_paths", len(paths))
	observe.Message(ctx, observe.Safe(fmt.Sprintf("Discovered %d items in backup %s to restore", len(paths), op.BackupID)))

	kopiaComplete, closer := observe.MessageWithCompletion(ctx, observe.Safe("Enumerating items in repository"))
	defer closer()
	defer close(kopiaComplete)

	dcs, err := op.kopia.RestoreMultipleItems(ctx, bup.SnapshotID, paths, opStats.bytesRead)
	if err != nil {
		opStats.readErr = errors.Wrap(err, "retrieving service data")
		return nil, opStats.readErr
	}
	kopiaComplete <- struct{}{}

	ctx = clues.Add(ctx, "coll_count", len(dcs))
	opStats.cs = dcs
	opStats.resourceCount = len(data.ResourceOwnerSet(dcs))

	gc, err := connectToM365(ctx, op.Selectors, op.account)
	if err != nil {
		opStats.readErr = errors.Wrap(err, "connecting to M365")
		return nil, opStats.readErr
	}

	restoreComplete, closer := observe.MessageWithCompletion(ctx, observe.Safe("Restoring data"))
	defer closer()
	defer close(restoreComplete)

	restoreDetails, err = gc.RestoreDataCollections(
		ctx,
		op.account,
		op.Selectors,
		op.Destination,
		op.Options,
		dcs,
	)
	if err != nil {
		opStats.writeErr = errors.Wrap(err, "restoring service data")
		return nil, opStats.writeErr
	}
	restoreComplete <- struct{}{}

	opStats.gc = gc.AwaitStatus()

	logger.Ctx(ctx).Debug(gc.PrintableStatus())

	return restoreDetails, nil
}

// persists details and statistics about the restore operation.
func (op *RestoreOperation) persistResults(
	ctx context.Context,
	started time.Time,
	opStats *restoreStats,
) error {
	op.Results.StartedAt = started
	op.Results.CompletedAt = time.Now()
	op.Results.ReadErrors = opStats.readErr
	op.Results.WriteErrors = opStats.writeErr

	op.Status = Completed

	if opStats.readErr != nil || opStats.writeErr != nil {
		op.Status = Failed

		return multierror.Append(
			errors.New("errors prevented the operation from processing"),
			opStats.readErr,
			opStats.writeErr)
	}

	op.Results.BytesRead = opStats.bytesRead.NumBytes
	op.Results.ItemsRead = len(opStats.cs) // TODO: file count, not collection count
	op.Results.ResourceOwners = opStats.resourceCount

	if opStats.gc == nil {
		op.Status = Failed
		return errors.New("data restoration never completed")
	}

	if opStats.readErr == nil && opStats.writeErr == nil && opStats.gc.Successful == 0 {
		op.Status = NoData
	}

	op.Results.ItemsWritten = opStats.gc.Successful

	dur := op.Results.CompletedAt.Sub(op.Results.StartedAt)

	op.bus.Event(
		ctx,
		events.RestoreEnd,
		map[string]any{
			events.BackupID:      op.BackupID,
			events.DataRetrieved: op.Results.BytesRead,
			events.Duration:      dur,
			events.EndTime:       common.FormatTime(op.Results.CompletedAt),
			events.ItemsRead:     op.Results.ItemsRead,
			events.ItemsWritten:  op.Results.ItemsWritten,
			events.Resources:     op.Results.ResourceOwners,
			events.RestoreID:     opStats.restoreID,
			events.Service:       op.Selectors.Service.String(),
			events.StartTime:     common.FormatTime(op.Results.StartedAt),
			events.Status:        op.Status.String(),
		},
	)

	return nil
}

// formatDetailsForRestoration reduces the provided detail entries according to the
// selector specifications.
func formatDetailsForRestoration(
	ctx context.Context,
	sel selectors.Selector,
	deets *details.Details,
) ([]path.Path, error) {
	fds, err := sel.Reduce(ctx, deets)
	if err != nil {
		return nil, err
	}

	var (
		errs     *multierror.Error
		fdsPaths = fds.Paths()
		paths    = make([]path.Path, len(fdsPaths))
	)

	for i := range fdsPaths {
		p, err := path.FromDataLayerPath(fdsPaths[i], true)
		if err != nil {
			errs = multierror.Append(
				errs,
				errors.Wrap(err, "parsing details entry path"),
			)

			continue
		}

		paths[i] = p
	}

	// TODO(meain): Move this to onedrive specific component, but as
	// of now the paths can technically be from multiple services

	// This sort is done primarily to order `.meta` files after `.data`
	// files. This is only a necessity for OneDrive as we are storing
	// metadata for files/folders in separate meta files and we the
	// data to be restored before we can restore the metadata.
	sort.Slice(paths, func(i, j int) bool {
		return paths[i].String() < paths[j].String()
	})

	if errs != nil {
		return nil, errs
	}

	return paths, nil
}<|MERGE_RESOLUTION|>--- conflicted
+++ resolved
@@ -3,11 +3,8 @@
 import (
 	"context"
 	"fmt"
-<<<<<<< HEAD
+	"runtime/debug"
 	"sort"
-=======
-	"runtime/debug"
->>>>>>> 0436e0d1
 	"time"
 
 	"github.com/alcionai/clues"

--- conflicted
+++ resolved
@@ -317,7 +317,6 @@
 		paths[i] = p
 	}
 
-<<<<<<< HEAD
 	// TODO(meain): Move this to onedrive specific component, but as
 	// of now the paths can technically be from multiple services
 
@@ -328,11 +327,10 @@
 	sort.Slice(paths, func(i, j int) bool {
 		return paths[i].String() < paths[j].String()
 	})
-=======
+
 	if errs != nil {
 		return nil, errs
 	}
->>>>>>> 19dbad4c
 
 	return paths, nil
 }
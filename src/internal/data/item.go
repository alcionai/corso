--- conflicted
+++ resolved
@@ -46,20 +46,12 @@
 	reader io.ReadCloser,
 	itemID string,
 	modTime time.Time,
-<<<<<<< HEAD
-) Item {
-	return &unindexedPrefetchedItem{
-		id:      itemID,
-		reader:  reader,
-		modTime: modTime,
-=======
 ) (*unindexedPrefetchedItem, error) {
 	r, err := readers.NewVersionedBackupReader(
 		readers.SerializationFormat{Version: readers.DefaultSerializationVersion},
 		reader)
 	if err != nil {
 		return nil, clues.Stack(err)
->>>>>>> 23cbb7ca
 	}
 
 	return &unindexedPrefetchedItem{
@@ -107,17 +99,6 @@
 	reader io.ReadCloser,
 	itemID string,
 	info details.ItemInfo,
-<<<<<<< HEAD
-) Item {
-	return &prefetchedItem{
-		unindexedPrefetchedItem: unindexedPrefetchedItem{
-			id:      itemID,
-			reader:  reader,
-			modTime: info.Modified(),
-		},
-		info: info,
-	}
-=======
 ) (*prefetchedItem, error) {
 	inner, err := NewUnindexedPrefetchedItem(reader, itemID, info.Modified())
 	if err != nil {
@@ -128,7 +109,6 @@
 		unindexedPrefetchedItem: inner,
 		info:                    info,
 	}, nil
->>>>>>> 23cbb7ca
 }
 
 // prefetchedItem represents a single item retrieved from the remote service.
@@ -136,11 +116,7 @@
 // This item implements ItemInfo so it should be used for things that need to
 // appear in backup details.
 type prefetchedItem struct {
-<<<<<<< HEAD
-	unindexedPrefetchedItem
-=======
 	*unindexedPrefetchedItem
->>>>>>> 23cbb7ca
 	info details.ItemInfo
 }
 
@@ -161,11 +137,7 @@
 	itemID string,
 	modTime time.Time,
 	errs *fault.Bus,
-<<<<<<< HEAD
-) Item {
-=======
 ) *unindexedLazyItem {
->>>>>>> 23cbb7ca
 	return &unindexedLazyItem{
 		ctx:        ctx,
 		id:         itemID,
@@ -261,17 +233,6 @@
 	itemID string,
 	modTime time.Time,
 	errs *fault.Bus,
-<<<<<<< HEAD
-) Item {
-	return &lazyItem{
-		unindexedLazyItem: unindexedLazyItem{
-			ctx:        ctx,
-			id:         itemID,
-			itemGetter: itemGetter,
-			modTime:    modTime,
-			errs:       errs,
-		},
-=======
 ) *lazyItem {
 	return &lazyItem{
 		unindexedLazyItem: NewUnindexedLazyItem(
@@ -280,7 +241,6 @@
 			itemID,
 			modTime,
 			errs),
->>>>>>> 23cbb7ca
 	}
 }
 
@@ -291,11 +251,7 @@
 // This item implements ItemInfo so it should be used for things that need to
 // appear in backup details.
 type lazyItem struct {
-<<<<<<< HEAD
-	unindexedLazyItem
-=======
 	*unindexedLazyItem
->>>>>>> 23cbb7ca
 }
 
 func (i *lazyItem) Info() (details.ItemInfo, error) {

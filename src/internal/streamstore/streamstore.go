--- conflicted
+++ resolved
@@ -192,14 +192,7 @@
 
 	dc := streamCollection{
 		folderPath: p,
-<<<<<<< HEAD
-		item: data.NewUnindexedPrefetchedItem(
-			io.NopCloser(bytes.NewReader(bs)),
-			col.itemName,
-			time.Now()),
-=======
 		item:       item,
->>>>>>> 23cbb7ca
 	}
 
 	return &dc, nil

--- conflicted
+++ resolved
@@ -186,31 +186,29 @@
 		snapIDs = append(snapIDs, ent.ID)
 	}
 
-<<<<<<< HEAD
-	checkpointTagK, checkpointTagV := makeTagKV(checkpointTagKey)
-
-	tags := map[string]string{}
-	checkpointTags := map[string]string{
-		checkpointTagK: checkpointTagV,
-	}
-
-	for k, v := range addlTags {
-		mk, mv := makeTagKV(k)
-
-		if len(v) == 0 {
-			v = mv
-		}
-
-		tags[mk] = v
-		checkpointTags[mk] = v
-	}
-=======
 	logger.Ctx(ctx).Infow(
 		"using snapshots for kopia-assisted incrementals",
 		"snapshot_ids",
 		snapIDs,
 	)
->>>>>>> f01c8ad8
+
+	checkpointTagK, checkpointTagV := makeTagKV(checkpointTagKey)
+
+	tags := map[string]string{}
+	checkpointTags := map[string]string{
+		checkpointTagK: checkpointTagV,
+	}
+
+	for k, v := range addlTags {
+		mk, mv := makeTagKV(k)
+
+		if len(v) == 0 {
+			v = mv
+		}
+
+		tags[mk] = v
+		checkpointTags[mk] = v
+	}
 
 	err := repo.WriteSession(
 		ctx,

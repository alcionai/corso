--- conflicted
+++ resolved
@@ -10,11 +10,7 @@
 	"github.com/stretchr/testify/require"
 	"github.com/stretchr/testify/suite"
 
-<<<<<<< HEAD
-	idata "github.com/alcionai/corso/internal/connector/data"
-=======
 	"github.com/alcionai/corso/internal/data"
->>>>>>> 3e792e69
 )
 
 // ---------------
@@ -34,11 +30,7 @@
 	path := []string{"some", "path", "for", "data"}
 
 	c := kopiaDataCollection{
-<<<<<<< HEAD
-		streams: []idata.DataStream{},
-=======
-		streams: []data.DataStream{},
->>>>>>> 3e792e69
+		streams: []data.Stream{},
 		path:    path,
 	}
 
@@ -58,19 +50,11 @@
 
 	table := []struct {
 		name    string
-<<<<<<< HEAD
-		streams []idata.DataStream
+		streams []data.Stream
 	}{
 		{
 			name: "SingleStream",
-			streams: []idata.DataStream{
-=======
-		streams []data.DataStream
-	}{
-		{
-			name: "SingleStream",
-			streams: []data.DataStream{
->>>>>>> 3e792e69
+			streams: []data.Stream{
 				&kopiaDataStream{
 					reader: io.NopCloser(bytes.NewReader(testData[0])),
 					uuid:   uuids[0],
@@ -79,11 +63,7 @@
 		},
 		{
 			name: "MultipleStreams",
-<<<<<<< HEAD
-			streams: []idata.DataStream{
-=======
-			streams: []data.DataStream{
->>>>>>> 3e792e69
+			streams: []data.Stream{
 				&kopiaDataStream{
 					reader: io.NopCloser(bytes.NewReader(testData[0])),
 					uuid:   uuids[0],

--- conflicted
+++ resolved
@@ -28,14 +28,10 @@
 		return sharepoint.NewSharePointHandler(opts, ctrl.AC, ctrl.resourceHandler), nil
 
 	case path.GroupsService:
-<<<<<<< HEAD
-		return groups.NewGroupsHandler(opts), nil
+		return groups.NewGroupsHandler(opts, ctrl.AC, ctrl.resourceHandler), nil
 
 	case path.ExchangeService:
 		return exchange.NewExchangeHandler(opts), nil
-=======
-		return groups.NewGroupsHandler(opts, ctrl.AC, ctrl.resourceHandler), nil
->>>>>>> fd9c431b
 	}
 
 	return nil, clues.New("unrecognized service").

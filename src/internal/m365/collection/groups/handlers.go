package groups

import (
	"context"

	"github.com/microsoft/kiota-abstractions-go/serialization"
	"github.com/microsoftgraph/msgraph-sdk-go/models"

	"github.com/alcionai/corso/src/pkg/services/m365/api"
)

type BackupHandler interface {
	GetChannelByID(
		ctx context.Context,
		teamID, channelID string,
	) (models.Channelable, error)
	NewChannelsPager(
		teamID string,
<<<<<<< HEAD
	) api.ChannelEnumerator
=======
	) api.Pager[models.Channelable]
>>>>>>> 98eae909

	GetMessageByID(
		ctx context.Context,
		teamID, channelID, itemID string,
	) (models.ChatMessageable, error)
	NewMessagePager(
		teamID, channelID string,
	) api.DeltaPager[models.ChatMessageable]

	GetMessageReplies(
		ctx context.Context,
		teamID, channelID, messageID string,
	) (serialization.Parsable, error)
}

type BackupMessagesHandler interface {
	GetMessage(ctx context.Context, teamID, channelID, itemID string) (models.ChatMessageable, error)
	NewMessagePager(teamID, channelID string) api.DeltaPager[models.ChatMessageable]
	GetChannel(ctx context.Context, teamID, channelID string) (models.Channelable, error)
	GetReply(ctx context.Context, teamID, channelID, messageID string) (serialization.Parsable, error)
}<|MERGE_RESOLUTION|>--- conflicted
+++ resolved
@@ -16,11 +16,7 @@
 	) (models.Channelable, error)
 	NewChannelsPager(
 		teamID string,
-<<<<<<< HEAD
-	) api.ChannelEnumerator
-=======
 	) api.Pager[models.Channelable]
->>>>>>> 98eae909
 
 	GetMessageByID(
 		ctx context.Context,

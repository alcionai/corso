--- conflicted
+++ resolved
@@ -584,21 +584,12 @@
 		return progReader, nil
 	})
 
-<<<<<<< HEAD
-	// We wrap the reader with a lazy reader so that the progress bar is only
-	// initialized if the file is read. Since we're not actually lazily reading
-	// data just use the eager item implementation.
-	oc.data <- data.NewUnindexedPrefetchedItem(
-=======
 	storeItem, err := data.NewUnindexedPrefetchedItem(
->>>>>>> 23cbb7ca
 		metaReader,
 		metaFileName+metaSuffix,
 		// Metadata file should always use the latest time as
 		// permissions change does not update mod time.
 		time.Now())
-<<<<<<< HEAD
-=======
 	if err != nil {
 		errs.AddRecoverable(ctx, clues.Stack(err).
 			WithClues(ctx).
@@ -606,7 +597,6 @@
 
 		return
 	}
->>>>>>> 23cbb7ca
 
 	// We wrap the reader with a lazy reader so that the progress bar is only
 	// initialized if the file is read. Since we're not actually lazily reading

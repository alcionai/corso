--- conflicted
+++ resolved
@@ -159,20 +159,9 @@
 	logger.Ctx(ctx).Debug("Creating SharePoint List Collections")
 
 	var (
-<<<<<<< HEAD
 		el   = errs.Local()
 		spcs = make([]data.BackupCollection, 0)
-		acc  = api.CallConfig{Select: idAnd("list")}
-=======
-		collection data.BackupCollection
-		el         = errs.Local()
-		cl         = counter.Local()
-		spcs       = make([]data.BackupCollection, 0)
-		spcsMap    = make(map[string]data.BackupCollection)
-		cfg        = api.CallConfig{Select: idAnd("list", "lastModifiedDateTime")}
-		currPaths  = map[string]string{}
-		prevPath   path.Path
->>>>>>> 83cf5be1
+		cfg  = api.CallConfig{Select: idAnd("list", "lastModifiedDateTime")}
 	)
 
 	dps, canUsePreviousBackup, err := parseListsMetadataCollections(ctx, path.ListsCategory, bpc.MetadataCollections)
@@ -180,23 +169,30 @@
 		return nil, false, err
 	}
 
-	lists, err := bh.GetItems(ctx, acc)
+	ctx = clues.Add(ctx, "can_use_previous_backup", canUsePreviousBackup)
+
+	lists, err := bh.GetItems(ctx, cfg)
 	if err != nil {
 		return nil, false, err
 	}
 
-	ctx = clues.Add(ctx, "can_use_previous_backup", canUsePreviousBackup)
-
-<<<<<<< HEAD
-	spcsMap, err := populateListsCollections(ctx, bh, bpc, ac, tenantID, scope, su, lists, dps, counter, el)
-=======
-	lists, err := bh.GetItems(ctx, cfg)
->>>>>>> 83cf5be1
+	collections, err := populateListsCollections(
+		ctx,
+		bh,
+		bpc,
+		ac,
+		tenantID,
+		scope,
+		su,
+		lists,
+		dps,
+		counter,
+		el)
 	if err != nil {
 		return nil, false, err
 	}
 
-	for _, spc := range spcsMap {
+	for _, spc := range collections {
 		spcs = append(spcs, spc)
 	}
 
@@ -217,7 +213,8 @@
 	el *fault.Bus,
 ) (map[string]data.BackupCollection, error) {
 	var (
-		err error
+		err        error
+		collection data.BackupCollection
 		// collections: list-id -> backup-collection
 		collections = make(map[string]data.BackupCollection)
 		currPaths   = make(map[string]string)
@@ -268,7 +265,7 @@
 			prevPath,
 			storageDir.Builder(),
 			su,
-			cl)
+			counter.Local())
 
 		lazyFetchCol.AddItem(
 			ptr.Val(list.GetId()),

--- conflicted
+++ resolved
@@ -158,20 +158,13 @@
 	logger.Ctx(ctx).Debug("Creating SharePoint List Collections")
 
 	var (
-<<<<<<< HEAD
-		el        = errs.Local()
-		spcs      = make([]data.BackupCollection, 0)
-		acc       = api.CallConfig{Select: idAnd("list")}
-		currPaths = map[string]string{}
-		prevPath  path.Path
-=======
 		collection data.BackupCollection
 		el         = errs.Local()
 		cl         = counter.Local()
 		spcs       = make([]data.BackupCollection, 0)
 		cfg        = api.CallConfig{Select: idAnd("list", "lastModifiedDateTime")}
 		currPaths  = map[string]string{}
->>>>>>> 80287335
+		prevPath   path.Path
 	)
 
 	dps, canUsePreviousBackup, err := parseListsMetadataCollections(ctx, path.ListsCategory, bpc.MetadataCollections)
@@ -195,10 +188,9 @@
 			continue
 		}
 
-		listID := ptr.Val(list.GetId())
-		storageDir := path.Elements{listID}
-
 		var (
+			listID      = ptr.Val(list.GetId())
+			storageDir  = path.Elements{listID}
 			dp          = dps[storageDir.String()]
 			prevPathStr = dp.Path
 		)
@@ -222,16 +214,8 @@
 		lazyFetchCol := NewLazyFetchCollection(
 			bh,
 			currPath,
-<<<<<<< HEAD
 			prevPath,
 			storageDir.Builder(),
-			ac,
-			scope,
-			su,
-			bpc.Options,
-			counter.Local())
-		collection.AddItem(ptr.Val(list.GetId()))
-=======
 			su,
 			cl)
 
@@ -247,10 +231,13 @@
 			prefetchCol := NewPrefetchCollection(
 				bh,
 				currPath,
+				prevPath,
+				storageDir.Builder(),
 				ac,
 				scope,
 				su,
-				bpc.Options)
+				bpc.Options,
+				counter.Local())
 
 			prefetchCol.AddItem(
 				ptr.Val(list.GetId()),
@@ -258,7 +245,6 @@
 
 			collection = prefetchCol
 		}
->>>>>>> 80287335
 
 		spcs = append(spcs, collection)
 

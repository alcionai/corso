package mock

import (
	"context"
	"errors"
	"strings"

	"github.com/microsoftgraph/msgraph-sdk-go/models"

	"github.com/alcionai/corso/src/internal/common/ptr"
	"github.com/alcionai/corso/src/pkg/services/m365/api"
)

type ListHandler struct {
	List models.Listable
	Err  error
}

func (lh *ListHandler) GetItemByID(ctx context.Context, itemID string) (models.Listable, error) {
	ls := models.NewList()

	lh.List = ls
	lh.List.SetId(ptr.To(itemID))

	return ls, lh.Err
}

type ListRestoreHandler struct {
<<<<<<< HEAD
	Err error
=======
	List models.Listable
	Err  error
>>>>>>> dbf10d16
}

func (lh *ListRestoreHandler) PostList(
	ctx context.Context,
	listName string,
<<<<<<< HEAD
	oldListByteArray []byte,
) (models.Listable, error) {
	newListName := listName

	oldList, err := api.BytesToListable(oldListByteArray)
	if err != nil {
		return nil, errors.New("error while creating old list")
	}

	if name, ok := ptr.ValOK(oldList.GetDisplayName()); ok {
		nameParts := strings.Split(listName, "_")
		if len(nameParts) > 0 {
			nameParts[len(nameParts)-1] = name
			newListName = strings.Join(nameParts, "_")
		}
	}

	newList := api.ToListable(oldList, newListName)

	return newList, lh.Err
}

func (lh *ListRestoreHandler) PostListItem(
	ctx context.Context,
	listID string,
	oldListByteArray []byte,
) ([]models.ListItemable, error) {
	oldList, err := api.BytesToListable(oldListByteArray)
	if err != nil {
		return nil, errors.New("error while creating old list")
	}

	contents := make([]models.ListItemable, 0)

	for _, itm := range oldList.GetItems() {
		temp := api.CloneListItem(itm)
		contents = append(contents, temp)
	}

	return contents, lh.Err
=======
	storedListBytes []byte,
) (models.Listable, error) {
	ls := models.NewList()

	lh.List = ls
	lh.List.SetDisplayName(ptr.To(listName))

	return lh.List, lh.Err
>>>>>>> dbf10d16
}<|MERGE_RESOLUTION|>--- conflicted
+++ resolved
@@ -2,13 +2,10 @@
 
 import (
 	"context"
-	"errors"
-	"strings"
 
 	"github.com/microsoftgraph/msgraph-sdk-go/models"
 
 	"github.com/alcionai/corso/src/internal/common/ptr"
-	"github.com/alcionai/corso/src/pkg/services/m365/api"
 )
 
 type ListHandler struct {
@@ -26,59 +23,13 @@
 }
 
 type ListRestoreHandler struct {
-<<<<<<< HEAD
-	Err error
-=======
 	List models.Listable
 	Err  error
->>>>>>> dbf10d16
 }
 
 func (lh *ListRestoreHandler) PostList(
 	ctx context.Context,
 	listName string,
-<<<<<<< HEAD
-	oldListByteArray []byte,
-) (models.Listable, error) {
-	newListName := listName
-
-	oldList, err := api.BytesToListable(oldListByteArray)
-	if err != nil {
-		return nil, errors.New("error while creating old list")
-	}
-
-	if name, ok := ptr.ValOK(oldList.GetDisplayName()); ok {
-		nameParts := strings.Split(listName, "_")
-		if len(nameParts) > 0 {
-			nameParts[len(nameParts)-1] = name
-			newListName = strings.Join(nameParts, "_")
-		}
-	}
-
-	newList := api.ToListable(oldList, newListName)
-
-	return newList, lh.Err
-}
-
-func (lh *ListRestoreHandler) PostListItem(
-	ctx context.Context,
-	listID string,
-	oldListByteArray []byte,
-) ([]models.ListItemable, error) {
-	oldList, err := api.BytesToListable(oldListByteArray)
-	if err != nil {
-		return nil, errors.New("error while creating old list")
-	}
-
-	contents := make([]models.ListItemable, 0)
-
-	for _, itm := range oldList.GetItems() {
-		temp := api.CloneListItem(itm)
-		contents = append(contents, temp)
-	}
-
-	return contents, lh.Err
-=======
 	storedListBytes []byte,
 ) (models.Listable, error) {
 	ls := models.NewList()
@@ -87,5 +38,4 @@
 	lh.List.SetDisplayName(ptr.To(listName))
 
 	return lh.List, lh.Err
->>>>>>> dbf10d16
 }
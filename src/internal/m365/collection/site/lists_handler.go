--- conflicted
+++ resolved
@@ -47,23 +47,9 @@
 func (rh listsRestoreHandler) PostList(
 	ctx context.Context,
 	listName string,
-<<<<<<< HEAD
-	oldListByteArray []byte,
-) (models.Listable, error) {
-	return rh.ac.PostList(ctx, rh.protectedResource, listName, oldListByteArray)
-}
-
-func (rh listsRestoreHandler) PostListItem(
-	ctx context.Context,
-	listID string,
-	oldListByteArray []byte,
-) ([]models.ListItemable, error) {
-	return rh.ac.PostListItem(ctx, rh.protectedResource, listID, oldListByteArray)
-=======
 	storedListData []byte,
 ) (models.Listable, error) {
 	return rh.ac.PostList(ctx, rh.protectedResource, listName, storedListData)
->>>>>>> dbf10d16
 }
 
 func (rh listsRestoreHandler) DeleteList(

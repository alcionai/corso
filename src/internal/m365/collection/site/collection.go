--- conflicted
+++ resolved
@@ -350,16 +350,8 @@
 	metrics.Bytes += size
 	metrics.Successes++
 
-<<<<<<< HEAD
-	template := ""
-	if list != nil && list.GetList() != nil {
-		template = ptr.Val(list.GetList().GetTemplate())
-	}
-
 	info.ParentPath = sc.LocationPath().String()
 
-=======
->>>>>>> 2be9b3f3
 	rc := io.NopCloser(bytes.NewReader(entryBytes))
 	itemInfo := details.ItemInfo{
 		SharePoint: info,

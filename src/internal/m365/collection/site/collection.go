package site

import (
	"bytes"
	"context"
	"io"
	"sync"

	"github.com/alcionai/clues"
	"github.com/microsoft/kiota-abstractions-go/serialization"
	kjson "github.com/microsoft/kiota-serialization-json-go"
	"github.com/microsoftgraph/msgraph-sdk-go/models"

	"github.com/alcionai/corso/src/internal/common/ptr"
	"github.com/alcionai/corso/src/internal/data"
	betaAPI "github.com/alcionai/corso/src/internal/m365/service/sharepoint/api"
	"github.com/alcionai/corso/src/internal/m365/support"
	"github.com/alcionai/corso/src/internal/observe"
	"github.com/alcionai/corso/src/pkg/backup/details"
	"github.com/alcionai/corso/src/pkg/control"
	"github.com/alcionai/corso/src/pkg/fault"
	"github.com/alcionai/corso/src/pkg/logger"
	"github.com/alcionai/corso/src/pkg/path"
	"github.com/alcionai/corso/src/pkg/selectors"
	"github.com/alcionai/corso/src/pkg/services/m365/api"
	"github.com/alcionai/corso/src/pkg/services/m365/api/graph"
)

type DataCategory int

// channel sizes
const (
	collectionChannelBufferSize = 50
	fetchChannelSize            = 5
)

//go:generate stringer -type=DataCategory
const (
	Unknown DataCategory = 0
	List    DataCategory = 1
	Pages   DataCategory = 2
)

var _ data.BackupCollection = &Collection{}

// Collection is the SharePoint.List or SharePoint.Page implementation of data.Collection.

// SharePoint.Libraries collections are supported by the oneDrive.Collection
// as the calls are identical for populating the Collection
type Collection struct {
	// stream is the container for each individual SharePoint item of (page/list)
	stream chan data.Item
	// fullPath indicates the hierarchy within the collection
	fullPath path.Path
	// jobs contain the SharePoint.List.IDs or SharePoint.Page.IDs
	items []string
	// M365 IDs of the items of this collection
	category      path.CategoryType
	client        api.Sites
	ctrl          control.Options
	betaService   *betaAPI.BetaService
	statusUpdater support.StatusUpdater
	getter        getItemByIDer
}

// NewCollection helper function for creating a Collection
func NewCollection(
	getter getItemByIDer,
	folderPath path.Path,
	ac api.Client,
	scope selectors.SharePointScope,
	statusUpdater support.StatusUpdater,
	ctrlOpts control.Options,
) *Collection {
	c := &Collection{
		fullPath:      folderPath,
		items:         make([]string, 0),
		getter:        getter,
		stream:        make(chan data.Item, collectionChannelBufferSize),
		client:        ac.Sites(),
		statusUpdater: statusUpdater,
		category:      scope.Category().PathType(),
		ctrl:          ctrlOpts,
	}

	return c
}

func (sc *Collection) SetBetaService(betaService *betaAPI.BetaService) {
	sc.betaService = betaService
}

// AddItem appends additional itemID to items field
func (sc *Collection) AddItem(itemID string) {
	sc.items = append(sc.items, itemID)
}

func (sc *Collection) FullPath() path.Path {
	return sc.fullPath
}

// TODO(ashmrtn): Fill in with previous path once the Controller compares old
// and new folder hierarchies.
func (sc Collection) PreviousPath() path.Path {
	return nil
}

func (sc Collection) LocationPath() *path.Builder {
	return path.Builder{}.Append(sc.fullPath.Folders()...)
}

func (sc Collection) State() data.CollectionState {
	return data.NewState
}

func (sc Collection) DoNotMergeItems() bool {
	return false
}

func (sc *Collection) Items(
	ctx context.Context,
	errs *fault.Bus,
) <-chan data.Item {
	go sc.streamItems(ctx, errs)
	return sc.stream
}

func (sc *Collection) finishPopulation(
	ctx context.Context,
	metrics *support.CollectionMetrics,
) {
	close(sc.stream)

	status := support.CreateStatus(
		ctx,
		support.Backup,
		1, // 1 folder
		*metrics,
		sc.fullPath.Folder(false))

	logger.Ctx(ctx).Debug(status.String())

	if sc.statusUpdater != nil {
		sc.statusUpdater(status)
	}
}

// streamItems utility function to retrieve data from back store for a given collection
func (sc *Collection) streamItems(
	ctx context.Context,
	errs *fault.Bus,
) {
	// Switch retrieval function based on category
	switch sc.category {
	case path.ListsCategory:
		sc.streamLists(ctx, errs)
	case path.PagesCategory:
		sc.retrievePages(ctx, sc.client, errs)
	}
}

// streamLists utility function for collection that downloads and serializes
// models.Listable objects based on M365 IDs from the jobs field.
func (sc *Collection) streamLists(
	ctx context.Context,
	errs *fault.Bus,
) {
	var (
		metrics support.CollectionMetrics
		el      = errs.Local()
		wg      sync.WaitGroup
	)

	defer sc.finishPopulation(ctx, &metrics)

	// TODO: Insert correct ID for CollectionProgress
	progress := observe.CollectionProgress(ctx, sc.fullPath.Category().HumanString(), sc.fullPath.Folders())
	defer close(progress)

	semaphoreCh := make(chan struct{}, fetchChannelSize)
	defer close(semaphoreCh)

	// For each models.Listable, object is serialized and the metrics are collected.
	// The progress is objected via the passed in channel.
	for _, listID := range sc.items {
		if el.Failure() != nil {
			break
		}

		wg.Add(1)
		semaphoreCh <- struct{}{}

		sc.handleListItems(ctx, semaphoreCh, progress, listID, el, &metrics)

		wg.Done()
	}

	wg.Wait()
}

func (sc *Collection) retrievePages(
	ctx context.Context,
	as api.Sites,
	errs *fault.Bus,
) {
	var (
		metrics support.CollectionMetrics
		el      = errs.Local()
	)

	defer sc.finishPopulation(ctx, &metrics)

	// TODO: Insert correct ID for CollectionProgress
	progress := observe.CollectionProgress(ctx, sc.fullPath.Category().HumanString(), sc.fullPath.Folders())
	defer close(progress)

	wtr := kjson.NewJsonSerializationWriter()
	defer wtr.Close()

	betaService := sc.betaService
	if betaService == nil {
		logger.Ctx(ctx).Error(clues.New("beta service required"))
		return
	}

	parent, err := as.GetByID(ctx, sc.fullPath.ProtectedResource(), api.CallConfig{})
	if err != nil {
		logger.Ctx(ctx).Error(err)

		return
	}

	root := ptr.Val(parent.GetWebUrl())

	pages, err := betaAPI.GetSitePages(ctx, betaService, sc.fullPath.ProtectedResource(), sc.items, errs)
	if err != nil {
		logger.Ctx(ctx).Error(err)

		return
	}

	metrics.Objects = len(pages)
	// For each models.Pageable, object is serialize and the metrics are collected and returned.
	// Pageable objects are not supported in v1.0 of msgraph at this time.
	// TODO: Verify Parsable interface supported with modified-Pageable
	for _, pg := range pages {
		if el.Failure() != nil {
			break
		}

		byteArray, err := serializeContent(ctx, wtr, pg)
		if err != nil {
			el.AddRecoverable(ctx, clues.WrapWC(ctx, err, "serializing page").Label(fault.LabelForceNoBackupCreation))
			continue
		}

		size := int64(len(byteArray))

		if size == 0 {
			return
		}

		metrics.Bytes += size
		metrics.Successes++

		item, err := data.NewPrefetchedItemWithInfo(
			io.NopCloser(bytes.NewReader(byteArray)),
			ptr.Val(pg.GetId()),
			details.ItemInfo{SharePoint: pageToSPInfo(pg, root, size)})
		if err != nil {
			el.AddRecoverable(ctx, clues.StackWC(ctx, err).Label(fault.LabelForceNoBackupCreation))
			continue
		}

		sc.stream <- item
		progress <- struct{}{}
	}
}

func serializeContent(
	ctx context.Context,
	writer *kjson.JsonSerializationWriter,
	obj serialization.Parsable,
) ([]byte, error) {
	defer writer.Close()

	err := writer.WriteObjectValue("", obj)
	if err != nil {
		return nil, graph.Wrap(ctx, err, "writing object")
	}

	byteArray, err := writer.GetSerializedContent()
	if err != nil {
		return nil, graph.Wrap(ctx, err, "getting content from writer")
	}

	return byteArray, nil
}

func (sc *Collection) handleListItems(
	ctx context.Context,
	semaphoreCh chan struct{},
	progress chan<- struct{},
	listID string,
	el *fault.Bus,
	metrics *support.CollectionMetrics,
) {
	defer func() { <-semaphoreCh }()

	writer := kjson.NewJsonSerializationWriter()
	defer writer.Close()

	var (
		list models.Listable
		info *details.SharePointInfo
		err  error
	)

	list, info, err = sc.getter.GetItemByID(ctx, listID)
	if err != nil {
		err = clues.WrapWC(ctx, err, "getting list data").Label(fault.LabelForceNoBackupCreation)
		el.AddRecoverable(ctx, err)

		return
	}

	metrics.Objects++

	if err := writer.WriteObjectValue("", list); err != nil {
		err = clues.WrapWC(ctx, err, "writing list to serializer").Label(fault.LabelForceNoBackupCreation)
		el.AddRecoverable(ctx, err)

		return
	}

	entryBytes, err := writer.GetSerializedContent()
	if err != nil {
		err = clues.WrapWC(ctx, err, "serializing list").Label(fault.LabelForceNoBackupCreation)
		el.AddRecoverable(ctx, err)

		return
	}

	size := int64(len(entryBytes))

	if size == 0 {
		return
	}

	metrics.Bytes += size
	metrics.Successes++

	rc := io.NopCloser(bytes.NewReader(entryBytes))
	itemInfo := details.ItemInfo{
<<<<<<< HEAD
		SharePoint:     info,
		NotRecoverable: api.NonRestorableListTemplates.HasKey(template),
=======
		SharePoint: info,
>>>>>>> e47fab45
	}

	item, err := data.NewPrefetchedItemWithInfo(rc, listID, itemInfo)
	if err != nil {
		err = clues.StackWC(ctx, err).Label(fault.LabelForceNoBackupCreation)
		el.AddRecoverable(ctx, err)

		return
	}

	sc.stream <- item
	progress <- struct{}{}
}<|MERGE_RESOLUTION|>--- conflicted
+++ resolved
@@ -352,12 +352,7 @@
 
 	rc := io.NopCloser(bytes.NewReader(entryBytes))
 	itemInfo := details.ItemInfo{
-<<<<<<< HEAD
-		SharePoint:     info,
-		NotRecoverable: api.NonRestorableListTemplates.HasKey(template),
-=======
 		SharePoint: info,
->>>>>>> e47fab45
 	}
 
 	item, err := data.NewPrefetchedItemWithInfo(rc, listID, itemInfo)

package site

import (
	"bytes"
	"context"
	"io"
	"sync"
<<<<<<< HEAD
	"time"
=======
	"sync/atomic"
>>>>>>> 09fb984c

	"github.com/alcionai/clues"
	"github.com/microsoft/kiota-abstractions-go/serialization"
	kjson "github.com/microsoft/kiota-serialization-json-go"
	"github.com/microsoftgraph/msgraph-sdk-go/models"
	"golang.org/x/exp/maps"

	"github.com/alcionai/corso/src/internal/common/ptr"
	"github.com/alcionai/corso/src/internal/data"
	betaAPI "github.com/alcionai/corso/src/internal/m365/service/sharepoint/api"
	"github.com/alcionai/corso/src/internal/m365/support"
	"github.com/alcionai/corso/src/internal/observe"
	"github.com/alcionai/corso/src/pkg/backup/details"
	"github.com/alcionai/corso/src/pkg/control"
	"github.com/alcionai/corso/src/pkg/fault"
	"github.com/alcionai/corso/src/pkg/logger"
	"github.com/alcionai/corso/src/pkg/path"
	"github.com/alcionai/corso/src/pkg/selectors"
	"github.com/alcionai/corso/src/pkg/services/m365/api"
	"github.com/alcionai/corso/src/pkg/services/m365/api/graph"
)

type DataCategory int

// channel sizes
const (
	collectionChannelBufferSize = 50
	fetchChannelSize            = 5
)

//go:generate stringer -type=DataCategory
const (
	Unknown DataCategory = 0
	List    DataCategory = 1
	Pages   DataCategory = 2
)

var _ data.BackupCollection = &prefetchCollection{}

// Collection is the SharePoint.List or SharePoint.Page implementation of data.Collection.

// SharePoint.Libraries collections are supported by the oneDrive.Collection
// as the calls are identical for populating the Collection
type prefetchCollection struct {
	// stream is the container for each individual SharePoint item of (page/list)
	stream map[path.CategoryType]chan data.Item
	// fullPath indicates the hierarchy within the collection
	fullPath path.Path
	// items contains the SharePoint.List.IDs or SharePoint.Page.IDs
	// and their corresponding last modified time
	items map[string]time.Time
	// M365 IDs of the items of this collection
	category      path.CategoryType
	client        api.Sites
	ctrl          control.Options
	betaService   *betaAPI.BetaService
	statusUpdater support.StatusUpdater
	getter        getItemByIDer
}

// NewPrefetchCollection constructor function for creating a prefetchCollection
func NewPrefetchCollection(
	getter getItemByIDer,
	folderPath path.Path,
	ac api.Client,
	scope selectors.SharePointScope,
	statusUpdater support.StatusUpdater,
	ctrlOpts control.Options,
) *prefetchCollection {
	c := &prefetchCollection{
		fullPath:      folderPath,
		items:         make(map[string]time.Time),
		getter:        getter,
		stream:        make(map[path.CategoryType]chan data.Item),
		client:        ac.Sites(),
		statusUpdater: statusUpdater,
		category:      scope.Category().PathType(),
		ctrl:          ctrlOpts,
	}

	return c
}

func (pc *prefetchCollection) SetBetaService(betaService *betaAPI.BetaService) {
	pc.betaService = betaService
}

// AddItem appends additional itemID to items field
<<<<<<< HEAD
func (sc *prefetchCollection) AddItem(itemID string, lastModifedTime time.Time) {
	sc.items[itemID] = lastModifedTime
=======
func (pc *prefetchCollection) AddItem(itemID string) {
	pc.items = append(pc.items, itemID)
>>>>>>> 09fb984c
}

func (pc *prefetchCollection) FullPath() path.Path {
	return pc.fullPath
}

// TODO(ashmrtn): Fill in with previous path once the Controller compares old
// and new folder hierarchies.
func (pc prefetchCollection) PreviousPath() path.Path {
	return nil
}

func (pc prefetchCollection) LocationPath() *path.Builder {
	return path.Builder{}.Append(pc.fullPath.Folders()...)
}

func (pc prefetchCollection) State() data.CollectionState {
	return data.NewState
}

func (pc prefetchCollection) DoNotMergeItems() bool {
	return false
}

func (pc *prefetchCollection) Items(
	ctx context.Context,
	errs *fault.Bus,
) <-chan data.Item {
	if _, ok := pc.stream[pc.category]; !ok {
		pc.stream[pc.category] = make(chan data.Item, collectionChannelBufferSize)
	}

	go pc.streamItems(ctx, errs)

	return pc.stream[pc.category]
}

// streamItems utility function to retrieve data from back store for a given collection
func (pc *prefetchCollection) streamItems(
	ctx context.Context,
	errs *fault.Bus,
) {
	// Switch retrieval function based on category
	switch pc.category {
	case path.ListsCategory:
		pc.streamLists(ctx, errs)
	case path.PagesCategory:
		pc.streamPages(ctx, pc.client, errs)
	}
}

// streamLists utility function for collection that downloads and serializes
// models.Listable objects based on M365 IDs from the jobs field.
func (pc *prefetchCollection) streamLists(
	ctx context.Context,
	errs *fault.Bus,
) {
	var (
		metrics         support.CollectionMetrics
		el              = errs.Local()
		wg              sync.WaitGroup
		objects         int64
		objectBytes     int64
		objectSuccesses int64
	)

	defer updateStatus(
		ctx,
<<<<<<< HEAD
		sc.stream,
		sc.statusUpdater,
		sc.fullPath,
		metrics)
=======
		pc.stream[path.ListsCategory],
		pc.statusUpdater,
		pc.fullPath,
		&metrics)
>>>>>>> 09fb984c

	// TODO: Insert correct ID for CollectionProgress
	progress := observe.CollectionProgress(ctx, pc.fullPath.Category().HumanString(), pc.fullPath.Folders())
	defer close(progress)

	semaphoreCh := make(chan struct{}, fetchChannelSize)
	defer close(semaphoreCh)

	// For each models.Listable, object is serialized and the metrics are collected.
	// The progress is objected via the passed in channel.
<<<<<<< HEAD
	for listID := range sc.items {
=======
	for _, listID := range pc.items {
>>>>>>> 09fb984c
		if el.Failure() != nil {
			break
		}

		wg.Add(1)
		semaphoreCh <- struct{}{}

		go pc.handleListItems(
			ctx,
			semaphoreCh,
			progress,
			&wg,
			listID,
			&objects,
			&objectBytes,
			&objectSuccesses,
			el)
	}

	wg.Wait()

	metrics.Objects = int(objects)
	metrics.Bytes = objectBytes
	metrics.Successes = int(objectSuccesses)
}

func (pc *prefetchCollection) streamPages(
	ctx context.Context,
	as api.Sites,
	errs *fault.Bus,
) {
	var (
		metrics support.CollectionMetrics
		el      = errs.Local()
	)

	defer updateStatus(
		ctx,
<<<<<<< HEAD
		sc.stream,
		sc.statusUpdater,
		sc.fullPath,
		metrics)
=======
		pc.stream[path.PagesCategory],
		pc.statusUpdater,
		pc.fullPath,
		&metrics)
>>>>>>> 09fb984c

	// TODO: Insert correct ID for CollectionProgress
	progress := observe.CollectionProgress(ctx, pc.fullPath.Category().HumanString(), pc.fullPath.Folders())
	defer close(progress)

	betaService := pc.betaService
	if betaService == nil {
		logger.Ctx(ctx).Error(clues.New("beta service required"))
		return
	}

	parent, err := as.GetByID(ctx, pc.fullPath.ProtectedResource(), api.CallConfig{})
	if err != nil {
		logger.Ctx(ctx).Error(err)

		return
	}

	root := ptr.Val(parent.GetWebUrl())

<<<<<<< HEAD
	pageIDs := maps.Keys(sc.items)

	pages, err := betaAPI.GetSitePages(ctx, betaService, sc.fullPath.ProtectedResource(), pageIDs, errs)
=======
	pages, err := betaAPI.GetSitePages(ctx, betaService, pc.fullPath.ProtectedResource(), pc.items, errs)
>>>>>>> 09fb984c
	if err != nil {
		logger.Ctx(ctx).Error(err)

		return
	}

	metrics.Objects = len(pages)
	// For each models.Pageable, object is serialize and the metrics are collected and returned.
	// Pageable objects are not supported in v1.0 of msgraph at this time.
	// TODO: Verify Parsable interface supported with modified-Pageable
	for _, pg := range pages {
		if el.Failure() != nil {
			break
		}

		byteArray, err := serializeContent(ctx, pg)
		if err != nil {
			el.AddRecoverable(ctx, clues.WrapWC(ctx, err, "serializing page").Label(fault.LabelForceNoBackupCreation))
			continue
		}

		size := int64(len(byteArray))

		if size == 0 {
			return
		}

		metrics.Bytes += size
		metrics.Successes++

		item, err := data.NewPrefetchedItemWithInfo(
			io.NopCloser(bytes.NewReader(byteArray)),
			ptr.Val(pg.GetId()),
			details.ItemInfo{SharePoint: pageToSPInfo(pg, root, size)})
		if err != nil {
			el.AddRecoverable(ctx, clues.StackWC(ctx, err).Label(fault.LabelForceNoBackupCreation))
			continue
		}

		pc.stream[path.PagesCategory] <- item
		progress <- struct{}{}
	}
}

func (pc *prefetchCollection) handleListItems(
	ctx context.Context,
	semaphoreCh chan struct{},
	progress chan<- struct{},
	wg *sync.WaitGroup,
	listID string,
	objects *int64,
	objectBytes *int64,
	objectSuccesses *int64,
	el *fault.Bus,
) {
	defer wg.Done()
	defer func() { <-semaphoreCh }()

	var (
		list models.Listable
		info *details.SharePointInfo
		err  error
	)

	list, info, err = pc.getter.GetItemByID(ctx, listID)
	if err != nil {
		err = clues.WrapWC(ctx, err, "getting list data").Label(fault.LabelForceNoBackupCreation)
		el.AddRecoverable(ctx, err)

		return
	}

	atomic.AddInt64(objects, 1)

	entryBytes, err := serializeContent(ctx, list)
	if err != nil {
		el.AddRecoverable(ctx, err)
		return
	}

	size := int64(len(entryBytes))

	if size == 0 {
		return
	}

	atomic.AddInt64(objectBytes, size)
	atomic.AddInt64(objectSuccesses, 1)

	rc := io.NopCloser(bytes.NewReader(entryBytes))
	itemInfo := details.ItemInfo{
		SharePoint: info,
	}

	item, err := data.NewPrefetchedItemWithInfo(rc, listID, itemInfo)
	if err != nil {
		err = clues.StackWC(ctx, err).Label(fault.LabelForceNoBackupCreation)
		el.AddRecoverable(ctx, err)

		return
	}

	pc.stream[path.ListsCategory] <- item
	progress <- struct{}{}
}

func serializeContent(
	ctx context.Context,
	obj serialization.Parsable,
) ([]byte, error) {
	writer := kjson.NewJsonSerializationWriter()
	defer writer.Close()

	err := writer.WriteObjectValue("", obj)
	if err != nil {
		return nil, graph.Wrap(ctx, err, "writing to serializer").Label(fault.LabelForceNoBackupCreation)
	}

	byteArray, err := writer.GetSerializedContent()
	if err != nil {
		return nil, graph.Wrap(ctx, err, "getting content from writer").Label(fault.LabelForceNoBackupCreation)
	}

	return byteArray, nil
}

func updateStatus(
	ctx context.Context,
	stream chan data.Item,
	su support.StatusUpdater,
	fullPath path.Path,
	metrics *support.CollectionMetrics,
) {
	close(stream)

	status := support.CreateStatus(
		ctx,
		support.Backup,
		1, // 1 folder
		*metrics,
		fullPath.Folder(false))

	logger.Ctx(ctx).Debug(status.String())

	if su != nil {
		su(status)
	}
}<|MERGE_RESOLUTION|>--- conflicted
+++ resolved
@@ -5,11 +5,8 @@
 	"context"
 	"io"
 	"sync"
-<<<<<<< HEAD
+	"sync/atomic"
 	"time"
-=======
-	"sync/atomic"
->>>>>>> 09fb984c
 
 	"github.com/alcionai/clues"
 	"github.com/microsoft/kiota-abstractions-go/serialization"
@@ -98,13 +95,8 @@
 }
 
 // AddItem appends additional itemID to items field
-<<<<<<< HEAD
-func (sc *prefetchCollection) AddItem(itemID string, lastModifedTime time.Time) {
-	sc.items[itemID] = lastModifedTime
-=======
-func (pc *prefetchCollection) AddItem(itemID string) {
-	pc.items = append(pc.items, itemID)
->>>>>>> 09fb984c
+func (pc *prefetchCollection) AddItem(itemID string, lastModifedTime time.Time) {
+	pc.items[itemID] = lastModifedTime
 }
 
 func (pc *prefetchCollection) FullPath() path.Path {
@@ -173,17 +165,10 @@
 
 	defer updateStatus(
 		ctx,
-<<<<<<< HEAD
-		sc.stream,
-		sc.statusUpdater,
-		sc.fullPath,
-		metrics)
-=======
 		pc.stream[path.ListsCategory],
 		pc.statusUpdater,
 		pc.fullPath,
 		&metrics)
->>>>>>> 09fb984c
 
 	// TODO: Insert correct ID for CollectionProgress
 	progress := observe.CollectionProgress(ctx, pc.fullPath.Category().HumanString(), pc.fullPath.Folders())
@@ -194,11 +179,7 @@
 
 	// For each models.Listable, object is serialized and the metrics are collected.
 	// The progress is objected via the passed in channel.
-<<<<<<< HEAD
-	for listID := range sc.items {
-=======
-	for _, listID := range pc.items {
->>>>>>> 09fb984c
+	for listID := range pc.items {
 		if el.Failure() != nil {
 			break
 		}
@@ -237,17 +218,10 @@
 
 	defer updateStatus(
 		ctx,
-<<<<<<< HEAD
-		sc.stream,
-		sc.statusUpdater,
-		sc.fullPath,
-		metrics)
-=======
 		pc.stream[path.PagesCategory],
 		pc.statusUpdater,
 		pc.fullPath,
 		&metrics)
->>>>>>> 09fb984c
 
 	// TODO: Insert correct ID for CollectionProgress
 	progress := observe.CollectionProgress(ctx, pc.fullPath.Category().HumanString(), pc.fullPath.Folders())
@@ -268,13 +242,9 @@
 
 	root := ptr.Val(parent.GetWebUrl())
 
-<<<<<<< HEAD
-	pageIDs := maps.Keys(sc.items)
-
-	pages, err := betaAPI.GetSitePages(ctx, betaService, sc.fullPath.ProtectedResource(), pageIDs, errs)
-=======
-	pages, err := betaAPI.GetSitePages(ctx, betaService, pc.fullPath.ProtectedResource(), pc.items, errs)
->>>>>>> 09fb984c
+	pageIDs := maps.Keys(pc.items)
+
+	pages, err := betaAPI.GetSitePages(ctx, betaService, pc.fullPath.ProtectedResource(), pageIDs, errs)
 	if err != nil {
 		logger.Ctx(ctx).Error(err)
 

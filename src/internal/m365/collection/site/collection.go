package site

import (
	"bytes"
	"context"
	"io"
	"sync"
	"sync/atomic"

	"github.com/alcionai/clues"
	"github.com/microsoft/kiota-abstractions-go/serialization"
	kjson "github.com/microsoft/kiota-serialization-json-go"
	"github.com/microsoftgraph/msgraph-sdk-go/models"

	"github.com/alcionai/corso/src/internal/common/ptr"
	"github.com/alcionai/corso/src/internal/data"
	betaAPI "github.com/alcionai/corso/src/internal/m365/service/sharepoint/api"
	"github.com/alcionai/corso/src/internal/m365/support"
	"github.com/alcionai/corso/src/internal/observe"
	"github.com/alcionai/corso/src/pkg/backup/details"
	"github.com/alcionai/corso/src/pkg/control"
	"github.com/alcionai/corso/src/pkg/fault"
	"github.com/alcionai/corso/src/pkg/logger"
	"github.com/alcionai/corso/src/pkg/path"
	"github.com/alcionai/corso/src/pkg/selectors"
	"github.com/alcionai/corso/src/pkg/services/m365/api"
	"github.com/alcionai/corso/src/pkg/services/m365/api/graph"
)

type DataCategory int

// channel sizes
const (
	collectionChannelBufferSize = 50
	fetchChannelSize            = 5
)

//go:generate stringer -type=DataCategory
const (
	Unknown DataCategory = 0
	List    DataCategory = 1
	Pages   DataCategory = 2
)

var _ data.BackupCollection = &Collection{}

// Collection is the SharePoint.List or SharePoint.Page implementation of data.Collection.

// SharePoint.Libraries collections are supported by the oneDrive.Collection
// as the calls are identical for populating the Collection
type Collection struct {
	// stream is the container for each individual SharePoint item of (page/list)
	stream chan data.Item
	// fullPath indicates the hierarchy within the collection
	fullPath path.Path
	// jobs contain the SharePoint.List.IDs or SharePoint.Page.IDs
	items []string
	// M365 IDs of the items of this collection
	category      path.CategoryType
	client        api.Sites
	ctrl          control.Options
	betaService   *betaAPI.BetaService
	statusUpdater support.StatusUpdater
	getter        getItemByIDer
}

// NewCollection helper function for creating a Collection
func NewCollection(
	getter getItemByIDer,
	folderPath path.Path,
	ac api.Client,
	scope selectors.SharePointScope,
	statusUpdater support.StatusUpdater,
	ctrlOpts control.Options,
) *Collection {
	c := &Collection{
		fullPath:      folderPath,
		items:         make([]string, 0),
		getter:        getter,
		stream:        make(chan data.Item, collectionChannelBufferSize),
		client:        ac.Sites(),
		statusUpdater: statusUpdater,
		category:      scope.Category().PathType(),
		ctrl:          ctrlOpts,
	}

	return c
}

func (sc *Collection) SetBetaService(betaService *betaAPI.BetaService) {
	sc.betaService = betaService
}

// AddJob appends additional objectID to job field
func (sc *Collection) AddJob(objID string) {
	sc.items = append(sc.items, objID)
}

func (sc *Collection) FullPath() path.Path {
	return sc.fullPath
}

// TODO(ashmrtn): Fill in with previous path once the Controller compares old
// and new folder hierarchies.
func (sc Collection) PreviousPath() path.Path {
	return nil
}

func (sc Collection) LocationPath() *path.Builder {
	return path.Builder{}.Append(sc.fullPath.Folders()...)
}

func (sc Collection) State() data.CollectionState {
	return data.NewState
}

func (sc Collection) DoNotMergeItems() bool {
	return false
}

func (sc *Collection) Items(
	ctx context.Context,
	errs *fault.Bus,
) <-chan data.Item {
	go sc.streamItems(ctx, errs)
	return sc.stream
}

func (sc *Collection) finishPopulation(
	ctx context.Context,
	metrics support.CollectionMetrics,
) {
	close(sc.stream)

	status := support.CreateStatus(
		ctx,
		support.Backup,
		1, // 1 folder
		metrics,
		sc.fullPath.Folder(false))

	logger.Ctx(ctx).Debug(status.String())

	if sc.statusUpdater != nil {
		sc.statusUpdater(status)
	}
}

// streamItems utility function to retrieve data from back store for a given collection
func (sc *Collection) streamItems(
	ctx context.Context,
	errs *fault.Bus,
) {
	// Switch retrieval function based on category
	switch sc.category {
	case path.ListsCategory:
		sc.streamLists(ctx, errs)
	case path.PagesCategory:
		sc.retrievePages(ctx, sc.client, errs)
	}
}

// streamLists utility function for collection that downloads and serializes
// models.Listable objects based on M365 IDs from the jobs field.
func (sc *Collection) streamLists(
	ctx context.Context,
	errs *fault.Bus,
) {
	var (
		metrics  support.CollectionMetrics
		el       = errs.Local()
		numLists int64
		wg       sync.WaitGroup
	)

	defer sc.finishPopulation(ctx, metrics)

	// TODO: Insert correct ID for CollectionProgress
	progress := observe.CollectionProgress(ctx, sc.fullPath.Category().HumanString(), sc.fullPath.Folders())
	defer close(progress)

	semaphoreCh := make(chan struct{}, fetchChannelSize)
	defer close(semaphoreCh)

	// For each models.Listable, object is serialized and the metrics are collected.
	// The progress is objected via the passed in channel.
	for _, listID := range sc.items {
		if el.Failure() != nil {
			break
		}

		wg.Add(1)
		semaphoreCh <- struct{}{}

		sc.handleListItems(ctx, semaphoreCh, progress, numLists, listID, el, metrics)

		wg.Done()
	}

	wg.Wait()

	metrics.Objects += int(numLists)
}

func (sc *Collection) retrievePages(
	ctx context.Context,
	as api.Sites,
	errs *fault.Bus,
) {
	var (
		metrics support.CollectionMetrics
		el      = errs.Local()
	)

	defer sc.finishPopulation(ctx, metrics)

	// TODO: Insert correct ID for CollectionProgress
	progress := observe.CollectionProgress(ctx, sc.fullPath.Category().HumanString(), sc.fullPath.Folders())
	defer close(progress)

	wtr := kjson.NewJsonSerializationWriter()
	defer wtr.Close()

	betaService := sc.betaService
	if betaService == nil {
		logger.Ctx(ctx).Error(clues.New("beta service required"))
		return
	}

	parent, err := as.GetByID(ctx, sc.fullPath.ProtectedResource(), api.CallConfig{})
	if err != nil {
		logger.Ctx(ctx).Error(err)

		return
	}

	root := ptr.Val(parent.GetWebUrl())

	pages, err := betaAPI.GetSitePages(ctx, betaService, sc.fullPath.ProtectedResource(), sc.items, errs)
	if err != nil {
		logger.Ctx(ctx).Error(err)

		return
	}

	metrics.Objects = len(pages)
	// For each models.Pageable, object is serialize and the metrics are collected and returned.
	// Pageable objects are not supported in v1.0 of msgraph at this time.
	// TODO: Verify Parsable interface supported with modified-Pageable
	for _, pg := range pages {
		if el.Failure() != nil {
			break
		}

		byteArray, err := serializeContent(ctx, wtr, pg)
		if err != nil {
			el.AddRecoverable(ctx, clues.WrapWC(ctx, err, "serializing page").Label(fault.LabelForceNoBackupCreation))
			continue
		}

		size := int64(len(byteArray))

		if size == 0 {
			return
		}

		metrics.Bytes += size
		metrics.Successes++

		item, err := data.NewPrefetchedItemWithInfo(
			io.NopCloser(bytes.NewReader(byteArray)),
			ptr.Val(pg.GetId()),
			details.ItemInfo{SharePoint: pageToSPInfo(pg, root, size)})
		if err != nil {
			el.AddRecoverable(ctx, clues.StackWC(ctx, err).Label(fault.LabelForceNoBackupCreation))
			continue
		}

		sc.stream <- item
		progress <- struct{}{}
	}
}

func serializeContent(
	ctx context.Context,
	writer *kjson.JsonSerializationWriter,
	obj serialization.Parsable,
) ([]byte, error) {
	defer writer.Close()

	err := writer.WriteObjectValue("", obj)
	if err != nil {
		return nil, graph.Wrap(ctx, err, "writing object")
	}

	byteArray, err := writer.GetSerializedContent()
	if err != nil {
		return nil, graph.Wrap(ctx, err, "getting content from writer")
	}

	return byteArray, nil
}

func (sc *Collection) handleListItems(
	ctx context.Context,
	semaphoreCh chan struct{},
	progress chan<- struct{},
	numLists int64,
	listID string,
	el *fault.Bus,
	metrics support.CollectionMetrics,
) {
	defer func() { <-semaphoreCh }()

	writer := kjson.NewJsonSerializationWriter()
	defer writer.Close()

	var (
		list models.Listable
		info *details.SharePointInfo
		err  error
	)

	list, info, err = sc.getter.GetItemByID(ctx, listID)
	if err != nil {
		err = clues.WrapWC(ctx, err, "getting list data").Label(fault.LabelForceNoBackupCreation)
		el.AddRecoverable(ctx, err)

		return
	}

	atomic.AddInt64(&numLists, 1)

	if err := writer.WriteObjectValue("", list); err != nil {
		err = clues.WrapWC(ctx, err, "writing list to serializer").Label(fault.LabelForceNoBackupCreation)
		el.AddRecoverable(ctx, err)

		return
	}

	entryBytes, err := writer.GetSerializedContent()
	if err != nil {
		err = clues.WrapWC(ctx, err, "serializing list").Label(fault.LabelForceNoBackupCreation)
		el.AddRecoverable(ctx, err)

		return
	}

	size := int64(len(entryBytes))

	if size == 0 {
		return
	}

	metrics.Bytes += size
	metrics.Successes++

	rc := io.NopCloser(bytes.NewReader(entryBytes))
<<<<<<< HEAD
	itemInfo := details.ItemInfo{SharePoint: ListToSPInfo(list)}
=======
	itemInfo := details.ItemInfo{SharePoint: info}
>>>>>>> ae7ba27e

	item, err := data.NewPrefetchedItemWithInfo(rc, listID, itemInfo)
	if err != nil {
		err = clues.StackWC(ctx, err).Label(fault.LabelForceNoBackupCreation)
		el.AddRecoverable(ctx, err)

		return
	}

	sc.stream <- item
	progress <- struct{}{}
}<|MERGE_RESOLUTION|>--- conflicted
+++ resolved
@@ -356,11 +356,7 @@
 	metrics.Successes++
 
 	rc := io.NopCloser(bytes.NewReader(entryBytes))
-<<<<<<< HEAD
-	itemInfo := details.ItemInfo{SharePoint: ListToSPInfo(list)}
-=======
 	itemInfo := details.ItemInfo{SharePoint: info}
->>>>>>> ae7ba27e
 
 	item, err := data.NewPrefetchedItemWithInfo(rc, listID, itemInfo)
 	if err != nil {

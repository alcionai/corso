package site

import (
	"bytes"
	"context"
	"io"
	"net/http"
	"sync"
	"sync/atomic"
	"time"

	"github.com/alcionai/clues"
	"github.com/microsoft/kiota-abstractions-go/serialization"
	kjson "github.com/microsoft/kiota-serialization-json-go"
	"github.com/microsoftgraph/msgraph-sdk-go/models"
	"golang.org/x/exp/maps"

	"github.com/alcionai/corso/src/internal/common/ptr"
	"github.com/alcionai/corso/src/internal/data"
	betaAPI "github.com/alcionai/corso/src/internal/m365/service/sharepoint/api"
	"github.com/alcionai/corso/src/internal/m365/support"
	"github.com/alcionai/corso/src/internal/observe"
	"github.com/alcionai/corso/src/pkg/backup/details"
	"github.com/alcionai/corso/src/pkg/control"
	"github.com/alcionai/corso/src/pkg/count"
	"github.com/alcionai/corso/src/pkg/fault"
	"github.com/alcionai/corso/src/pkg/logger"
	"github.com/alcionai/corso/src/pkg/path"
	"github.com/alcionai/corso/src/pkg/selectors"
	"github.com/alcionai/corso/src/pkg/services/m365/api"
	"github.com/alcionai/corso/src/pkg/services/m365/api/graph"
)

type DataCategory int

// channel sizes
const (
	collectionChannelBufferSize = 50
	fetchChannelSize            = 5
)

//go:generate stringer -type=DataCategory
const (
	Unknown DataCategory = 0
	List    DataCategory = 1
	Pages   DataCategory = 2
)

var (
	_ data.BackupCollection = &prefetchCollection{}
	_ data.BackupCollection = &lazyFetchCollection{}
)

// Collection is the SharePoint.List or SharePoint.Page implementation of data.Collection.

// SharePoint.Libraries collections are supported by the oneDrive.Collection
// as the calls are identical for populating the Collection
type prefetchCollection struct {
	// stream is a container for each individual SharePoint item (page/list) category,
	// where the category type serves as the key, and the associated channel holds the items.
	stream map[path.CategoryType]chan data.Item
	// fullPath indicates the hierarchy within the collection
<<<<<<< HEAD
	fullPath     path.Path
	prevPath     path.Path
	locationPath *path.Builder
	// jobs contain the SharePoint.List.IDs or SharePoint.Page.IDs
	items []string
=======
	fullPath path.Path
	// items contains the SharePoint.List.IDs or SharePoint.Page.IDs
	// and their corresponding last modified time
	items map[string]time.Time
>>>>>>> 80287335
	// M365 IDs of the items of this collection
	category      path.CategoryType
	client        api.Sites
	ctrl          control.Options
	betaService   *betaAPI.BetaService
	statusUpdater support.StatusUpdater
	getter        getItemByIDer
	Counter       *count.Bus
	state         data.CollectionState
}

// NewPrefetchCollection constructor function for creating a prefetchCollection
func NewPrefetchCollection(
	getter getItemByIDer,
	folderPath, prevPath path.Path,
	locPb *path.Builder,
	ac api.Client,
	scope selectors.SharePointScope,
	statusUpdater support.StatusUpdater,
	ctrlOpts control.Options,
<<<<<<< HEAD
	counter *count.Bus,
) *Collection {
	c := &Collection{
		fullPath:      folderPath,
		prevPath:      prevPath,
		locationPath:  locPb,
		items:         make([]string, 0),
=======
) *prefetchCollection {
	c := &prefetchCollection{
		fullPath:      folderPath,
		items:         make(map[string]time.Time),
>>>>>>> 80287335
		getter:        getter,
		stream:        make(map[path.CategoryType]chan data.Item),
		client:        ac.Sites(),
		statusUpdater: statusUpdater,
		category:      scope.Category().PathType(),
		ctrl:          ctrlOpts,
		Counter:       counter.Local(),
		state:         data.StateOf(prevPath, folderPath, counter),
	}

	return c
}

func (pc *prefetchCollection) SetBetaService(betaService *betaAPI.BetaService) {
	pc.betaService = betaService
}

// AddItem appends additional itemID to items field
func (pc *prefetchCollection) AddItem(itemID string, lastModifedTime time.Time) {
	pc.items[itemID] = lastModifedTime
}

func (pc *prefetchCollection) FullPath() path.Path {
	return pc.fullPath
}

<<<<<<< HEAD
func (sc Collection) PreviousPath() path.Path {
	return sc.prevPath
}

func (sc Collection) LocationPath() *path.Builder {
	return sc.locationPath
}

func (sc Collection) State() data.CollectionState {
	return sc.state
=======
// TODO(ashmrtn): Fill in with previous path once the Controller compares old
// and new folder hierarchies.
func (pc prefetchCollection) PreviousPath() path.Path {
	return nil
}

func (pc prefetchCollection) LocationPath() *path.Builder {
	return path.Builder{}.Append(pc.fullPath.Folders()...)
}

func (pc prefetchCollection) State() data.CollectionState {
	return data.NewState
>>>>>>> 80287335
}

func (pc prefetchCollection) DoNotMergeItems() bool {
	return false
}

func (pc *prefetchCollection) Items(
	ctx context.Context,
	errs *fault.Bus,
) <-chan data.Item {
	if _, ok := pc.stream[pc.category]; !ok {
		pc.stream[pc.category] = make(chan data.Item, collectionChannelBufferSize)
	}

	go pc.streamItems(ctx, errs)

	return pc.stream[pc.category]
}

// streamItems utility function to retrieve data from back store for a given collection
func (pc *prefetchCollection) streamItems(
	ctx context.Context,
	errs *fault.Bus,
) {
	// Switch retrieval function based on category
	switch pc.category {
	case path.ListsCategory:
		pc.streamLists(ctx, errs)
	case path.PagesCategory:
		pc.streamPages(ctx, pc.client, errs)
	}
}

// streamLists utility function for collection that downloads and serializes
// models.Listable objects based on M365 IDs from the jobs field.
func (pc *prefetchCollection) streamLists(
	ctx context.Context,
	errs *fault.Bus,
) {
	var (
		metrics         support.CollectionMetrics
		el              = errs.Local()
		wg              sync.WaitGroup
		objects         int64
		objectBytes     int64
		objectSuccesses int64
	)

	defer updateStatus(
		ctx,
		pc.stream[path.ListsCategory],
		pc.statusUpdater,
		pc.fullPath,
		&metrics)

	// TODO: Insert correct ID for CollectionProgress
	progress := observe.CollectionProgress(ctx, pc.fullPath.Category().HumanString(), pc.fullPath.Folders())
	defer close(progress)

	semaphoreCh := make(chan struct{}, fetchChannelSize)
	defer close(semaphoreCh)

	// For each models.Listable, object is serialized and the metrics are collected.
	// The progress is objected via the passed in channel.
	for listID := range pc.items {
		if el.Failure() != nil {
			break
		}

		wg.Add(1)
		semaphoreCh <- struct{}{}

		go pc.handleListItems(
			ctx,
			semaphoreCh,
			progress,
			&wg,
			listID,
			&objects,
			&objectBytes,
			&objectSuccesses,
			el)
	}

	wg.Wait()

	metrics.Objects = int(objects)
	metrics.Bytes = objectBytes
	metrics.Successes = int(objectSuccesses)
}

func (pc *prefetchCollection) streamPages(
	ctx context.Context,
	as api.Sites,
	errs *fault.Bus,
) {
	var (
		metrics support.CollectionMetrics
		el      = errs.Local()
	)

	defer updateStatus(
		ctx,
		pc.stream[path.PagesCategory],
		pc.statusUpdater,
		pc.fullPath,
		&metrics)

	// TODO: Insert correct ID for CollectionProgress
	progress := observe.CollectionProgress(ctx, pc.fullPath.Category().HumanString(), pc.fullPath.Folders())
	defer close(progress)

	betaService := pc.betaService
	if betaService == nil {
		logger.Ctx(ctx).Error(clues.New("beta service required"))
		return
	}

	parent, err := as.GetByID(ctx, pc.fullPath.ProtectedResource(), api.CallConfig{})
	if err != nil {
		logger.Ctx(ctx).Error(err)

		return
	}

	root := ptr.Val(parent.GetWebUrl())

	pageIDs := maps.Keys(pc.items)

	pages, err := betaAPI.GetSitePages(ctx, betaService, pc.fullPath.ProtectedResource(), pageIDs, errs)
	if err != nil {
		logger.Ctx(ctx).Error(err)

		return
	}

	metrics.Objects = len(pages)
	// For each models.Pageable, object is serialize and the metrics are collected and returned.
	// Pageable objects are not supported in v1.0 of msgraph at this time.
	// TODO: Verify Parsable interface supported with modified-Pageable
	for _, pg := range pages {
		if el.Failure() != nil {
			break
		}

		byteArray, err := serializeContent(ctx, pg)
		if err != nil {
			el.AddRecoverable(ctx, clues.WrapWC(ctx, err, "serializing page").Label(fault.LabelForceNoBackupCreation))
			continue
		}

		size := int64(len(byteArray))

		if size == 0 {
			return
		}

		metrics.Bytes += size
		metrics.Successes++

		item, err := data.NewPrefetchedItemWithInfo(
			io.NopCloser(bytes.NewReader(byteArray)),
			ptr.Val(pg.GetId()),
			details.ItemInfo{SharePoint: pageToSPInfo(pg, root, size)})
		if err != nil {
			el.AddRecoverable(ctx, clues.StackWC(ctx, err).Label(fault.LabelForceNoBackupCreation))
			continue
		}

		pc.stream[path.PagesCategory] <- item
		progress <- struct{}{}
	}
}

func (pc *prefetchCollection) handleListItems(
	ctx context.Context,
	semaphoreCh chan struct{},
	progress chan<- struct{},
	wg *sync.WaitGroup,
	listID string,
	objects *int64,
	objectBytes *int64,
	objectSuccesses *int64,
	el *fault.Bus,
) {
	defer wg.Done()
	defer func() { <-semaphoreCh }()

	var (
		list models.Listable
		info *details.SharePointInfo
		err  error
	)

	list, info, err = pc.getter.GetItemByID(ctx, listID)
	if err != nil {
		err = clues.WrapWC(ctx, err, "getting list data").Label(fault.LabelForceNoBackupCreation)
		el.AddRecoverable(ctx, err)

		return
	}

	atomic.AddInt64(objects, 1)

	entryBytes, err := serializeContent(ctx, list)
	if err != nil {
		el.AddRecoverable(ctx, err)
		return
	}

	size := int64(len(entryBytes))

	if size == 0 {
		return
	}

	atomic.AddInt64(objectBytes, size)
	atomic.AddInt64(objectSuccesses, 1)

	info.ParentPath = pc.LocationPath().String()

	rc := io.NopCloser(bytes.NewReader(entryBytes))
	itemInfo := details.ItemInfo{
		SharePoint: info,
	}

	item, err := data.NewPrefetchedItemWithInfo(rc, listID, itemInfo)
	if err != nil {
		err = clues.StackWC(ctx, err).Label(fault.LabelForceNoBackupCreation)
		el.AddRecoverable(ctx, err)

		return
	}

	pc.stream[path.ListsCategory] <- item
	progress <- struct{}{}
}

type lazyFetchCollection struct {
	// stream is the container for each individual SharePoint item of list
	stream chan data.Item
	// fullPath indicates the hierarchy within the collection
	fullPath path.Path
	// jobs contain the SharePoint.List.IDs and their last modified time
	items         map[string]time.Time
	statusUpdater support.StatusUpdater
	getter        getItemByIDer
	counter       *count.Bus
}

func NewLazyFetchCollection(
	getter getItemByIDer,
	folderPath path.Path,
	statusUpdater support.StatusUpdater,
	counter *count.Bus,
) *lazyFetchCollection {
	c := &lazyFetchCollection{
		fullPath:      folderPath,
		items:         make(map[string]time.Time),
		getter:        getter,
		stream:        make(chan data.Item, collectionChannelBufferSize),
		statusUpdater: statusUpdater,
		counter:       counter,
	}

	return c
}

func (lc *lazyFetchCollection) AddItem(itemID string, lastModifiedTime time.Time) {
	lc.items[itemID] = lastModifiedTime
	lc.counter.Add(count.ItemsAdded, 1)
}

func (lc *lazyFetchCollection) FullPath() path.Path {
	return lc.fullPath
}

func (lc lazyFetchCollection) LocationPath() *path.Builder {
	return path.Builder{}.Append(lc.fullPath.Folders()...)
}

// TODO(hitesh): Implement PreviousPath, State, DoNotMergeItems
// once the Controller compares old and new folder hierarchies.
func (lc lazyFetchCollection) PreviousPath() path.Path {
	return nil
}

func (lc lazyFetchCollection) State() data.CollectionState {
	return data.NewState
}

func (lc lazyFetchCollection) DoNotMergeItems() bool {
	return false
}

func (lc lazyFetchCollection) Items(
	ctx context.Context,
	errs *fault.Bus,
) <-chan data.Item {
	go lc.streamItems(ctx, errs)
	return lc.stream
}

func (lc *lazyFetchCollection) streamItems(
	ctx context.Context,
	errs *fault.Bus,
) {
	var (
		metrics  support.CollectionMetrics
		el       = errs.Local()
		numLists int64
	)

	defer updateStatus(
		ctx,
		lc.stream,
		lc.statusUpdater,
		lc.fullPath,
		&metrics)

	progress := observe.CollectionProgress(ctx, lc.fullPath.Category().HumanString(), lc.fullPath.Folders())
	defer close(progress)

	for listID, modTime := range lc.items {
		if el.Failure() != nil {
			break
		}

		lc.stream <- data.NewLazyItemWithInfo(
			ctx,
			&lazyItemGetter{
				itemID:  listID,
				getter:  lc.getter,
				modTime: modTime,
			},
			listID,
			modTime,
			lc.counter,
			el)

		metrics.Successes++

		progress <- struct{}{}
	}

	metrics.Objects += int(numLists)
}

type lazyItemGetter struct {
	getter  getItemByIDer
	itemID  string
	modTime time.Time
}

func (lig *lazyItemGetter) GetData(
	ctx context.Context,
	el *fault.Bus,
) (io.ReadCloser, *details.ItemInfo, bool, error) {
	list, info, err := lig.getter.GetItemByID(ctx, lig.itemID)
	if err != nil {
		if clues.HasLabel(err, graph.LabelStatus(http.StatusNotFound)) || graph.IsErrDeletedInFlight(err) {
			logger.CtxErr(ctx, err).Info("item deleted in flight. skipping")

			// Returning delInFlight as true here for correctness, although the caller is going
			// to ignore it since we are returning an error.
			return nil, nil, true, clues.Wrap(err, "deleted item").Label(graph.LabelsSkippable)
		}

		err = clues.WrapWC(ctx, err, "getting list data").Label(fault.LabelForceNoBackupCreation)
		el.AddRecoverable(ctx, err)

		return nil, nil, false, err
	}

	entryBytes, err := serializeContent(ctx, list)
	if err != nil {
		el.AddRecoverable(ctx, err)

		return nil, nil, false, err
	}

	info.Modified = lig.modTime

	return io.NopCloser(bytes.NewReader(entryBytes)),
		&details.ItemInfo{SharePoint: info},
		false,
		nil
}

func serializeContent(
	ctx context.Context,
	obj serialization.Parsable,
) ([]byte, error) {
	writer := kjson.NewJsonSerializationWriter()
	defer writer.Close()

	err := writer.WriteObjectValue("", obj)
	if err != nil {
		return nil, graph.Wrap(ctx, err, "writing to serializer").Label(fault.LabelForceNoBackupCreation)
	}

	byteArray, err := writer.GetSerializedContent()
	if err != nil {
		return nil, graph.Wrap(ctx, err, "getting content from writer").Label(fault.LabelForceNoBackupCreation)
	}

	return byteArray, nil
}

func updateStatus(
	ctx context.Context,
	stream chan data.Item,
	su support.StatusUpdater,
	fullPath path.Path,
	metrics *support.CollectionMetrics,
) {
	close(stream)

	status := support.CreateStatus(
		ctx,
		support.Backup,
		1, // 1 folder
		*metrics,
		fullPath.Folder(false))

	logger.Ctx(ctx).Debug(status.String())

	if su != nil {
		su(status)
	}
}<|MERGE_RESOLUTION|>--- conflicted
+++ resolved
@@ -60,18 +60,12 @@
 	// where the category type serves as the key, and the associated channel holds the items.
 	stream map[path.CategoryType]chan data.Item
 	// fullPath indicates the hierarchy within the collection
-<<<<<<< HEAD
 	fullPath     path.Path
 	prevPath     path.Path
 	locationPath *path.Builder
-	// jobs contain the SharePoint.List.IDs or SharePoint.Page.IDs
-	items []string
-=======
-	fullPath path.Path
 	// items contains the SharePoint.List.IDs or SharePoint.Page.IDs
 	// and their corresponding last modified time
 	items map[string]time.Time
->>>>>>> 80287335
 	// M365 IDs of the items of this collection
 	category      path.CategoryType
 	client        api.Sites
@@ -92,20 +86,13 @@
 	scope selectors.SharePointScope,
 	statusUpdater support.StatusUpdater,
 	ctrlOpts control.Options,
-<<<<<<< HEAD
 	counter *count.Bus,
-) *Collection {
-	c := &Collection{
+) *prefetchCollection {
+	c := &prefetchCollection{
 		fullPath:      folderPath,
 		prevPath:      prevPath,
 		locationPath:  locPb,
-		items:         make([]string, 0),
-=======
-) *prefetchCollection {
-	c := &prefetchCollection{
-		fullPath:      folderPath,
 		items:         make(map[string]time.Time),
->>>>>>> 80287335
 		getter:        getter,
 		stream:        make(map[path.CategoryType]chan data.Item),
 		client:        ac.Sites(),
@@ -132,31 +119,16 @@
 	return pc.fullPath
 }
 
-<<<<<<< HEAD
-func (sc Collection) PreviousPath() path.Path {
-	return sc.prevPath
-}
-
-func (sc Collection) LocationPath() *path.Builder {
-	return sc.locationPath
-}
-
-func (sc Collection) State() data.CollectionState {
-	return sc.state
-=======
-// TODO(ashmrtn): Fill in with previous path once the Controller compares old
-// and new folder hierarchies.
 func (pc prefetchCollection) PreviousPath() path.Path {
-	return nil
+	return pc.prevPath
 }
 
 func (pc prefetchCollection) LocationPath() *path.Builder {
-	return path.Builder{}.Append(pc.fullPath.Folders()...)
+	return pc.locationPath
 }
 
 func (pc prefetchCollection) State() data.CollectionState {
-	return data.NewState
->>>>>>> 80287335
+	return pc.state
 }
 
 func (pc prefetchCollection) DoNotMergeItems() bool {
@@ -399,27 +371,33 @@
 	// stream is the container for each individual SharePoint item of list
 	stream chan data.Item
 	// fullPath indicates the hierarchy within the collection
-	fullPath path.Path
+	fullPath, prevPath path.Path
+	locationPath       *path.Builder
 	// jobs contain the SharePoint.List.IDs and their last modified time
 	items         map[string]time.Time
 	statusUpdater support.StatusUpdater
 	getter        getItemByIDer
 	counter       *count.Bus
+	state         data.CollectionState
 }
 
 func NewLazyFetchCollection(
 	getter getItemByIDer,
-	folderPath path.Path,
+	folderPath, prevPath path.Path,
+	locPb *path.Builder,
 	statusUpdater support.StatusUpdater,
 	counter *count.Bus,
 ) *lazyFetchCollection {
 	c := &lazyFetchCollection{
 		fullPath:      folderPath,
+		prevPath:      prevPath,
+		locationPath:  locPb,
 		items:         make(map[string]time.Time),
 		getter:        getter,
 		stream:        make(chan data.Item, collectionChannelBufferSize),
 		statusUpdater: statusUpdater,
 		counter:       counter,
+		state:         data.StateOf(prevPath, folderPath, counter),
 	}
 
 	return c
@@ -435,17 +413,15 @@
 }
 
 func (lc lazyFetchCollection) LocationPath() *path.Builder {
-	return path.Builder{}.Append(lc.fullPath.Folders()...)
-}
-
-// TODO(hitesh): Implement PreviousPath, State, DoNotMergeItems
-// once the Controller compares old and new folder hierarchies.
+	return lc.locationPath
+}
+
 func (lc lazyFetchCollection) PreviousPath() path.Path {
-	return nil
+	return lc.prevPath
 }
 
 func (lc lazyFetchCollection) State() data.CollectionState {
-	return data.NewState
+	return lc.state
 }
 
 func (lc lazyFetchCollection) DoNotMergeItems() bool {

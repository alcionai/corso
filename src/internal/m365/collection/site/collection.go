--- conflicted
+++ resolved
@@ -211,12 +211,6 @@
 			metrics.Bytes += size
 
 			metrics.Successes++
-<<<<<<< HEAD
-			sc.data <- data.NewPrefetchedItem(
-				io.NopCloser(bytes.NewReader(byteArray)),
-				ptr.Val(lst.GetId()),
-				details.ItemInfo{SharePoint: ListToSPInfo(lst, size)})
-=======
 
 			item, err := data.NewPrefetchedItem(
 				io.NopCloser(bytes.NewReader(byteArray)),
@@ -226,7 +220,6 @@
 				el.AddRecoverable(ctx, clues.Stack(err).WithClues(ctx).Label(fault.LabelForceNoBackupCreation))
 				continue
 			}
->>>>>>> 23cbb7ca
 
 			sc.data <- item
 			progress <- struct{}{}
@@ -285,12 +278,6 @@
 		if size > 0 {
 			metrics.Bytes += size
 			metrics.Successes++
-<<<<<<< HEAD
-			sc.data <- data.NewPrefetchedItem(
-				io.NopCloser(bytes.NewReader(byteArray)),
-				ptr.Val(pg.GetId()),
-				details.ItemInfo{SharePoint: pageToSPInfo(pg, root, size)})
-=======
 
 			item, err := data.NewPrefetchedItem(
 				io.NopCloser(bytes.NewReader(byteArray)),
@@ -300,7 +287,6 @@
 				el.AddRecoverable(ctx, clues.Stack(err).WithClues(ctx).Label(fault.LabelForceNoBackupCreation))
 				continue
 			}
->>>>>>> 23cbb7ca
 
 			sc.data <- item
 			progress <- struct{}{}

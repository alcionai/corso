package site

import (
	"bytes"
	"context"
	"io"
	"net/http"
	"sync"
	"sync/atomic"
	"time"

	"github.com/alcionai/clues"
	"github.com/microsoft/kiota-abstractions-go/serialization"
	kjson "github.com/microsoft/kiota-serialization-json-go"
	"github.com/microsoftgraph/msgraph-sdk-go/models"
	"golang.org/x/exp/maps"

	"github.com/alcionai/corso/src/internal/common/ptr"
	"github.com/alcionai/corso/src/internal/data"
	betaAPI "github.com/alcionai/corso/src/internal/m365/service/sharepoint/api"
	"github.com/alcionai/corso/src/internal/m365/support"
	"github.com/alcionai/corso/src/internal/observe"
	"github.com/alcionai/corso/src/pkg/backup/details"
	"github.com/alcionai/corso/src/pkg/control"
	"github.com/alcionai/corso/src/pkg/count"
	"github.com/alcionai/corso/src/pkg/fault"
	"github.com/alcionai/corso/src/pkg/logger"
	"github.com/alcionai/corso/src/pkg/path"
	"github.com/alcionai/corso/src/pkg/selectors"
	"github.com/alcionai/corso/src/pkg/services/m365/api"
	"github.com/alcionai/corso/src/pkg/services/m365/api/graph"
)

type DataCategory int

// channel sizes
const (
	collectionChannelBufferSize = 50
	fetchChannelSize            = 5
)

//go:generate stringer -type=DataCategory
const (
	Unknown DataCategory = 0
	List    DataCategory = 1
	Pages   DataCategory = 2
)

var (
	_ data.BackupCollection = &prefetchCollection{}
	_ data.BackupCollection = &lazyFetchCollection{}
)

// Collection is the SharePoint.List or SharePoint.Page implementation of data.Collection.

// SharePoint.Libraries collections are supported by the oneDrive.Collection
// as the calls are identical for populating the Collection
type prefetchCollection struct {
	// stream is the container for each individual SharePoint item of (page/list)
	stream map[path.CategoryType]chan data.Item
	// fullPath indicates the hierarchy within the collection
	fullPath path.Path
	// items contains the SharePoint.List.IDs or SharePoint.Page.IDs
	// and their corresponding last modified time
	items map[string]time.Time
	// M365 IDs of the items of this collection
	category      path.CategoryType
	client        api.Sites
	ctrl          control.Options
	betaService   *betaAPI.BetaService
	statusUpdater support.StatusUpdater
	getter        getItemByIDer
}

// NewPrefetchCollection constructor function for creating a prefetchCollection
func NewPrefetchCollection(
	getter getItemByIDer,
	folderPath path.Path,
	ac api.Client,
	scope selectors.SharePointScope,
	statusUpdater support.StatusUpdater,
	ctrlOpts control.Options,
) *prefetchCollection {
	c := &prefetchCollection{
		fullPath:      folderPath,
		items:         make(map[string]time.Time),
		getter:        getter,
		stream:        make(map[path.CategoryType]chan data.Item),
		client:        ac.Sites(),
		statusUpdater: statusUpdater,
		category:      scope.Category().PathType(),
		ctrl:          ctrlOpts,
	}

	return c
}

func (pc *prefetchCollection) SetBetaService(betaService *betaAPI.BetaService) {
	pc.betaService = betaService
}

// AddItem appends additional itemID to items field
func (pc *prefetchCollection) AddItem(itemID string, lastModifedTime time.Time) {
	pc.items[itemID] = lastModifedTime
}

func (pc *prefetchCollection) FullPath() path.Path {
	return pc.fullPath
}

// TODO(ashmrtn): Fill in with previous path once the Controller compares old
// and new folder hierarchies.
func (pc prefetchCollection) PreviousPath() path.Path {
	return nil
}

func (pc prefetchCollection) LocationPath() *path.Builder {
	return path.Builder{}.Append(pc.fullPath.Folders()...)
}

func (pc prefetchCollection) State() data.CollectionState {
	return data.NewState
}

func (pc prefetchCollection) DoNotMergeItems() bool {
	return false
}

func (pc *prefetchCollection) Items(
	ctx context.Context,
	errs *fault.Bus,
) <-chan data.Item {
	if _, ok := pc.stream[pc.category]; !ok {
		pc.stream[pc.category] = make(chan data.Item, collectionChannelBufferSize)
	}

	go pc.streamItems(ctx, errs)

	return pc.stream[pc.category]
}

// streamItems utility function to retrieve data from back store for a given collection
func (pc *prefetchCollection) streamItems(
	ctx context.Context,
	errs *fault.Bus,
) {
	// Switch retrieval function based on category
	switch pc.category {
	case path.ListsCategory:
		pc.streamLists(ctx, errs)
	case path.PagesCategory:
		pc.streamPages(ctx, pc.client, errs)
	}
}

// streamLists utility function for collection that downloads and serializes
// models.Listable objects based on M365 IDs from the jobs field.
func (pc *prefetchCollection) streamLists(
	ctx context.Context,
	errs *fault.Bus,
) {
	var (
		metrics         support.CollectionMetrics
		el              = errs.Local()
		wg              sync.WaitGroup
		objects         int64
		objectBytes     int64
		objectSuccesses int64
	)

	defer updateStatus(
		ctx,
<<<<<<< HEAD
		sc.stream,
		sc.statusUpdater,
		sc.fullPath,
		metrics)
=======
		pc.stream[path.ListsCategory],
		pc.statusUpdater,
		pc.fullPath,
		&metrics)
>>>>>>> a3f03831

	// TODO: Insert correct ID for CollectionProgress
	progress := observe.CollectionProgress(ctx, pc.fullPath.Category().HumanString(), pc.fullPath.Folders())
	defer close(progress)

	semaphoreCh := make(chan struct{}, fetchChannelSize)
	defer close(semaphoreCh)

	// For each models.Listable, object is serialized and the metrics are collected.
	// The progress is objected via the passed in channel.
	for listID := range pc.items {
		if el.Failure() != nil {
			break
		}

		wg.Add(1)
		semaphoreCh <- struct{}{}

		go pc.handleListItems(
			ctx,
			semaphoreCh,
			progress,
			&wg,
			listID,
			&objects,
			&objectBytes,
			&objectSuccesses,
			el)
	}

	wg.Wait()

	metrics.Objects = int(objects)
	metrics.Bytes = objectBytes
	metrics.Successes = int(objectSuccesses)
}

func (pc *prefetchCollection) streamPages(
	ctx context.Context,
	as api.Sites,
	errs *fault.Bus,
) {
	var (
		metrics support.CollectionMetrics
		el      = errs.Local()
	)

	defer updateStatus(
		ctx,
<<<<<<< HEAD
		sc.stream,
		sc.statusUpdater,
		sc.fullPath,
		metrics)
=======
		pc.stream[path.PagesCategory],
		pc.statusUpdater,
		pc.fullPath,
		&metrics)
>>>>>>> a3f03831

	// TODO: Insert correct ID for CollectionProgress
	progress := observe.CollectionProgress(ctx, pc.fullPath.Category().HumanString(), pc.fullPath.Folders())
	defer close(progress)

	betaService := pc.betaService
	if betaService == nil {
		logger.Ctx(ctx).Error(clues.New("beta service required"))
		return
	}

	parent, err := as.GetByID(ctx, pc.fullPath.ProtectedResource(), api.CallConfig{})
	if err != nil {
		logger.Ctx(ctx).Error(err)

		return
	}

	root := ptr.Val(parent.GetWebUrl())

	pageIDs := maps.Keys(pc.items)

	pages, err := betaAPI.GetSitePages(ctx, betaService, pc.fullPath.ProtectedResource(), pageIDs, errs)
	if err != nil {
		logger.Ctx(ctx).Error(err)

		return
	}

	metrics.Objects = len(pages)
	// For each models.Pageable, object is serialize and the metrics are collected and returned.
	// Pageable objects are not supported in v1.0 of msgraph at this time.
	// TODO: Verify Parsable interface supported with modified-Pageable
	for _, pg := range pages {
		if el.Failure() != nil {
			break
		}

		byteArray, err := serializeContent(ctx, pg)
		if err != nil {
			el.AddRecoverable(ctx, clues.WrapWC(ctx, err, "serializing page").Label(fault.LabelForceNoBackupCreation))
			continue
		}

		size := int64(len(byteArray))

		if size == 0 {
			return
		}

		metrics.Bytes += size
		metrics.Successes++

		item, err := data.NewPrefetchedItemWithInfo(
			io.NopCloser(bytes.NewReader(byteArray)),
			ptr.Val(pg.GetId()),
			details.ItemInfo{SharePoint: pageToSPInfo(pg, root, size)})
		if err != nil {
			el.AddRecoverable(ctx, clues.StackWC(ctx, err).Label(fault.LabelForceNoBackupCreation))
			continue
		}

		pc.stream[path.PagesCategory] <- item
		progress <- struct{}{}
	}
}

func (pc *prefetchCollection) handleListItems(
	ctx context.Context,
	semaphoreCh chan struct{},
	progress chan<- struct{},
	wg *sync.WaitGroup,
	listID string,
	objects *int64,
	objectBytes *int64,
	objectSuccesses *int64,
	el *fault.Bus,
) {
	defer wg.Done()
	defer func() { <-semaphoreCh }()

	var (
		list models.Listable
		info *details.SharePointInfo
		err  error
	)

	list, info, err = pc.getter.GetItemByID(ctx, listID)
	if err != nil {
		err = clues.WrapWC(ctx, err, "getting list data").Label(fault.LabelForceNoBackupCreation)
		el.AddRecoverable(ctx, err)

		return
	}

	atomic.AddInt64(objects, 1)

	entryBytes, err := serializeContent(ctx, list)
	if err != nil {
		el.AddRecoverable(ctx, err)
		return
	}

	size := int64(len(entryBytes))

	if size == 0 {
		return
	}

	atomic.AddInt64(objectBytes, size)
	atomic.AddInt64(objectSuccesses, 1)

	rc := io.NopCloser(bytes.NewReader(entryBytes))
	itemInfo := details.ItemInfo{
		SharePoint: info,
	}

	item, err := data.NewPrefetchedItemWithInfo(rc, listID, itemInfo)
	if err != nil {
		err = clues.StackWC(ctx, err).Label(fault.LabelForceNoBackupCreation)
		el.AddRecoverable(ctx, err)

		return
	}

	pc.stream[path.ListsCategory] <- item
	progress <- struct{}{}
}

type lazyFetchCollection struct {
	// stream is the container for each individual SharePoint item of list
	stream chan data.Item
	// fullPath indicates the hierarchy within the collection
	fullPath path.Path
	// jobs contain the SharePoint.List.IDs and their last modified time
	items         map[string]time.Time
	statusUpdater support.StatusUpdater
	getter        getItemByIDer
	counter       *count.Bus
}

func NewLazyFetchCollection(
	getter getItemByIDer,
	folderPath path.Path,
	statusUpdater support.StatusUpdater,
	counter *count.Bus,
) *lazyFetchCollection {
	c := &lazyFetchCollection{
		fullPath:      folderPath,
		items:         make(map[string]time.Time),
		getter:        getter,
		stream:        make(chan data.Item, collectionChannelBufferSize),
		statusUpdater: statusUpdater,
		counter:       counter,
	}

	return c
}

func (lc *lazyFetchCollection) AddItem(itemID string, lastModifiedTime time.Time) {
	lc.items[itemID] = lastModifiedTime
	lc.counter.Add(count.ItemsAdded, 1)
}

func (lc *lazyFetchCollection) FullPath() path.Path {
	return lc.fullPath
}

func (lc lazyFetchCollection) LocationPath() *path.Builder {
	return path.Builder{}.Append(lc.fullPath.Folders()...)
}

// TODO(hitesh): Implement PreviousPath, State, DoNotMergeItems
// once the Controller compares old and new folder hierarchies.
func (lc lazyFetchCollection) PreviousPath() path.Path {
	return nil
}

func (lc lazyFetchCollection) State() data.CollectionState {
	return data.NewState
}

func (lc lazyFetchCollection) DoNotMergeItems() bool {
	return false
}

func (lc lazyFetchCollection) Items(
	ctx context.Context,
	errs *fault.Bus,
) <-chan data.Item {
	go lc.streamItems(ctx, errs)
	return lc.stream
}

func (lc *lazyFetchCollection) streamItems(
	ctx context.Context,
	errs *fault.Bus,
) {
	var (
		metrics  support.CollectionMetrics
		el       = errs.Local()
		numLists int64
	)

	defer finishPopulation(
		ctx,
		lc.stream,
		lc.statusUpdater,
		lc.fullPath,
		metrics)

	progress := observe.CollectionProgress(ctx, lc.fullPath.Category().HumanString(), lc.fullPath.Folders())
	defer close(progress)

	for listID, modTime := range lc.items {
		if el.Failure() != nil {
			break
		}

		lc.stream <- data.NewLazyItemWithInfo(
			ctx,
			&lazyItemGetter{
				itemID:  listID,
				getter:  lc.getter,
				modTime: modTime,
			},
			listID,
			modTime,
			lc.counter,
			el)

		metrics.Successes++

		progress <- struct{}{}
	}

	metrics.Objects += int(numLists)
}

type lazyItemGetter struct {
	getter  getItemByIDer
	itemID  string
	modTime time.Time
}

func (lig *lazyItemGetter) GetData(
	ctx context.Context,
	el *fault.Bus,
) (io.ReadCloser, *details.ItemInfo, bool, error) {
	list, info, err := lig.getter.GetItemByID(ctx, lig.itemID)
	if err != nil {
		if clues.HasLabel(err, graph.LabelStatus(http.StatusNotFound)) || graph.IsErrDeletedInFlight(err) {
			logger.CtxErr(ctx, err).Info("item deleted in flight. skipping")

			// Returning delInFlight as true here for correctness, although the caller is going
			// to ignore it since we are returning an error.
			return nil, nil, true, clues.Wrap(err, "deleted item").Label(graph.LabelsSkippable)
		}

		err = clues.WrapWC(ctx, err, "getting list data").Label(fault.LabelForceNoBackupCreation)
		el.AddRecoverable(ctx, err)

		return nil, nil, false, err
	}

	entryBytes, err := serializeContent(ctx, list)
	if err != nil {
		el.AddRecoverable(ctx, err)

		return nil, nil, false, err
	}

	info.Modified = lig.modTime

	return io.NopCloser(bytes.NewReader(entryBytes)),
		&details.ItemInfo{SharePoint: info},
		false,
		nil
}

func serializeContent(
	ctx context.Context,
	obj serialization.Parsable,
) ([]byte, error) {
	writer := kjson.NewJsonSerializationWriter()
	defer writer.Close()

	err := writer.WriteObjectValue("", obj)
	if err != nil {
		return nil, graph.Wrap(ctx, err, "writing to serializer").Label(fault.LabelForceNoBackupCreation)
	}

	byteArray, err := writer.GetSerializedContent()
	if err != nil {
		return nil, graph.Wrap(ctx, err, "getting content from writer").Label(fault.LabelForceNoBackupCreation)
	}

	return byteArray, nil
}

func updateStatus(
	ctx context.Context,
	stream chan data.Item,
	su support.StatusUpdater,
	fullPath path.Path,
	metrics *support.CollectionMetrics,
) {
	close(stream)

	status := support.CreateStatus(
		ctx,
		support.Backup,
		1, // 1 folder
		*metrics,
		fullPath.Folder(false))

	logger.Ctx(ctx).Debug(status.String())

	if su != nil {
		su(status)
	}
}<|MERGE_RESOLUTION|>--- conflicted
+++ resolved
@@ -170,17 +170,10 @@
 
 	defer updateStatus(
 		ctx,
-<<<<<<< HEAD
-		sc.stream,
-		sc.statusUpdater,
-		sc.fullPath,
-		metrics)
-=======
 		pc.stream[path.ListsCategory],
 		pc.statusUpdater,
 		pc.fullPath,
 		&metrics)
->>>>>>> a3f03831
 
 	// TODO: Insert correct ID for CollectionProgress
 	progress := observe.CollectionProgress(ctx, pc.fullPath.Category().HumanString(), pc.fullPath.Folders())
@@ -230,17 +223,10 @@
 
 	defer updateStatus(
 		ctx,
-<<<<<<< HEAD
-		sc.stream,
-		sc.statusUpdater,
-		sc.fullPath,
-		metrics)
-=======
 		pc.stream[path.PagesCategory],
 		pc.statusUpdater,
 		pc.fullPath,
 		&metrics)
->>>>>>> a3f03831
 
 	// TODO: Insert correct ID for CollectionProgress
 	progress := observe.CollectionProgress(ctx, pc.fullPath.Category().HumanString(), pc.fullPath.Folders())
@@ -445,12 +431,12 @@
 		numLists int64
 	)
 
-	defer finishPopulation(
+	defer updateStatus(
 		ctx,
 		lc.stream,
 		lc.statusUpdater,
 		lc.fullPath,
-		metrics)
+		&metrics)
 
 	progress := observe.CollectionProgress(ctx, lc.fullPath.Category().HumanString(), lc.fullPath.Folders())
 	defer close(progress)

package site

import (
	"context"
	"errors"
	"fmt"
	"io"
	"runtime/trace"

	"github.com/alcionai/clues"
	"github.com/microsoftgraph/msgraph-sdk-go/models"

	"github.com/alcionai/corso/src/internal/common/dttm"
	"github.com/alcionai/corso/src/internal/common/idname"
	"github.com/alcionai/corso/src/internal/common/ptr"
	"github.com/alcionai/corso/src/internal/data"
	"github.com/alcionai/corso/src/internal/diagnostics"
	"github.com/alcionai/corso/src/internal/m365/collection/drive"
	betaAPI "github.com/alcionai/corso/src/internal/m365/service/sharepoint/api"
	"github.com/alcionai/corso/src/internal/m365/support"
	"github.com/alcionai/corso/src/internal/operations/inject"
	"github.com/alcionai/corso/src/pkg/backup/details"
	"github.com/alcionai/corso/src/pkg/control"
	"github.com/alcionai/corso/src/pkg/count"
	"github.com/alcionai/corso/src/pkg/fault"
	"github.com/alcionai/corso/src/pkg/logger"
	"github.com/alcionai/corso/src/pkg/path"
	"github.com/alcionai/corso/src/pkg/services/m365/api"
	"github.com/alcionai/corso/src/pkg/services/m365/api/graph"
)

// ConsumeRestoreCollections will restore the specified data collections into OneDrive
func ConsumeRestoreCollections(
	ctx context.Context,
	rcc inject.RestoreConsumerConfig,
	ac api.Client,
	backupDriveIDNames idname.Cacher,
	dcs []data.RestoreCollection,
	deets *details.Builder,
	errs *fault.Bus,
	ctr *count.Bus,
) (*support.ControllerOperationStatus, error) {
	var (
		lrh            = drive.NewSiteRestoreHandler(ac, rcc.Selector.PathService())
		restoreMetrics support.CollectionMetrics
		caches         = drive.NewRestoreCaches(backupDriveIDNames)
		el             = errs.Local()
	)

	err := caches.Populate(ctx, lrh, rcc.ProtectedResource.ID())
	if err != nil {
		return nil, clues.Wrap(err, "initializing restore caches")
	}

	// Reorder collections so that the parents directories are created
	// before the child directories; a requirement for permissions.
	data.SortRestoreCollections(dcs)

	// Iterate through the data collections and restore the contents of each
	for _, dc := range dcs {
		if el.Failure() != nil {
			break
		}

		var (
			err      error
			category = dc.FullPath().Category()
			metrics  support.CollectionMetrics
			ictx     = clues.Add(ctx,
				"category", category,
				"restore_location", clues.Hide(rcc.RestoreConfig.Location),
				"resource_owner", clues.Hide(dc.FullPath().ProtectedResource()),
				"full_path", dc.FullPath())
		)

		switch dc.FullPath().Category() {
		case path.LibrariesCategory:
			metrics, err = drive.RestoreCollection(
				ictx,
				lrh,
				rcc,
				dc,
				caches,
				deets,
				control.DefaultRestoreContainerName(dttm.HumanReadableDriveItem),
				errs,
				ctr)

		case path.ListsCategory:
			metrics, err = RestoreListCollection(
				ictx,
				ac.Stable,
				dc,
				rcc.RestoreConfig.Location,
				deets,
				errs)

		case path.PagesCategory:
			metrics, err = RestorePageCollection(
				ictx,
				ac.Stable,
				dc,
				rcc.RestoreConfig.Location,
				deets,
				errs)

		default:
			return nil, clues.Wrap(clues.New(category.String()), "category not supported").With("category", category)
		}

		restoreMetrics = support.CombineMetrics(restoreMetrics, metrics)

		if err != nil {
			el.AddRecoverable(ctx, err)
		}

		if errors.Is(err, context.Canceled) {
			break
		}
	}

	status := support.CreateStatus(
		ctx,
		support.Restore,
		len(dcs),
		restoreMetrics,
		rcc.RestoreConfig.Location)

	return status, el.Failure()
}

// restoreListItem utility function restores a List to the siteID.
// The name is changed to to {DestName}_{name}
// API Reference: https://learn.microsoft.com/en-us/graph/api/list-create?view=graph-rest-1.0&tabs=http
// Restored List can be verified within the Site contents.
func restoreListItem(
	ctx context.Context,
	service graph.Servicer,
	itemData data.Item,
	siteID, destName string,
) (details.ItemInfo, error) {
	ctx, end := diagnostics.Span(ctx, "m365:sharepoint:restoreList", diagnostics.Label("item_uuid", itemData.ID()))
	defer end()

	ctx = clues.Add(ctx, "list_item_id", itemData.ID())

	var (
		dii      = details.ItemInfo{}
		listName = itemData.ID()
	)

	byteArray, err := io.ReadAll(itemData.ToReader())
	if err != nil {
		return dii, clues.WrapWC(ctx, err, "reading backup data")
	}

	oldList, err := betaAPI.CreateListFromBytes(byteArray)
	if err != nil {
		return dii, clues.WrapWC(ctx, err, "creating item")
	}

	if name, ok := ptr.ValOK(oldList.GetDisplayName()); ok {
		listName = name
	}

	var (
		newName  = fmt.Sprintf("%s_%s", destName, listName)
		newList  = betaAPI.ToListable(oldList, newName)
		contents = make([]models.ListItemable, 0)
	)

	for _, itm := range oldList.GetItems() {
		temp := betaAPI.CloneListItem(itm)
		contents = append(contents, temp)
	}

	newList.SetItems(contents)

	// Restore to List base to M365 back store
	restoredList, err := service.Client().Sites().BySiteId(siteID).Lists().Post(ctx, newList, nil)
	if err != nil {
		return dii, graph.Wrap(ctx, err, "restoring list")
	}

	// Uploading of ListItems is conducted after the List is restored
	// Reference: https://learn.microsoft.com/en-us/graph/api/listitem-create?view=graph-rest-1.0&tabs=http
	if len(contents) > 0 {
		for _, lItem := range contents {
			_, err := service.Client().
				Sites().
				BySiteId(siteID).
				Lists().
				ByListId(ptr.Val(restoredList.GetId())).
				Items().
				Post(ctx, lItem, nil)
			if err != nil {
				return dii, graph.Wrap(ctx, err, "restoring list items").
					With("restored_list_id", ptr.Val(restoredList.GetId()))
			}
		}
	}

<<<<<<< HEAD
	dii.SharePoint = ListToSPInfo(restoredList)
=======
	dii.SharePoint = api.ListToSPInfo(restoredList)
>>>>>>> ae7ba27e

	return dii, nil
}

func RestoreListCollection(
	ctx context.Context,
	service graph.Servicer,
	dc data.RestoreCollection,
	restoreContainerName string,
	deets *details.Builder,
	errs *fault.Bus,
) (support.CollectionMetrics, error) {
	ctx, end := diagnostics.Span(ctx, "m365:sharepoint:restoreListCollection", diagnostics.Label("path", dc.FullPath()))
	defer end()

	var (
		metrics   = support.CollectionMetrics{}
		directory = dc.FullPath()
		siteID    = directory.ProtectedResource()
		items     = dc.Items(ctx, errs)
		el        = errs.Local()
	)

	trace.Log(ctx, "m365:sharepoint:restoreListCollection", directory.String())

	for {
		if el.Failure() != nil {
			break
		}

		select {
		case <-ctx.Done():
			return metrics, clues.StackWC(ctx, ctx.Err())

		case itemData, ok := <-items:
			if !ok {
				return metrics, nil
			}
			metrics.Objects++

			itemInfo, err := restoreListItem(
				ctx,
				service,
				itemData,
				siteID,
				restoreContainerName)
			if err != nil {
				el.AddRecoverable(ctx, err)
				continue
			}

			metrics.Bytes += itemInfo.SharePoint.Size

			itemPath, err := dc.FullPath().AppendItem(itemData.ID())
			if err != nil {
				el.AddRecoverable(ctx, clues.WrapWC(ctx, err, "appending item to full path"))
				continue
			}

			err = deets.Add(
				itemPath,
				&path.Builder{}, // TODO: implement locationRef
				itemInfo)
			if err != nil {
				// Not critical enough to need to stop restore operation.
				logger.Ctx(ctx).Infow("accounting for restored item", "error", err)
			}

			metrics.Successes++
		}
	}

	return metrics, el.Failure()
}

// RestorePageCollection handles restoration of an individual site page collection.
// returns:
// - the collection's item and byte count metrics
// - the context cancellation station. True iff context is canceled.
func RestorePageCollection(
	ctx context.Context,
	gs graph.Servicer,
	dc data.RestoreCollection,
	restoreContainerName string,
	deets *details.Builder,
	errs *fault.Bus,
) (support.CollectionMetrics, error) {
	var (
		metrics   = support.CollectionMetrics{}
		directory = dc.FullPath()
		siteID    = directory.ProtectedResource()
	)

	trace.Log(ctx, "m365:sharepoint:restorePageCollection", directory.String())
	ctx, end := diagnostics.Span(ctx, "m365:sharepoint:restorePageCollection", diagnostics.Label("path", dc.FullPath()))

	defer end()

	var (
		el      = errs.Local()
		service = betaAPI.NewBetaService(gs.Adapter())
		items   = dc.Items(ctx, errs)
	)

	for {
		if el.Failure() != nil {
			break
		}

		select {
		case <-ctx.Done():
			return metrics, clues.StackWC(ctx, ctx.Err())

		case itemData, ok := <-items:
			if !ok {
				return metrics, nil
			}
			metrics.Objects++

			itemInfo, err := betaAPI.RestoreSitePage(
				ctx,
				service,
				itemData,
				siteID,
				restoreContainerName)
			if err != nil {
				el.AddRecoverable(ctx, err)
				continue
			}

			metrics.Bytes += itemInfo.SharePoint.Size

			itemPath, err := dc.FullPath().AppendItem(itemData.ID())
			if err != nil {
				el.AddRecoverable(ctx, clues.WrapWC(ctx, err, "appending item to full path"))
				continue
			}

			err = deets.Add(
				itemPath,
				&path.Builder{}, // TODO: implement locationRef
				itemInfo)
			if err != nil {
				// Not critical enough to need to stop restore operation.
				logger.Ctx(ctx).Infow("accounting for restored item", "error", err)
			}

			metrics.Successes++
		}
	}

	return metrics, el.Failure()
}<|MERGE_RESOLUTION|>--- conflicted
+++ resolved
@@ -200,11 +200,7 @@
 		}
 	}
 
-<<<<<<< HEAD
-	dii.SharePoint = ListToSPInfo(restoredList)
-=======
 	dii.SharePoint = api.ListToSPInfo(restoredList)
->>>>>>> ae7ba27e
 
 	return dii, nil
 }

--- conflicted
+++ resolved
@@ -77,11 +77,7 @@
 			ctr.Inc(count.CollisionSkip)
 			log.Debug("skipping item with collision")
 
-<<<<<<< HEAD
-			return dii, core.ErrAlreadyExists
-=======
 			return dii, clues.Stack(core.ErrAlreadyExists)
->>>>>>> dfb4a73f
 		}
 
 		collisionID = id
@@ -90,30 +86,19 @@
 	if collisionPolicy != control.Replace {
 		restoredList, err = rh.PostList(ctx, newName, storedList, errs)
 		if err != nil {
-<<<<<<< HEAD
-			return dii, clues.WrapWC(ctx, err, "restoring list")
-=======
 			return dii, clues.Wrap(err, "restoring list")
->>>>>>> dfb4a73f
 		}
 	} else {
 		restoredList, err = handleListReplace(
 			ctx,
 			collisionID,
 			storedList,
-<<<<<<< HEAD
-=======
 			newName,
->>>>>>> dfb4a73f
 			rh,
 			ctr,
 			errs)
 		if err != nil {
-<<<<<<< HEAD
-			return dii, err
-=======
 			return dii, clues.Stack(err)
->>>>>>> dfb4a73f
 		}
 	}
 
@@ -126,26 +111,13 @@
 
 func handleListReplace(
 	ctx context.Context,
-<<<<<<< HEAD
-	collisionID string,
-	storedList models.Listable,
-=======
 	listID string,
 	listFromBackup models.Listable,
 	newName string,
->>>>>>> dfb4a73f
 	rh restoreHandler,
 	ctr *count.Bus,
 	errs *fault.Bus,
 ) (models.Listable, error) {
-<<<<<<< HEAD
-	collidedList, _, err := rh.GetList(ctx, collisionID)
-	if err != nil {
-		return nil, clues.WrapWC(ctx, err, "fetching collided list")
-	}
-
-	err = rh.DeleteList(ctx, collisionID)
-=======
 	restoredList, err := rh.PostList(
 		ctx,
 		newName,
@@ -156,33 +128,10 @@
 	}
 
 	err = rh.DeleteList(ctx, listID)
->>>>>>> dfb4a73f
 	if err != nil {
 		return nil, clues.WrapWC(ctx, err, "deleting collided list")
 	}
 
-<<<<<<< HEAD
-	restoredList, err := rh.PostList(
-		ctx,
-		ptr.Val(storedList.GetDisplayName()),
-		storedList,
-		errs)
-	if err == nil {
-		ctr.Inc(count.CollisionReplace)
-		return restoredList, nil
-	}
-
-	_, collidedListErr := rh.PostList(
-		ctx,
-		ptr.Val(collidedList.GetDisplayName()),
-		collidedList,
-		errs)
-	if collidedListErr != nil {
-		return nil, clues.WrapWC(ctx, collidedListErr, "re-creating collided list")
-	}
-
-	return nil, clues.WrapWC(ctx, err, "restoring list")
-=======
 	patchList := models.NewList()
 	patchList.SetDisplayName(listFromBackup.GetDisplayName())
 	_, err = rh.PatchList(
@@ -198,7 +147,6 @@
 	ctr.Inc(count.CollisionReplace)
 
 	return restoredList, nil
->>>>>>> dfb4a73f
 }
 
 func RestoreListCollection(

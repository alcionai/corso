package site

import (
	"bytes"
	"io"
	"testing"

	"github.com/alcionai/clues"
	kioser "github.com/microsoft/kiota-serialization-json-go"
<<<<<<< HEAD
=======
	"github.com/microsoftgraph/msgraph-sdk-go/models"
>>>>>>> dc47001c
	"github.com/stretchr/testify/assert"
	"github.com/stretchr/testify/require"
	"github.com/stretchr/testify/suite"

	"github.com/alcionai/corso/src/internal/data"
	"github.com/alcionai/corso/src/internal/m365/collection/site/mock"
	betaAPI "github.com/alcionai/corso/src/internal/m365/service/sharepoint/api"
	spMock "github.com/alcionai/corso/src/internal/m365/service/sharepoint/mock"
	"github.com/alcionai/corso/src/internal/m365/support"
	"github.com/alcionai/corso/src/internal/tester"
	"github.com/alcionai/corso/src/internal/tester/tconfig"
	"github.com/alcionai/corso/src/pkg/account"
	"github.com/alcionai/corso/src/pkg/backup/details"
	"github.com/alcionai/corso/src/pkg/control"
	"github.com/alcionai/corso/src/pkg/count"
	"github.com/alcionai/corso/src/pkg/fault"
	"github.com/alcionai/corso/src/pkg/path"
	"github.com/alcionai/corso/src/pkg/selectors"
	"github.com/alcionai/corso/src/pkg/services/m365/api"
)

type SharePointCollectionSuite struct {
	tester.Suite
	siteID string
	creds  account.M365Config
	ac     api.Client
}

func (suite *SharePointCollectionSuite) SetupSuite() {
	t := suite.T()

	suite.siteID = tconfig.M365SiteID(t)
	a := tconfig.NewM365Account(t)
	m365, err := a.M365Config()
	require.NoError(t, err, clues.ToCore(err))

	suite.creds = m365

	ac, err := api.NewClient(
		m365,
		control.DefaultOptions(),
		count.New())
	require.NoError(t, err, clues.ToCore(err))

	suite.ac = ac
}

func TestSharePointCollectionSuite(t *testing.T) {
	suite.Run(t, &SharePointCollectionSuite{
		Suite: tester.NewIntegrationSuite(
			t,
			[][]string{tconfig.M365AcctCredEnvs}),
	})
}

// TestListCollection tests basic functionality to create
// SharePoint collection and to use the data stream channel.
func (suite *SharePointCollectionSuite) TestCollection_Items() {
	var (
		tenant  = "some"
		user    = "user"
		dirRoot = "directory"
	)

	sel := selectors.NewSharePointBackup([]string{"site"})

	tables := []struct {
		name, itemName string
		notRecoverable bool
		scope          selectors.SharePointScope
		getter         getItemByIDer
		getDir         func(t *testing.T) path.Path
		getItem        func(t *testing.T, itemName string) data.Item
	}{
		{
			name:     "List",
			itemName: "MockListing",
			scope:    sel.Lists(selectors.Any())[0],
			getter:   &mock.ListHandler{},
			getDir: func(t *testing.T) path.Path {
				dir, err := path.Build(
					tenant,
					user,
					path.SharePointService,
					path.ListsCategory,
					false,
					dirRoot)
				require.NoError(t, err, clues.ToCore(err))

				return dir
			},
			getItem: func(t *testing.T, name string) data.Item {
				ow := kioser.NewJsonSerializationWriter()
				listing := spMock.ListDefault(name)
				listing.SetDisplayName(&name)

				err := ow.WriteObjectValue("", listing)
				require.NoError(t, err, clues.ToCore(err))

				byteArray, err := ow.GetSerializedContent()
				require.NoError(t, err, clues.ToCore(err))

				info := &details.SharePointInfo{
					ItemName: name,
				}

				data, err := data.NewPrefetchedItemWithInfo(
					io.NopCloser(bytes.NewReader(byteArray)),
					name,
					details.ItemInfo{SharePoint: info})
				require.NoError(t, err, clues.ToCore(err))

				return data
			},
		},
		{
			name:           "List with wte template",
			itemName:       "MockListing",
			notRecoverable: true,
			scope:          sel.Lists(selectors.Any())[0],
			getter:         &mock.ListHandler{},
			getDir: func(t *testing.T) path.Path {
				dir, err := path.Build(
					tenant,
					user,
					path.SharePointService,
					path.ListsCategory,
					false,
					dirRoot)
				require.NoError(t, err, clues.ToCore(err))

				return dir
			},
			getItem: func(t *testing.T, name string) data.Item {
				ow := kioser.NewJsonSerializationWriter()

				listInfo := models.NewListInfo()
				listInfo.SetTemplate(ptr.To("webTemplateExtensionsList"))

				listing := spMock.ListDefault(name)
				listing.SetDisplayName(&name)
				listing.SetList(listInfo)

				err := ow.WriteObjectValue("", listing)
				require.NoError(t, err, clues.ToCore(err))

				byteArray, err := ow.GetSerializedContent()
				require.NoError(t, err, clues.ToCore(err))

				info := &details.SharePointInfo{
					ItemName: name,
				}

				data, err := data.NewPrefetchedItemWithInfo(
					io.NopCloser(bytes.NewReader(byteArray)),
					name,
					details.ItemInfo{SharePoint: info, NotRecoverable: true})
				require.NoError(t, err, clues.ToCore(err))

				return data
			},
		},
		{
			name:     "Pages",
			itemName: "MockPages",
			scope:    sel.Pages(selectors.Any())[0],
			getter:   nil,
			getDir: func(t *testing.T) path.Path {
				dir, err := path.Build(
					tenant,
					user,
					path.SharePointService,
					path.PagesCategory,
					false,
					dirRoot)
				require.NoError(t, err, clues.ToCore(err))

				return dir
			},
			getItem: func(t *testing.T, itemName string) data.Item {
				byteArray := spMock.Page(itemName)
				page, err := betaAPI.BytesToSitePageable(byteArray)
				require.NoError(t, err, clues.ToCore(err))

				data, err := data.NewPrefetchedItemWithInfo(
					io.NopCloser(bytes.NewReader(byteArray)),
					itemName,
					details.ItemInfo{SharePoint: betaAPI.PageInfo(page, int64(len(byteArray)))})
				require.NoError(t, err, clues.ToCore(err))

				return data
			},
		},
	}

	for _, test := range tables {
		suite.Run(test.name, func() {
			t := suite.T()

			ctx, flush := tester.NewContext(t)
			defer flush()

			col := NewCollection(
				test.getter,
				test.getDir(t),
				suite.ac,
				test.scope,
				nil,
				control.DefaultOptions())
			col.stream <- test.getItem(t, test.itemName)

			readItems := []data.Item{}

			for item := range col.Items(ctx, fault.New(true)) {
				readItems = append(readItems, item)
			}

			require.Equal(t, len(readItems), 1)
			item := readItems[0]
			shareInfo, ok := item.(data.ItemInfo)
			require.True(t, ok)

			info, err := shareInfo.Info()
			require.NoError(t, err, clues.ToCore(err))

			assert.NotNil(t, info)
			assert.NotNil(t, info.SharePoint)
			assert.Equal(t, test.itemName, info.SharePoint.ItemName)
			assert.Equal(t, test.notRecoverable, info.NotRecoverable)
		})
	}
<<<<<<< HEAD
=======
}

func (suite *SharePointCollectionSuite) TestCollection_streamItems() {
	var (
		t             = suite.T()
		statusUpdater = func(*support.ControllerOperationStatus) {}
		tenant        = "some"
		resource      = "siteid"
		list          = "list"
	)

	table := []struct {
		name     string
		category path.CategoryType
		items    []string
		getDir   func(t *testing.T) path.Path
	}{
		{
			name:     "no items",
			items:    []string{},
			category: path.ListsCategory,
			getDir: func(t *testing.T) path.Path {
				dir, err := path.Build(
					tenant,
					resource,
					path.SharePointService,
					path.ListsCategory,
					false,
					list)
				require.NoError(t, err, clues.ToCore(err))

				return dir
			},
		},
		{
			name:     "with items",
			items:    []string{"list1", "list2", "list3"},
			category: path.ListsCategory,
			getDir: func(t *testing.T) path.Path {
				dir, err := path.Build(
					tenant,
					resource,
					path.SharePointService,
					path.ListsCategory,
					false,
					list)
				require.NoError(t, err, clues.ToCore(err))

				return dir
			},
		},
	}
	for _, test := range table {
		suite.Run(test.name, func() {
			t.Log("running test", test)

			var (
				errs      = fault.New(true)
				itemCount int
			)

			ctx, flush := tester.NewContext(t)
			defer flush()

			col := &Collection{
				fullPath:      test.getDir(t),
				category:      test.category,
				items:         test.items,
				getter:        &mock.ListHandler{},
				stream:        make(chan data.Item),
				statusUpdater: statusUpdater,
			}

			itemMap := func(js []string) map[string]struct{} {
				m := make(map[string]struct{})
				for _, j := range js {
					m[j] = struct{}{}
				}
				return m
			}(test.items)

			go col.streamItems(ctx, errs)

			for item := range col.stream {
				itemCount++
				_, ok := itemMap[item.ID()]
				assert.True(t, ok, "should fetch item")
			}

			assert.NoError(t, errs.Failure())
			assert.Equal(t, len(test.items), itemCount, "should see all expected items")
		})
	}
>>>>>>> dc47001c
}<|MERGE_RESOLUTION|>--- conflicted
+++ resolved
@@ -7,19 +7,16 @@
 
 	"github.com/alcionai/clues"
 	kioser "github.com/microsoft/kiota-serialization-json-go"
-<<<<<<< HEAD
-=======
 	"github.com/microsoftgraph/msgraph-sdk-go/models"
->>>>>>> dc47001c
 	"github.com/stretchr/testify/assert"
 	"github.com/stretchr/testify/require"
 	"github.com/stretchr/testify/suite"
 
+	"github.com/alcionai/corso/src/internal/common/ptr"
 	"github.com/alcionai/corso/src/internal/data"
 	"github.com/alcionai/corso/src/internal/m365/collection/site/mock"
 	betaAPI "github.com/alcionai/corso/src/internal/m365/service/sharepoint/api"
 	spMock "github.com/alcionai/corso/src/internal/m365/service/sharepoint/mock"
-	"github.com/alcionai/corso/src/internal/m365/support"
 	"github.com/alcionai/corso/src/internal/tester"
 	"github.com/alcionai/corso/src/internal/tester/tconfig"
 	"github.com/alcionai/corso/src/pkg/account"
@@ -242,100 +239,4 @@
 			assert.Equal(t, test.notRecoverable, info.NotRecoverable)
 		})
 	}
-<<<<<<< HEAD
-=======
-}
-
-func (suite *SharePointCollectionSuite) TestCollection_streamItems() {
-	var (
-		t             = suite.T()
-		statusUpdater = func(*support.ControllerOperationStatus) {}
-		tenant        = "some"
-		resource      = "siteid"
-		list          = "list"
-	)
-
-	table := []struct {
-		name     string
-		category path.CategoryType
-		items    []string
-		getDir   func(t *testing.T) path.Path
-	}{
-		{
-			name:     "no items",
-			items:    []string{},
-			category: path.ListsCategory,
-			getDir: func(t *testing.T) path.Path {
-				dir, err := path.Build(
-					tenant,
-					resource,
-					path.SharePointService,
-					path.ListsCategory,
-					false,
-					list)
-				require.NoError(t, err, clues.ToCore(err))
-
-				return dir
-			},
-		},
-		{
-			name:     "with items",
-			items:    []string{"list1", "list2", "list3"},
-			category: path.ListsCategory,
-			getDir: func(t *testing.T) path.Path {
-				dir, err := path.Build(
-					tenant,
-					resource,
-					path.SharePointService,
-					path.ListsCategory,
-					false,
-					list)
-				require.NoError(t, err, clues.ToCore(err))
-
-				return dir
-			},
-		},
-	}
-	for _, test := range table {
-		suite.Run(test.name, func() {
-			t.Log("running test", test)
-
-			var (
-				errs      = fault.New(true)
-				itemCount int
-			)
-
-			ctx, flush := tester.NewContext(t)
-			defer flush()
-
-			col := &Collection{
-				fullPath:      test.getDir(t),
-				category:      test.category,
-				items:         test.items,
-				getter:        &mock.ListHandler{},
-				stream:        make(chan data.Item),
-				statusUpdater: statusUpdater,
-			}
-
-			itemMap := func(js []string) map[string]struct{} {
-				m := make(map[string]struct{})
-				for _, j := range js {
-					m[j] = struct{}{}
-				}
-				return m
-			}(test.items)
-
-			go col.streamItems(ctx, errs)
-
-			for item := range col.stream {
-				itemCount++
-				_, ok := itemMap[item.ID()]
-				assert.True(t, ok, "should fetch item")
-			}
-
-			assert.NoError(t, errs.Failure())
-			assert.Equal(t, len(test.items), itemCount, "should see all expected items")
-		})
-	}
->>>>>>> dc47001c
 }
package site

import (
	"bytes"
	"io"
	"slices"
	"testing"
	"time"

	"github.com/alcionai/clues"
	kioser "github.com/microsoft/kiota-serialization-json-go"
	"github.com/stretchr/testify/assert"
	"github.com/stretchr/testify/require"
	"github.com/stretchr/testify/suite"

	"github.com/alcionai/corso/src/internal/common/readers"
	"github.com/alcionai/corso/src/internal/data"
	"github.com/alcionai/corso/src/internal/m365/collection/site/mock"
	betaAPI "github.com/alcionai/corso/src/internal/m365/service/sharepoint/api"
	spMock "github.com/alcionai/corso/src/internal/m365/service/sharepoint/mock"
	"github.com/alcionai/corso/src/internal/m365/support"
	"github.com/alcionai/corso/src/internal/tester"
	"github.com/alcionai/corso/src/internal/tester/tconfig"
	"github.com/alcionai/corso/src/pkg/account"
	"github.com/alcionai/corso/src/pkg/backup/details"
	"github.com/alcionai/corso/src/pkg/control"
	"github.com/alcionai/corso/src/pkg/count"
	"github.com/alcionai/corso/src/pkg/fault"
	"github.com/alcionai/corso/src/pkg/path"
	"github.com/alcionai/corso/src/pkg/selectors"
	"github.com/alcionai/corso/src/pkg/services/m365/api"
	"github.com/alcionai/corso/src/pkg/services/m365/api/graph"
)

type SharePointCollectionUnitSuite struct {
	tester.Suite
	creds account.M365Config
}

func TestSharePointCollectionUnitSuite(t *testing.T) {
	suite.Run(t, &SharePointCollectionUnitSuite{Suite: tester.NewUnitSuite(t)})
}

func (suite *SharePointCollectionUnitSuite) SetupSuite() {
	a := tconfig.NewFakeM365Account(suite.T())
	m365, err := a.M365Config()
	require.NoError(suite.T(), err, clues.ToCore(err))
	suite.creds = m365
}

func (suite *SharePointCollectionUnitSuite) TestNewCollection_state() {
	t := suite.T()

	one, err := path.Build("tid", "siteid", path.SharePointService, path.ListsCategory, false, "one")
	require.NoError(suite.T(), err, clues.ToCore(err))
	two, err := path.Build("tid", "siteid", path.SharePointService, path.ListsCategory, false, "two")
	require.NoError(suite.T(), err, clues.ToCore(err))

	sel := selectors.NewSharePointBackup([]string{"site"})
	ac, err := api.NewClient(suite.creds, control.DefaultOptions(), count.New())
	require.NoError(t, err, clues.ToCore(err))

	table := []struct {
		name   string
		prev   path.Path
		curr   path.Path
		loc    *path.Builder
		expect data.CollectionState
	}{
		{
			name:   "new",
			curr:   one,
			loc:    path.Elements{"one"}.Builder(),
			expect: data.NewState,
		},
		{
			name:   "not moved",
			prev:   one,
			curr:   one,
			loc:    path.Elements{"one"}.Builder(),
			expect: data.NotMovedState,
		},
		{
			name:   "moved",
			prev:   one,
			curr:   two,
			loc:    path.Elements{"two"}.Builder(),
			expect: data.MovedState,
		},
		{
			name:   "deleted",
			prev:   one,
			expect: data.DeletedState,
		},
	}
	for _, test := range table {
		suite.Run(test.name, func() {
			c := NewCollection(
				nil,
				test.curr,
				test.prev,
				test.loc,
				ac,
				sel.Lists(selectors.Any())[0],
				nil,
				control.DefaultOptions(),
				count.New())
			assert.Equal(t, test.expect, c.State(), "collection state")
			assert.Equal(t, test.curr, c.FullPath(), "full path")
			assert.Equal(t, test.prev, c.PreviousPath(), "prev path")
			assert.Equal(t, test.loc, c.LocationPath(), "location path")
		})
	}
}

type SharePointCollectionSuite struct {
	tester.Suite
	siteID string
	creds  account.M365Config
	ac     api.Client
}

func (suite *SharePointCollectionSuite) SetupSuite() {
	t := suite.T()

	suite.siteID = tconfig.M365SiteID(t)
	a := tconfig.NewM365Account(t)
	m365, err := a.M365Config()
	require.NoError(t, err, clues.ToCore(err))

	suite.creds = m365

	ac, err := api.NewClient(
		m365,
		control.DefaultOptions(),
		count.New())
	require.NoError(t, err, clues.ToCore(err))

	suite.ac = ac
}

func TestSharePointCollectionSuite(t *testing.T) {
	suite.Run(t, &SharePointCollectionSuite{
		Suite: tester.NewIntegrationSuite(
			t,
			[][]string{tconfig.M365AcctCredEnvs}),
	})
}

// TestListCollection tests basic functionality to create
// SharePoint collection and to use the data stream channel.
func (suite *SharePointCollectionSuite) TestPrefetchCollection_Items() {
	var (
		tenant   = "some"
		user     = "user"
		prevRoot = "prev"
		dirRoot  = "directory"
	)

	sel := selectors.NewSharePointBackup([]string{"site"})

	tables := []struct {
		name, itemName string
		itemCount      int64
		scope          selectors.SharePointScope
		cat            path.CategoryType
		getter         getItemByIDer
		prev           string
		curr           string
		locPb          *path.Builder
		getDir         func(t *testing.T, root string) path.Path
		getItem        func(t *testing.T, itemName string) data.Item
	}{
		{
<<<<<<< HEAD
			name:      "List",
			itemName:  "MockListing",
			itemCount: 1,
			scope:     sel.Lists(selectors.Any())[0],
			prev:      prevRoot,
			curr:      dirRoot,
			locPb:     path.Elements{"MockListing"}.Builder(),
			getter:    &mock.ListHandler{},
			getDir: func(t *testing.T, root string) path.Path {
=======
			name:     "List",
			itemName: "MockListing",
			cat:      path.ListsCategory,
			scope:    sel.Lists(selectors.Any())[0],
			getter:   &mock.ListHandler{},
			getDir: func(t *testing.T) path.Path {
>>>>>>> 80287335
				dir, err := path.Build(
					tenant,
					user,
					path.SharePointService,
					path.ListsCategory,
					false,
					root)
				require.NoError(t, err, clues.ToCore(err))

				return dir
			},
			getItem: func(t *testing.T, name string) data.Item {
				ow := kioser.NewJsonSerializationWriter()
				listing := spMock.ListDefault(name)
				listing.SetDisplayName(&name)

				err := ow.WriteObjectValue("", listing)
				require.NoError(t, err, clues.ToCore(err))

				byteArray, err := ow.GetSerializedContent()
				require.NoError(t, err, clues.ToCore(err))

				info := &details.SharePointInfo{
<<<<<<< HEAD
					ItemType: details.SharePointList,
					List: &details.ListInfo{
						Name:      name,
						ItemCount: 1,
=======
					List: &details.ListInfo{
						Name: name,
>>>>>>> 80287335
					},
				}

				data, err := data.NewPrefetchedItemWithInfo(
					io.NopCloser(bytes.NewReader(byteArray)),
					name,
					details.ItemInfo{SharePoint: info})
				require.NoError(t, err, clues.ToCore(err))

				return data
			},
		},
		{
			name:     "Pages",
			itemName: "MockPages",
			cat:      path.PagesCategory,
			scope:    sel.Pages(selectors.Any())[0],
			prev:     prevRoot,
			curr:     dirRoot,
			locPb:    path.Elements{"Pages"}.Builder(),
			getter:   nil,
			getDir: func(t *testing.T, root string) path.Path {
				dir, err := path.Build(
					tenant,
					user,
					path.SharePointService,
					path.PagesCategory,
					false,
					root)
				require.NoError(t, err, clues.ToCore(err))

				return dir
			},
			getItem: func(t *testing.T, itemName string) data.Item {
				byteArray := spMock.Page(itemName)
				page, err := betaAPI.BytesToSitePageable(byteArray)
				require.NoError(t, err, clues.ToCore(err))

				data, err := data.NewPrefetchedItemWithInfo(
					io.NopCloser(bytes.NewReader(byteArray)),
					itemName,
					details.ItemInfo{SharePoint: betaAPI.PageInfo(page, int64(len(byteArray)))})
				require.NoError(t, err, clues.ToCore(err))

				return data
			},
		},
	}

	for _, test := range tables {
		suite.Run(test.name, func() {
			t := suite.T()

			ctx, flush := tester.NewContext(t)
			defer flush()

			col := NewPrefetchCollection(
				test.getter,
				test.getDir(t, test.curr),
				test.getDir(t, test.prev),
				test.locPb,
				suite.ac,
				test.scope,
				nil,
<<<<<<< HEAD
				control.DefaultOptions(),
				count.New())
			col.stream <- test.getItem(t, test.itemName)
=======
				control.DefaultOptions())
			col.stream[test.cat] = make(chan data.Item, collectionChannelBufferSize)
			col.stream[test.cat] <- test.getItem(t, test.itemName)
>>>>>>> 80287335

			readItems := []data.Item{}

			for item := range col.Items(ctx, fault.New(true)) {
				readItems = append(readItems, item)
			}

			require.Equal(t, len(readItems), 1)
			item := readItems[0]
			shareInfo, ok := item.(data.ItemInfo)
			require.True(t, ok)

			info, err := shareInfo.Info()
			require.NoError(t, err, clues.ToCore(err))

			assert.NotNil(t, info)
<<<<<<< HEAD
			require.NotNil(t, info.SharePoint)

			if info.SharePoint.ItemType == details.SharePointList {
				require.NotNil(t, info.SharePoint.List)
				assert.Equal(t, test.itemName, info.SharePoint.List.Name)
				assert.Equal(t, test.itemCount, info.SharePoint.List.ItemCount)
			} else {
				assert.Equal(t, test.itemName, info.SharePoint.ItemName)
			}
=======
			assert.NotNil(t, info.SharePoint)

			if test.cat == path.ListsCategory {
				assert.Equal(t, test.itemName, info.SharePoint.List.Name)
			}
		})
	}
}

func (suite *SharePointCollectionSuite) TestLazyCollection_Items() {
	var (
		t             = suite.T()
		errs          = fault.New(true)
		start         = time.Now().Add(-time.Second)
		statusUpdater = func(*support.ControllerOperationStatus) {}
	)

	fullPath, err := path.Build(
		"t", "pr", path.SharePointService, path.ListsCategory, false, "listid")
	require.NoError(t, err, clues.ToCore(err))

	tables := []struct {
		name            string
		items           map[string]time.Time
		expectItemCount int
		expectReads     []string
	}{
		{
			name: "no lists",
		},
		{
			name: "added lists",
			items: map[string]time.Time{
				"list1": start.Add(time.Minute),
				"list2": start.Add(2 * time.Minute),
				"list3": start.Add(3 * time.Minute),
			},
			expectItemCount: 3,
			expectReads: []string{
				"list1",
				"list2",
				"list3",
			},
		},
	}

	for _, test := range tables {
		suite.Run(test.name, func() {
			itemCount := 0

			ctx, flush := tester.NewContext(t)
			defer flush()

			getter := &mock.ListHandler{}
			defer getter.Check(t, test.expectReads)

			col := &lazyFetchCollection{
				stream:        make(chan data.Item),
				fullPath:      fullPath,
				items:         test.items,
				getter:        getter,
				statusUpdater: statusUpdater,
			}

			for item := range col.Items(ctx, errs) {
				itemCount++

				modTime, aok := test.items[item.ID()]
				require.True(t, aok, "item must have been added: %q", item.ID())
				assert.Implements(t, (*data.ItemModTime)(nil), item)
				assert.Equal(t, modTime, item.(data.ItemModTime).ModTime(), "item mod time")

				if slices.Contains(test.expectReads, item.ID()) {
					r := item.ToReader()

					_, err := io.ReadAll(r)
					assert.NoError(t, err, clues.ToCore(err))

					r.Close()

					assert.Implements(t, (*data.ItemInfo)(nil), item)
					info, err := item.(data.ItemInfo).Info()

					assert.NoError(t, err, clues.ToCore(err))
					assert.Equal(t, modTime, info.Modified(), "ItemInfo mod time")
				}
			}

			assert.NoError(t, errs.Failure())
			assert.Equal(
				t,
				test.expectItemCount,
				itemCount,
				"should see all expected items")
>>>>>>> 80287335
		})
	}
}

func (suite *SharePointCollectionSuite) TestLazyItem() {
	var (
		t   = suite.T()
		now = time.Now()
	)

	ctx, flush := tester.NewContext(t)
	defer flush()

	lh := mock.ListHandler{}

	li := data.NewLazyItemWithInfo(
		ctx,
		&lazyItemGetter{
			itemID:  "itemID",
			getter:  &lh,
			modTime: now,
		},
		"itemID",
		now,
		count.New(),
		fault.New(true))

	assert.Equal(
		t,
		now,
		li.ModTime(),
		"item mod time")

	r, err := readers.NewVersionedRestoreReader(li.ToReader())
	require.NoError(t, err, clues.ToCore(err))

	assert.Equal(t, readers.DefaultSerializationVersion, r.Format().Version)
	assert.False(t, r.Format().DelInFlight)

	readData, err := io.ReadAll(r)
	require.NoError(t, err, "reading item data: %v", clues.ToCore(err))
	assert.NotEmpty(t, readData, "read item data")

	info, err := li.Info()
	require.NoError(t, err, "getting item info: %v", clues.ToCore(err))
	assert.Equal(t, now, info.Modified())
}

func (suite *SharePointCollectionSuite) TestLazyItem_ReturnsEmptyReaderOnDeletedInFlight() {
	var (
		t   = suite.T()
		now = time.Now()
	)

	ctx, flush := tester.NewContext(t)
	defer flush()

	lh := mock.ListHandler{
		Err: graph.ErrDeletedInFlight,
	}

	li := data.NewLazyItemWithInfo(
		ctx,
		&lazyItemGetter{
			itemID:  "itemID",
			getter:  &lh,
			modTime: now,
		},
		"itemID",
		now,
		count.New(),
		fault.New(true))

	assert.False(t, li.Deleted(), "item shouldn't be marked deleted")
	assert.Equal(
		t,
		now,
		li.ModTime(),
		"item mod time")

	r, err := readers.NewVersionedRestoreReader(li.ToReader())
	assert.ErrorIs(t, err, graph.ErrDeletedInFlight, "item should be marked deleted in flight")
	assert.Nil(t, r)
}<|MERGE_RESOLUTION|>--- conflicted
+++ resolved
@@ -48,7 +48,7 @@
 	suite.creds = m365
 }
 
-func (suite *SharePointCollectionUnitSuite) TestNewCollection_state() {
+func (suite *SharePointCollectionUnitSuite) TestPrefetchCollection_state() {
 	t := suite.T()
 
 	one, err := path.Build("tid", "siteid", path.SharePointService, path.ListsCategory, false, "one")
@@ -95,7 +95,7 @@
 	}
 	for _, test := range table {
 		suite.Run(test.name, func() {
-			c := NewCollection(
+			c := NewPrefetchCollection(
 				nil,
 				test.curr,
 				test.prev,
@@ -172,24 +172,16 @@
 		getItem        func(t *testing.T, itemName string) data.Item
 	}{
 		{
-<<<<<<< HEAD
 			name:      "List",
 			itemName:  "MockListing",
 			itemCount: 1,
+			cat:       path.ListsCategory,
 			scope:     sel.Lists(selectors.Any())[0],
 			prev:      prevRoot,
 			curr:      dirRoot,
 			locPb:     path.Elements{"MockListing"}.Builder(),
 			getter:    &mock.ListHandler{},
 			getDir: func(t *testing.T, root string) path.Path {
-=======
-			name:     "List",
-			itemName: "MockListing",
-			cat:      path.ListsCategory,
-			scope:    sel.Lists(selectors.Any())[0],
-			getter:   &mock.ListHandler{},
-			getDir: func(t *testing.T) path.Path {
->>>>>>> 80287335
 				dir, err := path.Build(
 					tenant,
 					user,
@@ -213,15 +205,10 @@
 				require.NoError(t, err, clues.ToCore(err))
 
 				info := &details.SharePointInfo{
-<<<<<<< HEAD
 					ItemType: details.SharePointList,
 					List: &details.ListInfo{
 						Name:      name,
 						ItemCount: 1,
-=======
-					List: &details.ListInfo{
-						Name: name,
->>>>>>> 80287335
 					},
 				}
 
@@ -286,15 +273,10 @@
 				suite.ac,
 				test.scope,
 				nil,
-<<<<<<< HEAD
 				control.DefaultOptions(),
 				count.New())
-			col.stream <- test.getItem(t, test.itemName)
-=======
-				control.DefaultOptions())
 			col.stream[test.cat] = make(chan data.Item, collectionChannelBufferSize)
 			col.stream[test.cat] <- test.getItem(t, test.itemName)
->>>>>>> 80287335
 
 			readItems := []data.Item{}
 
@@ -311,7 +293,6 @@
 			require.NoError(t, err, clues.ToCore(err))
 
 			assert.NotNil(t, info)
-<<<<<<< HEAD
 			require.NotNil(t, info.SharePoint)
 
 			if info.SharePoint.ItemType == details.SharePointList {
@@ -321,12 +302,6 @@
 			} else {
 				assert.Equal(t, test.itemName, info.SharePoint.ItemName)
 			}
-=======
-			assert.NotNil(t, info.SharePoint)
-
-			if test.cat == path.ListsCategory {
-				assert.Equal(t, test.itemName, info.SharePoint.List.Name)
-			}
 		})
 	}
 }
@@ -340,7 +315,23 @@
 	)
 
 	fullPath, err := path.Build(
-		"t", "pr", path.SharePointService, path.ListsCategory, false, "listid")
+		"t",
+		"pr",
+		path.SharePointService,
+		path.ListsCategory,
+		false,
+		"full")
+	require.NoError(t, err, clues.ToCore(err))
+
+	locPath := path.Elements{"full"}.Builder()
+
+	prevPath, err := path.Build(
+		"t",
+		"pr",
+		path.SharePointService,
+		path.ListsCategory,
+		false,
+		"prev")
 	require.NoError(t, err, clues.ToCore(err))
 
 	tables := []struct {
@@ -378,12 +369,16 @@
 			getter := &mock.ListHandler{}
 			defer getter.Check(t, test.expectReads)
 
-			col := &lazyFetchCollection{
-				stream:        make(chan data.Item),
-				fullPath:      fullPath,
-				items:         test.items,
-				getter:        getter,
-				statusUpdater: statusUpdater,
+			col := NewLazyFetchCollection(
+				getter,
+				fullPath,
+				prevPath,
+				locPath,
+				statusUpdater,
+				count.New())
+
+			for listID, modTime := range test.items {
+				col.AddItem(listID, modTime)
 			}
 
 			for item := range col.Items(ctx, errs) {
@@ -416,7 +411,6 @@
 				test.expectItemCount,
 				itemCount,
 				"should see all expected items")
->>>>>>> 80287335
 		})
 	}
 }

--- conflicted
+++ resolved
@@ -103,18 +103,11 @@
 				byteArray, err := ow.GetSerializedContent()
 				require.NoError(t, err, clues.ToCore(err))
 
-<<<<<<< HEAD
-				data := data.NewPrefetchedItem(
-					io.NopCloser(bytes.NewReader(byteArray)),
-					name,
-					details.ItemInfo{SharePoint: ListToSPInfo(listing, int64(len(byteArray)))})
-=======
 				data, err := data.NewPrefetchedItem(
 					io.NopCloser(bytes.NewReader(byteArray)),
 					name,
 					details.ItemInfo{SharePoint: ListToSPInfo(listing, int64(len(byteArray)))})
 				require.NoError(t, err, clues.ToCore(err))
->>>>>>> 23cbb7ca
 
 				return data
 			},
@@ -140,18 +133,11 @@
 				page, err := betaAPI.CreatePageFromBytes(byteArray)
 				require.NoError(t, err, clues.ToCore(err))
 
-<<<<<<< HEAD
-				data := data.NewPrefetchedItem(
-					io.NopCloser(bytes.NewReader(byteArray)),
-					itemName,
-					details.ItemInfo{SharePoint: betaAPI.PageInfo(page, int64(len(byteArray)))})
-=======
 				data, err := data.NewPrefetchedItem(
 					io.NopCloser(bytes.NewReader(byteArray)),
 					itemName,
 					details.ItemInfo{SharePoint: betaAPI.PageInfo(page, int64(len(byteArray)))})
 				require.NoError(t, err, clues.ToCore(err))
->>>>>>> 23cbb7ca
 
 				return data
 			},
@@ -210,18 +196,11 @@
 	byteArray, err := service.Serialize(listing)
 	require.NoError(t, err, clues.ToCore(err))
 
-<<<<<<< HEAD
-	listData := data.NewPrefetchedItem(
-		io.NopCloser(bytes.NewReader(byteArray)),
-		testName,
-		details.ItemInfo{SharePoint: ListToSPInfo(listing, int64(len(byteArray)))})
-=======
 	listData, err := data.NewPrefetchedItem(
 		io.NopCloser(bytes.NewReader(byteArray)),
 		testName,
 		details.ItemInfo{SharePoint: ListToSPInfo(listing, int64(len(byteArray)))})
 	require.NoError(t, err, clues.ToCore(err))
->>>>>>> 23cbb7ca
 
 	destName := testdata.DefaultRestoreConfig("").Location
 

package site

import (
	"context"

	"github.com/microsoftgraph/msgraph-sdk-go/models"

	"github.com/alcionai/corso/src/internal/common/ptr"
	"github.com/alcionai/corso/src/pkg/backup/details"
	"github.com/alcionai/corso/src/pkg/services/m365/api/graph"
)

// ListToSPInfo translates models.Listable metadata into searchable content
// List Details: https://learn.microsoft.com/en-us/graph/api/resources/list?view=graph-rest-1.0
func ListToSPInfo(lst models.Listable, size int64) *details.SharePointInfo {
	var (
		name     = ptr.Val(lst.GetDisplayName())
		webURL   = ptr.Val(lst.GetWebUrl())
		created  = ptr.Val(lst.GetCreatedDateTime())
		modified = ptr.Val(lst.GetLastModifiedDateTime())
	)

	return &details.SharePointInfo{
		ItemType: details.SharePointList,
		ItemName: name,
		Created:  created,
		Modified: modified,
		WebURL:   webURL,
		Size:     size,
	}
}

<<<<<<< HEAD
type ListTuple struct {
	ID   string
	Name string
}

func preFetchListOptions() *sites.ItemListsRequestBuilderGetRequestConfiguration {
	selecting := []string{"id", "displayName"}
	queryOptions := sites.ItemListsRequestBuilderGetQueryParameters{
		Select: selecting,
	}
	options := &sites.ItemListsRequestBuilderGetRequestConfiguration{
		QueryParameters: &queryOptions,
	}

	return options
}

func PreFetchLists(
	ctx context.Context,
	gs graph.Servicer,
	siteID string,
) ([]ListTuple, error) {
	var (
		builder    = gs.Client().Sites().BySiteId(siteID).Lists()
		options    = preFetchListOptions()
		listTuples = make([]ListTuple, 0)
	)

	for {
		resp, err := builder.Get(ctx, options)
		if err != nil {
			return nil, graph.Wrap(ctx, err, "getting lists")
		}

		for _, entry := range resp.GetValue() {
			var (
				id   = ptr.Val(entry.GetId())
				name = ptr.Val(entry.GetDisplayName())
				temp = ListTuple{ID: id, Name: name}
			)

			if len(name) == 0 {
				temp.Name = id
			}

			listTuples = append(listTuples, temp)
		}

		link, ok := ptr.ValOK(resp.GetOdataNextLink())
		if !ok {
			break
		}

		builder = sites.NewItemListsRequestBuilder(link, gs.Adapter())
	}

	return listTuples, nil
=======
// DeleteList removes a list object from a site.
// deletes require unique http clients
// https://github.com/alcionai/corso/issues/2707
func DeleteList(
	ctx context.Context,
	gs graph.Servicer,
	siteID, listID string,
) error {
	err := gs.Client().Sites().BySiteId(siteID).Lists().ByListId(listID).Delete(ctx, nil)
	if err != nil {
		return graph.Wrap(ctx, err, "deleting list")
	}

	return nil
>>>>>>> e02d5e07
}<|MERGE_RESOLUTION|>--- conflicted
+++ resolved
@@ -1,13 +1,10 @@
 package site
 
 import (
-	"context"
-
 	"github.com/microsoftgraph/msgraph-sdk-go/models"
 
 	"github.com/alcionai/corso/src/internal/common/ptr"
 	"github.com/alcionai/corso/src/pkg/backup/details"
-	"github.com/alcionai/corso/src/pkg/services/m365/api/graph"
 )
 
 // ListToSPInfo translates models.Listable metadata into searchable content
@@ -28,80 +25,4 @@
 		WebURL:   webURL,
 		Size:     size,
 	}
-}
-
-<<<<<<< HEAD
-type ListTuple struct {
-	ID   string
-	Name string
-}
-
-func preFetchListOptions() *sites.ItemListsRequestBuilderGetRequestConfiguration {
-	selecting := []string{"id", "displayName"}
-	queryOptions := sites.ItemListsRequestBuilderGetQueryParameters{
-		Select: selecting,
-	}
-	options := &sites.ItemListsRequestBuilderGetRequestConfiguration{
-		QueryParameters: &queryOptions,
-	}
-
-	return options
-}
-
-func PreFetchLists(
-	ctx context.Context,
-	gs graph.Servicer,
-	siteID string,
-) ([]ListTuple, error) {
-	var (
-		builder    = gs.Client().Sites().BySiteId(siteID).Lists()
-		options    = preFetchListOptions()
-		listTuples = make([]ListTuple, 0)
-	)
-
-	for {
-		resp, err := builder.Get(ctx, options)
-		if err != nil {
-			return nil, graph.Wrap(ctx, err, "getting lists")
-		}
-
-		for _, entry := range resp.GetValue() {
-			var (
-				id   = ptr.Val(entry.GetId())
-				name = ptr.Val(entry.GetDisplayName())
-				temp = ListTuple{ID: id, Name: name}
-			)
-
-			if len(name) == 0 {
-				temp.Name = id
-			}
-
-			listTuples = append(listTuples, temp)
-		}
-
-		link, ok := ptr.ValOK(resp.GetOdataNextLink())
-		if !ok {
-			break
-		}
-
-		builder = sites.NewItemListsRequestBuilder(link, gs.Adapter())
-	}
-
-	return listTuples, nil
-=======
-// DeleteList removes a list object from a site.
-// deletes require unique http clients
-// https://github.com/alcionai/corso/issues/2707
-func DeleteList(
-	ctx context.Context,
-	gs graph.Servicer,
-	siteID, listID string,
-) error {
-	err := gs.Client().Sites().BySiteId(siteID).Lists().ByListId(listID).Delete(ctx, nil)
-	if err != nil {
-		return graph.Wrap(ctx, err, "deleting list")
-	}
-
-	return nil
->>>>>>> e02d5e07
 }
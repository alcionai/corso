--- conflicted
+++ resolved
@@ -6,36 +6,6 @@
 	"github.com/alcionai/corso/src/pkg/services/m365/api/graph"
 )
 
-<<<<<<< HEAD
-// ListToSPInfo translates models.Listable metadata into searchable content
-// List Details: https://learn.microsoft.com/en-us/graph/api/resources/list?view=graph-rest-1.0
-func ListToSPInfo(lst models.Listable) *details.SharePointInfo {
-	var (
-		name     = ptr.Val(lst.GetDisplayName())
-		webURL   = ptr.Val(lst.GetWebUrl())
-		created  = ptr.Val(lst.GetCreatedDateTime())
-		modified = ptr.Val(lst.GetLastModifiedDateTime())
-		count    = len(lst.GetItems())
-	)
-
-	template := ""
-	if lst.GetList() != nil {
-		template = ptr.Val(lst.GetList().GetTemplate())
-	}
-
-	return &details.SharePointInfo{
-		ItemType:     details.SharePointList,
-		ItemName:     name,
-		ItemCount:    int64(count),
-		ItemTemplate: template,
-		Created:      created,
-		Modified:     modified,
-		WebURL:       webURL,
-	}
-}
-
-=======
->>>>>>> ae7ba27e
 // DeleteList removes a list object from a site.
 // deletes require unique http clients
 // https://github.com/alcionai/corso/issues/2707

package graph

import (
	"bytes"
	"context"
	"encoding/json"
	"io"
	"time"

	"github.com/alcionai/clues"

	"github.com/alcionai/corso/src/internal/data"
	"github.com/alcionai/corso/src/internal/m365/support"
	"github.com/alcionai/corso/src/pkg/fault"
	"github.com/alcionai/corso/src/pkg/path"
)

var (
	_ data.BackupCollection = &MetadataCollection{}
	_ data.Item             = &metadataItem{}
)

// MetadataCollection in a simple collection that assumes all items to be
// returned are already resident in-memory and known when the collection is
// created. This collection has no logic for lazily fetching item data.
type MetadataCollection struct {
	fullPath      path.Path
	items         []metadataItem
	statusUpdater support.StatusUpdater
}

// MetadataCollectionEntry describes a file that should get added to a metadata
// collection.  The Data value will be encoded into json as part of a
// transformation into a MetadataItem.
type MetadataCollectionEntry struct {
	fileName string
	data     any
}

func NewMetadataEntry(fileName string, mData any) MetadataCollectionEntry {
	return MetadataCollectionEntry{fileName, mData}
}

func (mce MetadataCollectionEntry) toMetadataItem() (metadataItem, error) {
	if len(mce.fileName) == 0 {
		return metadataItem{}, clues.New("missing metadata filename")
	}

	if mce.data == nil {
		return metadataItem{}, clues.New("missing metadata")
	}

	buf := &bytes.Buffer{}
	encoder := json.NewEncoder(buf)

	if err := encoder.Encode(mce.data); err != nil {
		return metadataItem{}, clues.Wrap(err, "serializing metadata")
	}

<<<<<<< HEAD
	return metadataItem{
		Item: data.NewUnindexedPrefetchedItem(
			io.NopCloser(buf),
			mce.fileName,
			time.Now()),
=======
	item, err := data.NewUnindexedPrefetchedItem(
		io.NopCloser(buf),
		mce.fileName,
		time.Now())
	if err != nil {
		return metadataItem{}, clues.Stack(err)
	}

	return metadataItem{
		Item: item,
>>>>>>> 23cbb7ca
		size: int64(buf.Len()),
	}, nil
}

// MakeMetadataCollection creates a metadata collection that has a file
// containing all the provided metadata as a single json object. Returns
// nil if the map does not have any entries.
func MakeMetadataCollection(
	pathPrefix path.Path,
	metadata []MetadataCollectionEntry,
	statusUpdater support.StatusUpdater,
) (data.BackupCollection, error) {
	if len(metadata) == 0 {
		return nil, nil
	}

	items := make([]metadataItem, 0, len(metadata))

	for _, md := range metadata {
		item, err := md.toMetadataItem()
		if err != nil {
			return nil, err
		}

		items = append(items, item)
	}

	coll := NewMetadataCollection(pathPrefix, items, statusUpdater)

	return coll, nil
}

func NewMetadataCollection(
	p path.Path,
	items []metadataItem,
	statusUpdater support.StatusUpdater,
) *MetadataCollection {
	return &MetadataCollection{
		fullPath:      p,
		items:         items,
		statusUpdater: statusUpdater,
	}
}

func (md MetadataCollection) FullPath() path.Path {
	return md.fullPath
}

// TODO(ashmrtn): Fill in with previous path once the Controller compares old
// and new folder hierarchies.
func (md MetadataCollection) PreviousPath() path.Path {
	return nil
}

// TODO(ashmrtn): Fill in once the Controller compares old and new folder
// hierarchies.
func (md MetadataCollection) State() data.CollectionState {
	return data.NewState
}

func (md MetadataCollection) DoNotMergeItems() bool {
	return false
}

func (md MetadataCollection) Items(
	ctx context.Context,
	_ *fault.Bus, // not used, just here for interface compliance
) <-chan data.Item {
	res := make(chan data.Item)

	go func() {
		totalBytes := int64(0)

		defer func() {
			// Need to report after the collection is created because otherwise
			// statusUpdater may not have accounted for the fact that this collection
			// will be running.
			status := support.CreateStatus(
				ctx,
				support.Backup,
				1,
				support.CollectionMetrics{
					Objects:   len(md.items),
					Successes: len(md.items),
					Bytes:     totalBytes,
				},
				md.fullPath.Folder(false))

			md.statusUpdater(status)
		}()
		defer close(res)

		for _, item := range md.items {
			totalBytes += item.size
			res <- item
		}
	}()

	return res
}

type metadataItem struct {
	data.Item
	size int64
}<|MERGE_RESOLUTION|>--- conflicted
+++ resolved
@@ -57,13 +57,6 @@
 		return metadataItem{}, clues.Wrap(err, "serializing metadata")
 	}
 
-<<<<<<< HEAD
-	return metadataItem{
-		Item: data.NewUnindexedPrefetchedItem(
-			io.NopCloser(buf),
-			mce.fileName,
-			time.Now()),
-=======
 	item, err := data.NewUnindexedPrefetchedItem(
 		io.NopCloser(buf),
 		mce.fileName,
@@ -74,7 +67,6 @@
 
 	return metadataItem{
 		Item: item,
->>>>>>> 23cbb7ca
 		size: int64(buf.Len()),
 	}, nil
 }

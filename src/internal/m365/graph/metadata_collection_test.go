--- conflicted
+++ resolved
@@ -13,10 +13,7 @@
 	"github.com/stretchr/testify/require"
 	"github.com/stretchr/testify/suite"
 
-<<<<<<< HEAD
-=======
 	"github.com/alcionai/corso/src/internal/common/readers"
->>>>>>> 23cbb7ca
 	"github.com/alcionai/corso/src/internal/data"
 	"github.com/alcionai/corso/src/internal/m365/support"
 	"github.com/alcionai/corso/src/internal/tester"
@@ -73,15 +70,6 @@
 	items := []metadataItem{}
 
 	for i := 0; i < len(itemNames); i++ {
-<<<<<<< HEAD
-		items = append(
-			items,
-			metadataItem{
-				Item: data.NewUnindexedPrefetchedItem(
-					io.NopCloser(bytes.NewReader(itemData[i])),
-					itemNames[i],
-					time.Time{}),
-=======
 		item, err := data.NewUnindexedPrefetchedItem(
 			io.NopCloser(bytes.NewReader(itemData[i])),
 			itemNames[i],
@@ -92,7 +80,6 @@
 			items,
 			metadataItem{
 				Item: item,
->>>>>>> 23cbb7ca
 				size: int64(len(itemData[i])),
 			})
 	}

package connector

import (
	"bytes"
	"io"
)

const (
	// TODO: Reduce this when https://github.com/alcionai/corso/issues/124 is closed
	// and we make channel population async (decouple from collection initialization)
	collectionChannelBufferSize = 1000
)

// A DataCollection represents a collection of data of the
// same type (e.g. mail)
type DataCollection interface {
	// Returns either the next item in the collection or an error if one occurred.
	// If not more items are available in the collection, returns (nil, nil).
	NextItem() (DataStream, error)
	// FullPath returns a slice of strings that act as metadata tags for this
	// DataCollection. Returned items should be ordered from most generic to least
	// generic. For example, a DataCollection for emails from a specific user
	// would be {"<tenant id>", "<user ID>", "emails"}.
	FullPath() []string
}

// DataStream represents a single item within a DataCollection
// that can be consumed as a stream (it embeds io.Reader)
type DataStream interface {
	// Returns an io.Reader for the DataStream
	ToReader() io.Reader
	// Provides a unique identifier for this data
	UUID() string
}

// ExchangeDataCollection represents exchange mailbox
// data for a single user.
//
// It implements the DataCollection interface
type ExchangeDataCollection struct {
	// M365 user
	user string
	// TODO: We would want to replace this with a channel so that we
	// don't need to wait for all data to be retrieved before reading it out
<<<<<<< HEAD
	data chan ExchangeData
	// FullPath is the slice representation of the action context passed down through the hierarchy.
=======
	data []ExchangeData
	// fullPath is the slice representation of the action context passed down through the hierarchy.
>>>>>>> 53c7b4a1
	//The original request can be gleaned from the slice. (e.g. {<tenant ID>, <user ID>, "emails"})
	fullPath []string
}

// NewExchangeDataCollection creates an ExchangeDataCollection where
// the FullPath is confgured
func NewExchangeDataCollection(aUser string, pathRepresentation []string) ExchangeDataCollection {
	collection := ExchangeDataCollection{
		user:     aUser,
<<<<<<< HEAD
		data:     make(chan ExchangeData, collectionChannelBufferSize),
		FullPath: pathRepresentation,
=======
		data:     make([]ExchangeData, 0),
		fullPath: pathRepresentation,
>>>>>>> 53c7b4a1
	}
	return collection
}

func (edc *ExchangeDataCollection) PopulateCollection(newData ExchangeData) {
	edc.data <- newData
}

// FinishPopulation is used to indicate data population of the collection is complete
// TODO: This should be an internal method once we move the message retrieval logic into `ExchangeDataCollection`
func (edc *ExchangeDataCollection) FinishPopulation() {
	close(edc.data)
}

func (edc *ExchangeDataCollection) Length() int {
	return len(edc.data)
}

// NextItem returns either the next item in the collection or an error if one occurred.
// If not more items are available in the collection, returns (nil, nil).
func (edc *ExchangeDataCollection) NextItem() (DataStream, error) {
	item, ok := <-edc.data
	if !ok {
		return nil, io.EOF
	}
	return &item, nil
}

func (ec *ExchangeDataCollection) FullPath() []string {
	return append([]string{}, ec.fullPath...)
}

// ExchangeData represents a single item retrieved from exchange
type ExchangeData struct {
	id string
	// TODO: We may need this to be a "oneOf" of `message`, `contact`, etc.
	// going forward. Using []byte for now but I assume we'll have
	// some structured type in here (serialization to []byte can be done in `Read`)
	message []byte
}

func (ed *ExchangeData) UUID() string {
	return ed.id
}

func (ed *ExchangeData) ToReader() io.Reader {
	return bytes.NewReader(ed.message)
}<|MERGE_RESOLUTION|>--- conflicted
+++ resolved
@@ -42,29 +42,20 @@
 	user string
 	// TODO: We would want to replace this with a channel so that we
 	// don't need to wait for all data to be retrieved before reading it out
-<<<<<<< HEAD
+
 	data chan ExchangeData
 	// FullPath is the slice representation of the action context passed down through the hierarchy.
-=======
-	data []ExchangeData
-	// fullPath is the slice representation of the action context passed down through the hierarchy.
->>>>>>> 53c7b4a1
+
 	//The original request can be gleaned from the slice. (e.g. {<tenant ID>, <user ID>, "emails"})
 	fullPath []string
 }
 
-// NewExchangeDataCollection creates an ExchangeDataCollection where
-// the FullPath is confgured
+// NewExchangeDataCollection creates an ExchangeDataCollection with fullPath is annotated
 func NewExchangeDataCollection(aUser string, pathRepresentation []string) ExchangeDataCollection {
 	collection := ExchangeDataCollection{
 		user:     aUser,
-<<<<<<< HEAD
 		data:     make(chan ExchangeData, collectionChannelBufferSize),
-		FullPath: pathRepresentation,
-=======
-		data:     make([]ExchangeData, 0),
 		fullPath: pathRepresentation,
->>>>>>> 53c7b4a1
 	}
 	return collection
 }
@@ -93,8 +84,8 @@
 	return &item, nil
 }
 
-func (ec *ExchangeDataCollection) FullPath() []string {
-	return append([]string{}, ec.fullPath...)
+func (edc *ExchangeDataCollection) FullPath() []string {
+	return append([]string{}, edc.fullPath...)
 }
 
 // ExchangeData represents a single item retrieved from exchange

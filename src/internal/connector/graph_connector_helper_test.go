package connector

import (
	"context"
	"encoding/json"
	"io"
	"reflect"
	"strings"
	"testing"

	"github.com/alcionai/clues"
	"github.com/microsoftgraph/msgraph-sdk-go/models"
	"github.com/stretchr/testify/assert"
	"github.com/stretchr/testify/require"
	"golang.org/x/exp/maps"
	"golang.org/x/exp/slices"

	"github.com/alcionai/corso/src/internal/common/ptr"
	"github.com/alcionai/corso/src/internal/connector/onedrive"
	"github.com/alcionai/corso/src/internal/connector/onedrive/metadata"
	"github.com/alcionai/corso/src/internal/connector/support"
	"github.com/alcionai/corso/src/internal/data"
	"github.com/alcionai/corso/src/internal/tester"
	"github.com/alcionai/corso/src/pkg/control"
	"github.com/alcionai/corso/src/pkg/fault"
	"github.com/alcionai/corso/src/pkg/path"
	"github.com/alcionai/corso/src/pkg/selectors"
)

func testElementsMatch[T any](
	t *testing.T,
	expected []T,
	got []T,
	subset bool,
	equalityCheck func(expectedItem, gotItem T) bool,
) {
	t.Helper()

	pending := make([]*T, len(expected))

	for i := range expected {
		ei := expected[i]
		pending[i] = &ei
	}

	unexpected := []T{}

	for i := 0; i < len(got); i++ {
		found := false

		for j, maybe := range pending {
			if maybe == nil {
				// Already matched with something in got.
				continue
			}

			// Item matched, break out of inner loop and move to next item in got.
			if equalityCheck(*maybe, got[i]) {
				pending[j] = nil
				found = true

				break
			}
		}

		if !found {
			unexpected = append(unexpected, got[i])
		}
	}

	// Print differences.
	missing := []T{}

	for _, p := range pending {
		if p == nil {
			continue
		}

		missing = append(missing, *p)
	}

	if len(unexpected) == 0 && len(missing) == 0 {
		return
	}

	if subset && len(missing) == 0 && len(unexpected) > 0 {
		return
	}

	assert.Failf(
		t,
<<<<<<< HEAD
		"contain different elements",
		"missing Items: (%T)%v\nunexpected Items: (%T)%v\n",
=======
		"elements differ",
		"expected: (%T)%+v\ngot: (%T)%+v\nmissing: %+v\nextra: %+v\n",
		expected,
>>>>>>> a5575802
		expected,
		got,
		got,
		missing,
		unexpected)
}

type restoreBackupInfo struct {
	name        string
	service     path.ServiceType
	collections []ColInfo
	resource    Resource
}

type restoreBackupInfoMultiVersion struct {
	service             path.ServiceType
	collectionsLatest   []ColInfo
	collectionsPrevious []ColInfo
	resource            Resource
	backupVersion       int
}

func attachmentEqual(
	expected models.Attachmentable,
	got models.Attachmentable,
) bool {
	// This is super hacky, but seems like it would be good to have a comparison
	// of the actual content. I think the only other way to really get it is to
	// serialize both structs to JSON and pull it from there or something though.
	expectedData := reflect.Indirect(reflect.ValueOf(expected)).FieldByName("contentBytes").Bytes()
	gotData := reflect.Indirect(reflect.ValueOf(got)).FieldByName("contentBytes").Bytes()

	if !reflect.DeepEqual(expectedData, gotData) {
		return false
	}

	if !reflect.DeepEqual(ptr.Val(expected.GetContentType()), ptr.Val(got.GetContentType())) {
		return false
	}

	// Skip Id as it's tied to this specific instance of the item.

	if !reflect.DeepEqual(ptr.Val(expected.GetIsInline()), ptr.Val(got.GetIsInline())) {
		return false
	}

	// Skip LastModifiedDateTime as it's tied to this specific instance of the item.

	if !reflect.DeepEqual(ptr.Val(expected.GetName()), ptr.Val(got.GetName())) {
		return false
	}

	// Skip Size as the server clobbers whatever value we give it. It's unknown
	// how they populate size though as it's not just the length of the byte
	// array backing the content.

	return true
}

func recipientEqual(
	expected models.Recipientable,
	got models.Recipientable,
) bool {
	// Don't compare names as M365 will override the name if the address is known.
	return reflect.DeepEqual(
		ptr.Val(expected.GetEmailAddress().GetAddress()),
		ptr.Val(got.GetEmailAddress().GetAddress()),
	)
}

func checkMessage(
	t *testing.T,
	expected models.Messageable,
	got models.Messageable,
) {
	testElementsMatch(t, expected.GetAttachments(), got.GetAttachments(), false, attachmentEqual)

	assert.Equal(t, expected.GetBccRecipients(), got.GetBccRecipients(), "BccRecipients")

	assert.Equal(
		t,
		ptr.Val(expected.GetBody().GetContentType()),
		ptr.Val(got.GetBody().GetContentType()),
		"Body.ContentType")

	// Skip Body.Content as there may be display formatting that changes.

	// Skip BodyPreview as it is auto-generated on the server side and isn't
	// always just the first 255 characters if the message is HTML and has
	// multiple paragraphs.

	assert.Equal(t, expected.GetCategories(), got.GetCategories(), "Categories")

	assert.Equal(t, expected.GetCcRecipients(), got.GetCcRecipients(), "CcRecipients")

	// Skip ChangeKey as it's tied to this specific instance of the item.

	// Skip ConversationId as it's tied to this specific instance of the item.

	// Skip ConversationIndex as it's tied to this specific instance of the item.

	// Skip CreatedDateTime as it's tied to this specific instance of the item.

	checkFlags(t, expected.GetFlag(), got.GetFlag())

	checkRecipentables(t, expected.GetFrom(), got.GetFrom())
	assert.Equal(t, ptr.Val(expected.GetHasAttachments()), ptr.Val(got.GetHasAttachments()), "HasAttachments")

	// Skip Id as it's tied to this specific instance of the item.

	assert.Equal(t, ptr.Val(expected.GetImportance()), ptr.Val(got.GetImportance()), "Importance")

	assert.Equal(
		t,
		ptr.Val(expected.GetInferenceClassification()),
		ptr.Val(got.GetInferenceClassification()),
		"InferenceClassification")

	assert.Equal(t, expected.GetInternetMessageHeaders(), got.GetInternetMessageHeaders(), "InternetMessageHeaders")

	assert.Equal(t, ptr.Val(expected.GetInternetMessageId()), ptr.Val(got.GetInternetMessageId()), "InternetMessageId")

	assert.Equal(
		t,
		ptr.Val(expected.GetIsDeliveryReceiptRequested()),
		ptr.Val(got.GetIsDeliveryReceiptRequested()),
		"IsDeliverReceiptRequested",
	)

	assert.Equal(t, ptr.Val(expected.GetIsDraft()), ptr.Val(got.GetIsDraft()), "IsDraft")

	assert.Equal(t, ptr.Val(expected.GetIsRead()), ptr.Val(got.GetIsRead()), "IsRead")

	assert.Equal(
		t,
		ptr.Val(expected.GetIsReadReceiptRequested()),
		ptr.Val(got.GetIsReadReceiptRequested()),
		"IsReadReceiptRequested")

	// Skip LastModifiedDateTime as it's tied to this specific instance of the item.

	// Skip ParentFolderId as we restore to a different folder by default.

	assert.Equal(t, ptr.Val(expected.GetReceivedDateTime()), ptr.Val(got.GetReceivedDateTime()), "ReceivedDateTime")

	assert.Equal(t, expected.GetReplyTo(), got.GetReplyTo(), "ReplyTo")

	checkRecipentables(t, expected.GetSender(), got.GetSender())

	assert.Equal(t, ptr.Val(expected.GetSentDateTime()), ptr.Val(got.GetSentDateTime()), "SentDateTime")

	assert.Equal(t, ptr.Val(expected.GetSubject()), ptr.Val(got.GetSubject()), "Subject")

	testElementsMatch(t, expected.GetToRecipients(), got.GetToRecipients(), false, recipientEqual)

	// Skip WebLink as it's tied to this specific instance of the item.

	assert.Equal(t, expected.GetUniqueBody(), got.GetUniqueBody(), "UniqueBody")
}

// checkFlags is a helper function to check equality of models.FollowupFlabables
// OdataTypes are omitted as these do change between msgraph-sdk-go versions
func checkFlags(
	t *testing.T,
	expected, got models.FollowupFlagable,
) {
	assert.Equal(t, expected.GetCompletedDateTime(), got.GetCompletedDateTime())
	assert.Equal(t, expected.GetDueDateTime(), got.GetDueDateTime())
	assert.Equal(t, expected.GetFlagStatus(), got.GetFlagStatus())
	assert.Equal(t, expected.GetStartDateTime(), got.GetStartDateTime())
	assert.Equal(t, expected.GetAdditionalData(), got.GetAdditionalData())
}

// checkRecipentables is a helper function to check equality between
// models.Recipientables. OdataTypes omitted.
func checkRecipentables(
	t *testing.T,
	expected, got models.Recipientable,
) {
	checkEmailAddressables(t, expected.GetEmailAddress(), got.GetEmailAddress())
	assert.Equal(t, expected.GetAdditionalData(), got.GetAdditionalData())
}

// checkEmailAddressables inspects EmailAddressables for equality
func checkEmailAddressables(
	t *testing.T,
	expected, got models.EmailAddressable,
) {
	assert.Equal(t, expected.GetAdditionalData(), got.GetAdditionalData())
	assert.Equal(t, *expected.GetAddress(), *got.GetAddress())
	assert.Equal(t, expected.GetName(), got.GetName())
}

func checkContact(
	t *testing.T,
	colPath path.Path,
	expected models.Contactable,
	got models.Contactable,
) {
	assert.Equal(t, ptr.Val(expected.GetAssistantName()), ptr.Val(got.GetAssistantName()), "AssistantName")

	assert.Equal(t, ptr.Val(expected.GetBirthday()), ptr.Val(got.GetBirthday()), "Birthday")
	// Not present in msgraph-beta-sdk/models
	// assert.Equal(t, expected.GetBusinessAddress(), got.GetBusinessAddress())
	// Not present in msgraph-beta-sdk/models
	// assert.Equal(t, ptr.Val(expected.GetBusinessHomePage()), ptr.Val(got.GetBusinessHomePage()), "BusinessHomePage")
	// Not present in msgraph-beta-sdk/models
	// assert.Equal(t, expected.GetBusinessPhones(), got.GetBusinessPhones())

	// TODO(ashmrtn): Remove this when we properly set and handle categories in
	// addition to folders for contacts.
	folders := colPath.Folder(false)
	gotCategories := []string{}

	for _, cat := range got.GetCategories() {
		// Don't add a category for the current folder since we didn't create the
		// item with it and it throws off our comparisons.
		if cat == folders {
			continue
		}

		gotCategories = append(gotCategories, cat)
	}

	assert.ElementsMatch(t, expected.GetCategories(), gotCategories, "Categories")

	// Skip ChangeKey as it's tied to this specific instance of the item.

	assert.Equal(t, expected.GetChildren(), got.GetChildren())

	assert.Equal(t, ptr.Val(expected.GetCompanyName()), ptr.Val(got.GetCompanyName()), "CompanyName")

	// Skip CreatedDateTime as it's tied to this specific instance of the item.

	assert.Equal(t, ptr.Val(expected.GetDepartment()), ptr.Val(got.GetDepartment()), "Department")

	assert.Equal(t, ptr.Val(expected.GetDisplayName()), ptr.Val(got.GetDisplayName()), "DisplayName")

	assert.Equal(t, expected.GetEmailAddresses(), got.GetEmailAddresses())

	assert.Equal(t, ptr.Val(expected.GetFileAs()), ptr.Val(got.GetFileAs()), "FileAs")

	assert.Equal(t, ptr.Val(expected.GetGeneration()), ptr.Val(got.GetGeneration()), "Generation")

	assert.Equal(t, ptr.Val(expected.GetGivenName()), ptr.Val(got.GetGivenName()), "GivenName")

	// Not present in msgraph-beta-sdk/models
	// assert.Equal(t, expected.GetHomeAddress(), got.GetHomeAddress())
	// Not present in msgraph-beta-sdk/models
	// assert.Equal(t, expected.GetHomePhones(), got.GetHomePhones())

	// Skip CreatedDateTime as it's tied to this specific instance of the item.

	assert.Equal(t, expected.GetImAddresses(), got.GetImAddresses())

	assert.Equal(t, ptr.Val(expected.GetInitials()), ptr.Val(got.GetInitials()), "Initials")

	assert.Equal(t, ptr.Val(expected.GetJobTitle()), ptr.Val(got.GetJobTitle()), "JobTitle")

	// Skip CreatedDateTime as it's tied to this specific instance of the item.

	assert.Equal(t, ptr.Val(expected.GetManager()), ptr.Val(got.GetManager()), "Manager")

	assert.Equal(t, ptr.Val(expected.GetMiddleName()), ptr.Val(got.GetMiddleName()), "MiddleName")

	// Not present in msgraph-beta-sdk/models
	// assert.Equal(t, ptr.Val(expected.GetMobilePhone()), ptr.Val(got.GetMobilePhone()), "MobilePhone")

	assert.Equal(t, ptr.Val(expected.GetNickName()), ptr.Val(got.GetNickName()), "NickName")

	assert.Equal(t, ptr.Val(expected.GetOfficeLocation()), ptr.Val(got.GetOfficeLocation()), "OfficeLocation")
	// Not present in msgraph-beta-sdk/models
	// assert.Equal(t, expected.GetOtherAddress(), got.GetOtherAddress())

	// Skip ParentFolderId as it's tied to this specific instance of the item.

	assert.Equal(t, ptr.Val(expected.GetPersonalNotes()), ptr.Val(got.GetPersonalNotes()), "PersonalNotes")

	assert.Equal(t, expected.GetPhoto(), got.GetPhoto())

	assert.Equal(t, ptr.Val(expected.GetProfession()), ptr.Val(got.GetProfession()), "Profession")

	assert.Equal(t, ptr.Val(expected.GetSpouseName()), ptr.Val(got.GetSpouseName()), "SpouseName")

	assert.Equal(t, ptr.Val(expected.GetSurname()), ptr.Val(got.GetSurname()), "Surname")

	assert.Equal(t, ptr.Val(expected.GetTitle()), ptr.Val(got.GetTitle()), "Title")

	assert.Equal(t, ptr.Val(expected.GetYomiCompanyName()), ptr.Val(got.GetYomiCompanyName()), "YomiCompanyName")

	assert.Equal(t, ptr.Val(expected.GetYomiGivenName()), ptr.Val(got.GetYomiGivenName()), "YomiGivenName")

	assert.Equal(t, ptr.Val(expected.GetYomiSurname()), ptr.Val(got.GetYomiSurname()), "YomiSurname")
}

func locationEqual(expected, got models.Locationable) bool {
	if !reflect.DeepEqual(expected.GetAddress(), got.GetAddress()) {
		return false
	}

	if !reflect.DeepEqual(expected.GetCoordinates(), got.GetCoordinates()) {
		return false
	}

	if !reflect.DeepEqual(ptr.Val(expected.GetDisplayName()), ptr.Val(got.GetDisplayName())) {
		return false
	}

	if !reflect.DeepEqual(ptr.Val(expected.GetLocationEmailAddress()), ptr.Val(got.GetLocationEmailAddress())) {
		return false
	}

	if !reflect.DeepEqual(ptr.Val(expected.GetLocationType()), ptr.Val(got.GetLocationType())) {
		return false
	}

	// Skip checking UniqueId as it's marked as for internal use only.

	// Skip checking UniqueIdType as it's marked as for internal use only.

	if !reflect.DeepEqual(ptr.Val(expected.GetLocationUri()), ptr.Val(got.GetLocationUri())) {
		return false
	}

	return true
}

func checkEvent(
	t *testing.T,
	expected models.Eventable,
	got models.Eventable,
) {
	assert.Equal(
		t,
		ptr.Val(expected.GetAllowNewTimeProposals()),
		ptr.Val(got.GetAllowNewTimeProposals()),
		"AllowNewTimeProposals")

	assert.Equal(t, expected.GetAttachments(), got.GetAttachments(), "Attachments")

	assert.Equal(t, expected.GetAttendees(), got.GetAttendees(), "Attendees")

	assert.Equal(
		t,
		ptr.Val(expected.GetBody().GetContentType()),
		ptr.Val(got.GetBody().GetContentType()),
		"Body.ContentType")

	// Skip checking Body.Content for now as M365 may have different formatting.

	// Skip checking BodyPreview for now as M365 may have different formatting.

	assert.Equal(t, expected.GetCalendar(), got.GetCalendar(), "Calendar")

	assert.Equal(t, expected.GetCategories(), got.GetCategories(), "Categories")

	// Skip ChangeKey as it's tied to this specific instance of the item.

	// Skip CreatedDateTime as it's tied to this specific instance of the item.

	assert.Equal(t, expected.GetEnd(), got.GetEnd(), "End")

	assert.Equal(t, ptr.Val(expected.GetHasAttachments()), ptr.Val(got.GetHasAttachments()), "HasAttachments")

	assert.Equal(t, ptr.Val(expected.GetHideAttendees()), ptr.Val(got.GetHideAttendees()), "HideAttendees")

	// TODO(ashmrtn): Uncomment when we figure out how to connect to the original
	// event.
	// assert.Equal(t, ptr.Val(expected.GetICalUId()), ptr.Val(got.GetICalUId()), "ICalUId")

	// Skip Id as it's tied to this specific instance of the item.

	assert.Equal(t, ptr.Val(expected.GetImportance()), ptr.Val(got.GetImportance()), "Importance")

	assert.Equal(t, expected.GetInstances(), got.GetInstances(), "Instances")

	assert.Equal(t, ptr.Val(expected.GetIsAllDay()), ptr.Val(got.GetIsAllDay()), "IsAllDay")

	assert.Equal(t, ptr.Val(expected.GetIsCancelled()), ptr.Val(got.GetIsCancelled()), "IsCancelled")

	assert.Equal(t, ptr.Val(expected.GetIsDraft()), ptr.Val(got.GetIsDraft()), "IsDraft")

	assert.Equal(t, ptr.Val(expected.GetIsOnlineMeeting()), ptr.Val(got.GetIsOnlineMeeting()), "IsOnlineMeeting")

	// TODO(ashmrtn): Uncomment when we figure out how to delegate event creation
	// to another user.
	// assert.Equal(t, ptr.Val(expected.GetIsOrganizer()), ptr.Val(got.GetIsOrganizer()), "IsOrganizer")

	assert.Equal(t, ptr.Val(expected.GetIsReminderOn()), ptr.Val(got.GetIsReminderOn()), "IsReminderOn")

	// Skip LastModifiedDateTime as it's tied to this specific instance of the item.

	// Cheating a little here in the name of code-reuse. model.Location needs
	// custom compare logic because it has fields marked as "internal use only"
	// that seem to change.
	testElementsMatch(
		t,
		[]models.Locationable{expected.GetLocation()},
		[]models.Locationable{got.GetLocation()},
		false,
		locationEqual)

	testElementsMatch(t, expected.GetLocations(), got.GetLocations(), false, locationEqual)

	assert.Equal(t, expected.GetOnlineMeeting(), got.GetOnlineMeeting(), "OnlineMeeting")

	assert.Equal(
		t,
		ptr.Val(expected.GetOnlineMeetingProvider()),
		ptr.Val(got.GetOnlineMeetingProvider()),
		"OnlineMeetingProvider")

	assert.Equal(
		t,
		ptr.Val(expected.GetOnlineMeetingUrl()),
		ptr.Val(got.GetOnlineMeetingUrl()),
		"OnlineMeetingUrl")

	// TODO(ashmrtn): Uncomment when we figure out how to delegate event creation
	// to another user.
	// assert.Equal(t, expected.GetOrganizer(), got.GetOrganizer(), "Organizer")

	assert.Equal(
		t,
		ptr.Val(expected.GetOriginalEndTimeZone()),
		ptr.Val(got.GetOriginalEndTimeZone()),
		"OriginalEndTimeZone")

	assert.Equal(
		t,
		ptr.Val(expected.GetOriginalStart()),
		ptr.Val(got.GetOriginalStart()),
		"OriginalStart")

	assert.Equal(
		t,
		ptr.Val(expected.GetOriginalStartTimeZone()),
		ptr.Val(got.GetOriginalStartTimeZone()),
		"OriginalStartTimeZone")

	assert.Equal(t, expected.GetRecurrence(), got.GetRecurrence(), "Recurrence")

	assert.Equal(
		t,
		ptr.Val(expected.GetReminderMinutesBeforeStart()),
		ptr.Val(got.GetReminderMinutesBeforeStart()),
		"ReminderMinutesBeforeStart",
	)

	assert.Equal(
		t,
		ptr.Val(expected.GetResponseRequested()),
		ptr.Val(got.GetResponseRequested()),
		"ResponseRequested")

	// TODO(ashmrtn): Uncomment when we figure out how to connect to the original
	// event.
	// assert.Equal(t, expected.GetResponseStatus(), got.GetResponseStatus(), "ResponseStatus")

	assert.Equal(t, ptr.Val(expected.GetSensitivity()), ptr.Val(got.GetSensitivity()), "Sensitivity")

	assert.Equal(t, ptr.Val(expected.GetSeriesMasterId()), ptr.Val(got.GetSeriesMasterId()), "SeriesMasterId")

	assert.Equal(t, ptr.Val(expected.GetShowAs()), ptr.Val(got.GetShowAs()), "ShowAs")

	assert.Equal(t, expected.GetStart(), got.GetStart(), "Start")

	assert.Equal(t, ptr.Val(expected.GetSubject()), ptr.Val(got.GetSubject()), "Subject")

	assert.Equal(t, ptr.Val(expected.GetTransactionId()), ptr.Val(got.GetTransactionId()), "TransactionId")

	// Skip LastModifiedDateTime as it's tied to this specific instance of the item.

	assert.Equal(t, ptr.Val(expected.GetType()), ptr.Val(got.GetType()), "Type")
}

func compareExchangeEmail(
	t *testing.T,
	expected map[string][]byte,
	item data.Stream,
) {
	itemData, err := io.ReadAll(item.ToReader())
	if !assert.NoError(t, err, "reading collection item", item.UUID(), clues.ToCore(err)) {
		return
	}

	itemMessage, err := support.CreateMessageFromBytes(itemData)
	if !assert.NoError(t, err, "deserializing backed up message", clues.ToCore(err)) {
		return
	}

	expectedBytes, ok := expected[ptr.Val(itemMessage.GetSubject())]
	if !assert.True(t, ok, "unexpected item with Subject %q", ptr.Val(itemMessage.GetSubject())) {
		return
	}

	expectedMessage, err := support.CreateMessageFromBytes(expectedBytes)
	assert.NoError(t, err, "deserializing source message", clues.ToCore(err))

	checkMessage(t, expectedMessage, itemMessage)
}

func compareExchangeContact(
	t *testing.T,
	colPath path.Path,
	expected map[string][]byte,
	item data.Stream,
) {
	itemData, err := io.ReadAll(item.ToReader())
	if !assert.NoError(t, err, "reading collection item", item.UUID(), clues.ToCore(err)) {
		return
	}

	itemContact, err := support.CreateContactFromBytes(itemData)
	if !assert.NoError(t, err, "deserializing backed up contact", clues.ToCore(err)) {
		return
	}

	expectedBytes, ok := expected[ptr.Val(itemContact.GetMiddleName())]
	if !assert.True(t, ok, "unexpected item with middle name %q", ptr.Val(itemContact.GetMiddleName())) {
		return
	}

	expectedContact, err := support.CreateContactFromBytes(expectedBytes)
	if !assert.NoError(t, err, "deserializing source contact") {
		return
	}

	checkContact(t, colPath, expectedContact, itemContact)
}

func compareExchangeEvent(
	t *testing.T,
	expected map[string][]byte,
	item data.Stream,
) {
	itemData, err := io.ReadAll(item.ToReader())
	if !assert.NoError(t, err, "reading collection item", item.UUID(), clues.ToCore(err)) {
		return
	}

	itemEvent, err := support.CreateEventFromBytes(itemData)
	if !assert.NoError(t, err, "deserializing backed up contact", clues.ToCore(err)) {
		return
	}

	expectedBytes, ok := expected[ptr.Val(itemEvent.GetSubject())]
	if !assert.True(t, ok, "unexpected item with subject %q", ptr.Val(itemEvent.GetSubject())) {
		return
	}

	expectedEvent, err := support.CreateEventFromBytes(expectedBytes)
	assert.NoError(t, err, "deserializing source contact", clues.ToCore(err))

	checkEvent(t, expectedEvent, itemEvent)
}

func permissionEqual(expected metadata.Permission, got metadata.Permission) bool {
	if !strings.EqualFold(expected.Email, got.Email) {
		return false
	}

	if (expected.Expiration == nil && got.Expiration != nil) ||
		(expected.Expiration != nil && got.Expiration == nil) {
		return false
	}

	if expected.Expiration != nil &&
		got.Expiration != nil &&
		!expected.Expiration.Equal(ptr.Val(got.Expiration)) {
		return false
	}

	if len(expected.Roles) != len(got.Roles) {
		return false
	}

	for _, r := range got.Roles {
		if !slices.Contains(expected.Roles, r) {
			return false
		}
	}

	return true
}

func compareDriveItem(
	t *testing.T,
	expected map[string][]byte,
	item data.Stream,
	config configInfo,
	rootDir bool,
) bool {
	// Skip Drive permissions in the folder that used to be the root. We don't
	// have a good way to materialize these in the test right now.
	if rootDir && item.UUID() == metadata.DirMetaFileSuffix {
		return false
	}

	buf, err := io.ReadAll(item.ToReader())
	if !assert.NoError(t, err, clues.ToCore(err)) {
		return true
	}

	var (
		displayName string
		name        = item.UUID()
		isMeta      = metadata.HasMetaSuffix(name)
	)

	if !isMeta {
		oitem := item.(*onedrive.Item)
		info := oitem.Info()

		if info.OneDrive != nil {
			displayName = oitem.Info().OneDrive.ItemName

			// Don't need to check SharePoint because it was added after we stopped
			// adding meta files to backup details.
			assert.False(t, oitem.Info().OneDrive.IsMeta, "meta marker for non meta item %s", name)
		} else if info.SharePoint != nil {
			displayName = oitem.Info().SharePoint.ItemName
		} else {
			assert.Fail(t, "ItemInfo is not SharePoint or OneDrive")
		}
	}

	if isMeta {
		var itemType *metadata.Item

		assert.IsType(t, itemType, item)

		var (
			itemMeta     metadata.Metadata
			expectedMeta metadata.Metadata
		)

		err = json.Unmarshal(buf, &itemMeta)
		if !assert.NoError(t, err, "unmarshalling retrieved metadata for file", name, clues.ToCore(err)) {
			return true
		}

		key := name

		if strings.HasSuffix(name, metadata.MetaFileSuffix) {
			key = itemMeta.FileName
		}

		expectedData := expected[key]

		if !assert.NotNil(
			t,
			expectedData,
			"unexpected metadata file with name %s",
			name,
		) {
			return true
		}

		err = json.Unmarshal(expectedData, &expectedMeta)
		if !assert.NoError(t, err, "unmarshalling expected metadata", clues.ToCore(err)) {
			return true
		}

		// Only compare file names if we're using a version that expects them to be
		// set.
		if len(expectedMeta.FileName) > 0 {
			assert.Equal(t, expectedMeta.FileName, itemMeta.FileName)
		}

		if !config.opts.RestorePermissions {
			assert.Equal(t, 0, len(itemMeta.Permissions))
			return true
		}

		// We cannot restore owner permissions, so skip checking them
		itemPerms := []metadata.Permission{}

		for _, p := range itemMeta.Permissions {
			if p.Roles[0] != "owner" {
				itemPerms = append(itemPerms, p)
			}
		}

		testElementsMatch(
			t,
			expectedMeta.Permissions,
			itemPerms,
			// sharepoint retrieves a superset of permissions
			// (all site admins, site groups, built in by default)
			// relative to the permissions changed by the test.
			config.service == path.SharePointService,
			permissionEqual)

		return true
	}

	var fileData testOneDriveData

	err = json.Unmarshal(buf, &fileData)
	if !assert.NoError(t, err, "unmarshalling file data for file", name, clues.ToCore(err)) {
		return true
	}

	expectedData := expected[fileData.FileName]
	if !assert.NotNil(t, expectedData, "unexpected file with name", name) {
		return true
	}

	// OneDrive data items are just byte buffers of the data. Nothing special to
	// interpret. May need to do chunked comparisons in the future if we test
	// large item equality.
	// Compare against the version with the file name embedded because that's what
	// the auto-generated expected data has.
	assert.Equal(t, expectedData, buf)
	// Display name in ItemInfo should match the name the file was given in the
	// test. Name used for the lookup key has a `.data` suffix to make it unique
	// from the metadata files' lookup keys.
	assert.Equal(t, fileData.FileName, displayName+metadata.DataFileSuffix)

	return true
}

// compareItem compares the data returned by backup with the expected data.
// Returns true if a comparison was done else false. Bool return is mostly used
// to exclude OneDrive permissions for the root right now.
func compareItem(
	t *testing.T,
	colPath path.Path,
	expected map[string][]byte,
	service path.ServiceType,
	category path.CategoryType,
	item data.Stream,
	config configInfo,
	rootDir bool,
) bool {
	if mt, ok := item.(data.StreamModTime); ok {
		assert.NotZero(t, mt.ModTime())
	}

	switch service {
	case path.ExchangeService:
		switch category {
		case path.EmailCategory:
			compareExchangeEmail(t, expected, item)
		case path.ContactsCategory:
			compareExchangeContact(t, colPath, expected, item)
		case path.EventsCategory:
			compareExchangeEvent(t, expected, item)
		default:
			assert.FailNowf(t, "unexpected Exchange category: %s", category.String())
		}

	case path.OneDriveService:
		return compareDriveItem(t, expected, item, config, rootDir)

	case path.SharePointService:
		if category != path.LibrariesCategory {
			assert.FailNowf(t, "unsupported SharePoint category: %s", category.String())
		}

		// SharePoint libraries reuses OneDrive code.
		return compareDriveItem(t, expected, item, config, rootDir)

	default:
		assert.FailNowf(t, "unexpected service: %s", service.String())
	}

	return true
}

func checkHasCollections(
	t *testing.T,
	expected map[string]map[string][]byte,
	got []data.BackupCollection,
) {
	t.Helper()

	expectedNames := make([]string, 0, len(expected))
	gotNames := make([]string, 0, len(got))

	for e := range expected {
		expectedNames = append(expectedNames, e)
	}

	for _, g := range got {
		// TODO(ashmrtn): Remove when LocationPath is made part of BackupCollection
		// interface.
		if !assert.Implements(t, (*data.LocationPather)(nil), g) {
			continue
		}

		fp := g.FullPath()
		loc := g.(data.LocationPather).LocationPath()

		if fp.Service() == path.OneDriveService ||
			(fp.Service() == path.SharePointService && fp.Category() == path.LibrariesCategory) {
			dp, err := path.ToDrivePath(fp)
			if !assert.NoError(t, err, clues.ToCore(err)) {
				continue
			}

			loc = path.BuildDriveLocation(dp.DriveID, loc.Elements()...)
		}

		p, err := loc.ToDataLayerPath(
			fp.Tenant(),
			fp.ResourceOwner(),
			fp.Service(),
			fp.Category(),
			false)
		if !assert.NoError(t, err, clues.ToCore(err)) {
			continue
		}

		gotNames = append(gotNames, p.String())
	}

	assert.ElementsMatch(t, expectedNames, gotNames, "returned collections")
}

func checkCollections(
	t *testing.T,
	ctx context.Context, //revive:disable-line:context-as-argument
	expectedItems int,
	expected map[string]map[string][]byte,
	got []data.BackupCollection,
	config configInfo,
) int {
	collectionsWithItems := []data.BackupCollection{}

	skipped := 0
	gotItems := 0

	for _, returned := range got {
		var (
			hasItems        bool
			service         = returned.FullPath().Service()
			category        = returned.FullPath().Category()
			expectedColData = expected[returned.FullPath().String()]
			folders         = returned.FullPath().Elements()
			rootDir         = folders[len(folders)-1] == config.dest.ContainerName
		)

		// Need to iterate through all items even if we don't expect to find a match
		// because otherwise we'll deadlock waiting for GC status. Unexpected or
		// missing collection paths will be reported by checkHasCollections.
		for item := range returned.Items(ctx, fault.New(true)) {
			// Skip metadata collections as they aren't directly related to items to
			// backup. Don't add them to the item count either since the item count
			// is for actual pull items.
			// TODO(ashmrtn): Should probably eventually check some data in metadata
			// collections.
			if service == path.ExchangeMetadataService ||
				service == path.OneDriveMetadataService ||
				service == path.SharePointMetadataService {
				skipped++
				continue
			}

			hasItems = true
			gotItems++

			if expectedColData == nil {
				continue
			}

			if !compareItem(
				t,
				returned.FullPath(),
				expectedColData,
				service,
				category,
				item,
				config,
				rootDir) {
				gotItems--
			}
		}

		if hasItems {
			collectionsWithItems = append(collectionsWithItems, returned)
		}
	}

	assert.Equal(t, expectedItems, gotItems, "expected items")
	checkHasCollections(t, expected, collectionsWithItems)

	// Return how many metadata files were skipped so we can account for it in the
	// check on GraphConnector status.
	return skipped
}

type destAndCats struct {
	resourceOwner string
	dest          string
	cats          map[path.CategoryType]struct{}
}

func makeExchangeBackupSel(
	t *testing.T,
	dests []destAndCats,
) selectors.Selector {
	toInclude := [][]selectors.ExchangeScope{}
	resourceOwners := map[string]struct{}{}

	for _, d := range dests {
		for c := range d.cats {
			resourceOwners[d.resourceOwner] = struct{}{}

			// nil owners here, but we'll need to stitch this together
			// below after the loops are complete.
			sel := selectors.NewExchangeBackup(nil)
			builder := sel.MailFolders

			switch c {
			case path.ContactsCategory:
				builder = sel.ContactFolders
			case path.EventsCategory:
				builder = sel.EventCalendars
			case path.EmailCategory: // already set
			}

			toInclude = append(toInclude, builder(
				[]string{d.dest},
				selectors.PrefixMatch(),
			))
		}
	}

	sel := selectors.NewExchangeBackup(maps.Keys(resourceOwners))
	sel.Include(toInclude...)

	return sel.Selector
}

func makeOneDriveBackupSel(
	t *testing.T,
	dests []destAndCats,
) selectors.Selector {
	toInclude := [][]selectors.OneDriveScope{}
	resourceOwners := map[string]struct{}{}

	for _, d := range dests {
		resourceOwners[d.resourceOwner] = struct{}{}

		// nil owners here, we'll need to stitch this together
		// below after the loops are complete.
		sel := selectors.NewOneDriveBackup(nil)

		toInclude = append(toInclude, sel.Folders(
			[]string{d.dest},
			selectors.PrefixMatch(),
		))
	}

	sel := selectors.NewOneDriveBackup(maps.Keys(resourceOwners))
	sel.Include(toInclude...)

	return sel.Selector
}

func makeSharePointBackupSel(
	t *testing.T,
	dests []destAndCats,
) selectors.Selector {
	toInclude := [][]selectors.SharePointScope{}
	resourceOwners := map[string]struct{}{}

	for _, d := range dests {
		for c := range d.cats {
			if c != path.LibrariesCategory {
				assert.FailNowf(t, "unsupported category type %s", c.String())
			}

			resourceOwners[d.resourceOwner] = struct{}{}

			// nil owners here, we'll need to stitch this together
			// below after the loops are complete.
			sel := selectors.NewSharePointBackup(nil)

			toInclude = append(toInclude, sel.LibraryFolders(
				[]string{d.dest},
				selectors.PrefixMatch(),
			))
		}
	}

	sel := selectors.NewSharePointBackup(maps.Keys(resourceOwners))
	sel.Include(toInclude...)

	return sel.Selector
}

// backupSelectorForExpected creates a selector that can be used to backup the
// given dests based on the item paths. Fails the test if items from
// multiple services are in expected.
func backupSelectorForExpected(
	t *testing.T,
	service path.ServiceType,
	dests []destAndCats,
) selectors.Selector {
	require.NotEmpty(t, dests)

	switch service {
	case path.ExchangeService:
		return makeExchangeBackupSel(t, dests)

	case path.OneDriveService:
		return makeOneDriveBackupSel(t, dests)

	case path.SharePointService:
		return makeSharePointBackupSel(t, dests)

	default:
		assert.FailNow(t, "unknown service type %s", service.String())
	}

	// Fix compile error about no return. Should not reach here.
	return selectors.Selector{}
}

<<<<<<< HEAD
=======
// backupOutputPathFromRestore returns a path.Path denoting the location in
// kopia the data will be placed at. The location is a data-type specific
// combination of the location the data was recently restored to and where the
// data was originally in the hierarchy.
func backupOutputPathFromRestore(
	t *testing.T,
	restoreDest control.RestoreDestination,
	inputPath path.Path,
) path.Path {
	base := []string{restoreDest.ContainerName}

	// OneDrive has leading information like the drive ID.
	if inputPath.Service() == path.OneDriveService || inputPath.Service() == path.SharePointService {
		folders := inputPath.Folders()
		base = append(append([]string{}, folders[:3]...), restoreDest.ContainerName)

		if len(folders) > 3 {
			base = append(base, folders[3:]...)
		}
	}

	if inputPath.Service() == path.ExchangeService && inputPath.Category() == path.EmailCategory {
		base = append(base, inputPath.Folders()...)
	}

	return mustToDataLayerPath(
		t,
		inputPath.Service(),
		inputPath.Tenant(),
		inputPath.ResourceOwner(),
		inputPath.Category(),
		base,
		false,
	)
}

// TODO(ashmrtn): Make this an actual mock class that can be used in other
// packages.
type mockRestoreCollection struct {
	data.Collection
	auxItems map[string]data.Stream
}

func (rc mockRestoreCollection) Fetch(
	ctx context.Context,
	name string,
) (data.Stream, error) {
	res := rc.auxItems[name]
	if res == nil {
		return nil, data.ErrNotFound
	}

	return res, nil
}

func collectionsForInfo(
	t *testing.T,
	service path.ServiceType,
	tenant, user string,
	dest control.RestoreDestination,
	allInfo []colInfo,
	backupVersion int,
) (int, int, []data.RestoreCollection, map[string]map[string][]byte) {
	var (
		collections  = make([]data.RestoreCollection, 0, len(allInfo))
		expectedData = make(map[string]map[string][]byte, len(allInfo))
		totalItems   = 0
		kopiaEntries = 0
	)

	for _, info := range allInfo {
		pth := mustToDataLayerPath(
			t,
			service,
			tenant,
			user,
			info.category,
			info.pathElements,
			false)

		mc := exchMock.NewCollection(pth, pth, len(info.items))
		baseDestPath := backupOutputPathFromRestore(t, dest, pth)

		baseExpected := expectedData[baseDestPath.String()]
		if len(baseExpected) == 0 {
			expectedData[baseDestPath.String()] = make(map[string][]byte, len(info.items))
			baseExpected = expectedData[baseDestPath.String()]
		}

		for i := 0; i < len(info.items); i++ {
			mc.Names[i] = info.items[i].name
			mc.Data[i] = info.items[i].data

			baseExpected[info.items[i].lookupKey] = info.items[i].data

			// We do not count metadata files against item count
			if backupVersion > 0 &&
				(service == path.OneDriveService || service == path.SharePointService) &&
				metadata.HasMetaSuffix(info.items[i].name) {
				continue
			}

			totalItems++
		}

		c := mockRestoreCollection{Collection: mc, auxItems: map[string]data.Stream{}}

		for _, aux := range info.auxItems {
			c.auxItems[aux.name] = &exchMock.Data{
				ID:     aux.name,
				Reader: io.NopCloser(bytes.NewReader(aux.data)),
			}
		}

		collections = append(collections, c)
		kopiaEntries += len(info.items)
	}

	return totalItems, kopiaEntries, collections, expectedData
}

>>>>>>> a5575802
func getSelectorWith(
	t *testing.T,
	service path.ServiceType,
	resourceOwners []string,
	forRestore bool,
) selectors.Selector {
	switch service {
	case path.ExchangeService:
		if forRestore {
			return selectors.NewExchangeRestore(resourceOwners).Selector
		}

		return selectors.NewExchangeBackup(resourceOwners).Selector

	case path.OneDriveService:
		if forRestore {
			return selectors.NewOneDriveRestore(resourceOwners).Selector
		}

		return selectors.NewOneDriveBackup(resourceOwners).Selector

	case path.SharePointService:
		if forRestore {
			return selectors.NewSharePointRestore(resourceOwners).Selector
		}

		return selectors.NewSharePointBackup(resourceOwners).Selector

	default:
		require.FailNow(t, "unknown path service")
		return selectors.Selector{}
	}
}

func loadConnector(ctx context.Context, t *testing.T, r Resource) *GraphConnector {
	a := tester.NewM365Account(t)

	connector, err := NewGraphConnector(ctx, a, r)
	require.NoError(t, err, clues.ToCore(err))

	return connector
}<|MERGE_RESOLUTION|>--- conflicted
+++ resolved
@@ -21,7 +21,6 @@
 	"github.com/alcionai/corso/src/internal/connector/support"
 	"github.com/alcionai/corso/src/internal/data"
 	"github.com/alcionai/corso/src/internal/tester"
-	"github.com/alcionai/corso/src/pkg/control"
 	"github.com/alcionai/corso/src/pkg/fault"
 	"github.com/alcionai/corso/src/pkg/path"
 	"github.com/alcionai/corso/src/pkg/selectors"
@@ -89,14 +88,9 @@
 
 	assert.Failf(
 		t,
-<<<<<<< HEAD
-		"contain different elements",
-		"missing Items: (%T)%v\nunexpected Items: (%T)%v\n",
-=======
 		"elements differ",
 		"expected: (%T)%+v\ngot: (%T)%+v\nmissing: %+v\nextra: %+v\n",
 		expected,
->>>>>>> a5575802
 		expected,
 		got,
 		got,
@@ -687,7 +681,7 @@
 	t *testing.T,
 	expected map[string][]byte,
 	item data.Stream,
-	config configInfo,
+	config ConfigInfo,
 	rootDir bool,
 ) bool {
 	// Skip Drive permissions in the folder that used to be the root. We don't
@@ -767,7 +761,7 @@
 			assert.Equal(t, expectedMeta.FileName, itemMeta.FileName)
 		}
 
-		if !config.opts.RestorePermissions {
+		if !config.Opts.RestorePermissions {
 			assert.Equal(t, 0, len(itemMeta.Permissions))
 			return true
 		}
@@ -788,7 +782,7 @@
 			// sharepoint retrieves a superset of permissions
 			// (all site admins, site groups, built in by default)
 			// relative to the permissions changed by the test.
-			config.service == path.SharePointService,
+			config.Service == path.SharePointService,
 			permissionEqual)
 
 		return true
@@ -830,7 +824,7 @@
 	service path.ServiceType,
 	category path.CategoryType,
 	item data.Stream,
-	config configInfo,
+	config ConfigInfo,
 	rootDir bool,
 ) bool {
 	if mt, ok := item.(data.StreamModTime); ok {
@@ -924,7 +918,7 @@
 	expectedItems int,
 	expected map[string]map[string][]byte,
 	got []data.BackupCollection,
-	config configInfo,
+	config ConfigInfo,
 ) int {
 	collectionsWithItems := []data.BackupCollection{}
 
@@ -938,7 +932,7 @@
 			category        = returned.FullPath().Category()
 			expectedColData = expected[returned.FullPath().String()]
 			folders         = returned.FullPath().Elements()
-			rootDir         = folders[len(folders)-1] == config.dest.ContainerName
+			rootDir         = folders[len(folders)-1] == config.Dest.ContainerName
 		)
 
 		// Need to iterate through all items even if we don't expect to find a match
@@ -1119,130 +1113,6 @@
 	return selectors.Selector{}
 }
 
-<<<<<<< HEAD
-=======
-// backupOutputPathFromRestore returns a path.Path denoting the location in
-// kopia the data will be placed at. The location is a data-type specific
-// combination of the location the data was recently restored to and where the
-// data was originally in the hierarchy.
-func backupOutputPathFromRestore(
-	t *testing.T,
-	restoreDest control.RestoreDestination,
-	inputPath path.Path,
-) path.Path {
-	base := []string{restoreDest.ContainerName}
-
-	// OneDrive has leading information like the drive ID.
-	if inputPath.Service() == path.OneDriveService || inputPath.Service() == path.SharePointService {
-		folders := inputPath.Folders()
-		base = append(append([]string{}, folders[:3]...), restoreDest.ContainerName)
-
-		if len(folders) > 3 {
-			base = append(base, folders[3:]...)
-		}
-	}
-
-	if inputPath.Service() == path.ExchangeService && inputPath.Category() == path.EmailCategory {
-		base = append(base, inputPath.Folders()...)
-	}
-
-	return mustToDataLayerPath(
-		t,
-		inputPath.Service(),
-		inputPath.Tenant(),
-		inputPath.ResourceOwner(),
-		inputPath.Category(),
-		base,
-		false,
-	)
-}
-
-// TODO(ashmrtn): Make this an actual mock class that can be used in other
-// packages.
-type mockRestoreCollection struct {
-	data.Collection
-	auxItems map[string]data.Stream
-}
-
-func (rc mockRestoreCollection) Fetch(
-	ctx context.Context,
-	name string,
-) (data.Stream, error) {
-	res := rc.auxItems[name]
-	if res == nil {
-		return nil, data.ErrNotFound
-	}
-
-	return res, nil
-}
-
-func collectionsForInfo(
-	t *testing.T,
-	service path.ServiceType,
-	tenant, user string,
-	dest control.RestoreDestination,
-	allInfo []colInfo,
-	backupVersion int,
-) (int, int, []data.RestoreCollection, map[string]map[string][]byte) {
-	var (
-		collections  = make([]data.RestoreCollection, 0, len(allInfo))
-		expectedData = make(map[string]map[string][]byte, len(allInfo))
-		totalItems   = 0
-		kopiaEntries = 0
-	)
-
-	for _, info := range allInfo {
-		pth := mustToDataLayerPath(
-			t,
-			service,
-			tenant,
-			user,
-			info.category,
-			info.pathElements,
-			false)
-
-		mc := exchMock.NewCollection(pth, pth, len(info.items))
-		baseDestPath := backupOutputPathFromRestore(t, dest, pth)
-
-		baseExpected := expectedData[baseDestPath.String()]
-		if len(baseExpected) == 0 {
-			expectedData[baseDestPath.String()] = make(map[string][]byte, len(info.items))
-			baseExpected = expectedData[baseDestPath.String()]
-		}
-
-		for i := 0; i < len(info.items); i++ {
-			mc.Names[i] = info.items[i].name
-			mc.Data[i] = info.items[i].data
-
-			baseExpected[info.items[i].lookupKey] = info.items[i].data
-
-			// We do not count metadata files against item count
-			if backupVersion > 0 &&
-				(service == path.OneDriveService || service == path.SharePointService) &&
-				metadata.HasMetaSuffix(info.items[i].name) {
-				continue
-			}
-
-			totalItems++
-		}
-
-		c := mockRestoreCollection{Collection: mc, auxItems: map[string]data.Stream{}}
-
-		for _, aux := range info.auxItems {
-			c.auxItems[aux.name] = &exchMock.Data{
-				ID:     aux.name,
-				Reader: io.NopCloser(bytes.NewReader(aux.data)),
-			}
-		}
-
-		collections = append(collections, c)
-		kopiaEntries += len(info.items)
-	}
-
-	return totalItems, kopiaEntries, collections, expectedData
-}
-
->>>>>>> a5575802
 func getSelectorWith(
 	t *testing.T,
 	service path.ServiceType,

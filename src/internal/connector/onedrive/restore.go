package onedrive

import (
	"context"
	"encoding/json"
	"fmt"
	"io"
	"runtime/trace"
	"sort"
	"strings"

	msdrive "github.com/microsoftgraph/msgraph-sdk-go/drive"
	"github.com/microsoftgraph/msgraph-sdk-go/models"
	"github.com/pkg/errors"

	"github.com/alcionai/corso/src/internal/connector/graph"
	"github.com/alcionai/corso/src/internal/connector/support"
	"github.com/alcionai/corso/src/internal/data"
	D "github.com/alcionai/corso/src/internal/diagnostics"
	"github.com/alcionai/corso/src/internal/observe"
	"github.com/alcionai/corso/src/pkg/backup/details"
	"github.com/alcionai/corso/src/pkg/control"
	"github.com/alcionai/corso/src/pkg/logger"
	"github.com/alcionai/corso/src/pkg/path"
)

const (
	// copyBufferSize is used for chunked upload
	// Microsoft recommends 5-10MB buffers
	// https://docs.microsoft.com/en-us/graph/api/driveitem-createuploadsession?view=graph-rest-1.0#best-practices
	copyBufferSize = 5 * 1024 * 1024
)

func getParentPermissions(
	parentPath path.Path,
	parentPermissions map[string][]UserPermission,
) ([]UserPermission, error) {
	parentPerms, ok := parentPermissions[parentPath.String()]
	if !ok {
		onedrivePath, err := path.ToOneDrivePath(parentPath)
		if err != nil {
			return nil, errors.Wrap(err, "invalid restore path")
		}

		if len(onedrivePath.Folders) != 0 {
<<<<<<< HEAD
			return nil, errors.Wrap(err, "unable to find parent permissions")
=======
			return nil, errors.Wrap(err, "unable to compute item permissions")
>>>>>>> 6728aaaf
		}

		parentPerms = []UserPermission{}
	}

	return parentPerms, nil
}

// RestoreCollections will restore the specified data collections into OneDrive
func RestoreCollections(
	ctx context.Context,
	service graph.Servicer,
	dest control.RestoreDestination,
	opts control.Options,
	dcs []data.Collection,
	deets *details.Builder,
) (*support.ConnectorOperationStatus, error) {
	var (
		restoreMetrics support.CollectionMetrics
		restoreErrors  error
		metrics        support.CollectionMetrics
		folderPerms    map[string][]UserPermission
		canceled       bool

		// permissionIDMappings is used to map between old and new id
		// of permissions as we restore them
		permissionIDMappings = map[string]string{}
	)

	errUpdater := func(id string, err error) {
		restoreErrors = support.WrapAndAppend(id, err, restoreErrors)
	}

	// Reorder collections so that the parents directories are created
	// before the child directories
	sort.Slice(dcs, func(i, j int) bool {
		return dcs[i].FullPath().String() < dcs[j].FullPath().String()
	})

	parentPermissions := map[string][]UserPermission{}

	// Iterate through the data collections and restore the contents of each
	for _, dc := range dcs {
		var (
			parentPerms []UserPermission
			err         error
		)

		if opts.RestorePermissions {
			parentPerms, err = getParentPermissions(dc.FullPath(), parentPermissions)
			if err != nil {
				errUpdater(dc.FullPath().String(), err)
			}
		}

		metrics, folderPerms, permissionIDMappings, canceled = RestoreCollection(
			ctx,
			service,
			dc,
			parentPerms,
			OneDriveSource,
			dest.ContainerName,
			deets,
			errUpdater,
			permissionIDMappings,
			opts.RestorePermissions,
		)

		for k, v := range folderPerms {
			parentPermissions[k] = v
		}

		restoreMetrics.Combine(metrics)

		if canceled {
			break
		}
	}

	return support.CreateStatus(
			ctx,
			support.Restore,
			len(dcs),
			restoreMetrics,
			restoreErrors,
			dest.ContainerName),
		nil
}

// RestoreCollection handles restoration of an individual collection.
// returns:
// - the collection's item and byte count metrics
// - the context cancellation state (true if the context is canceled)
func RestoreCollection(
	ctx context.Context,
	service graph.Servicer,
	dc data.Collection,
	parentPerms []UserPermission,
	source driveSource,
	restoreContainerName string,
	deets *details.Builder,
	errUpdater func(string, error),
	permissionIDMappings map[string]string,
	restorePerms bool,
) (support.CollectionMetrics, map[string][]UserPermission, map[string]string, bool) {
	ctx, end := D.Span(ctx, "gc:oneDrive:restoreCollection", D.Label("path", dc.FullPath()))
	defer end()

	var (
		metrics     = support.CollectionMetrics{}
		copyBuffer  = make([]byte, copyBufferSize)
		directory   = dc.FullPath()
		restoredIDs = map[string]string{}
		itemInfo    details.ItemInfo
		itemID      string
		folderPerms = map[string][]UserPermission{}
	)

	drivePath, err := path.ToOneDrivePath(directory)
	if err != nil {
		errUpdater(directory.String(), err)
		return metrics, folderPerms, permissionIDMappings, false
	}

	// Assemble folder hierarchy we're going to restore into (we recreate the folder hierarchy
	// from the backup under this the restore folder instead of root)
	// i.e. Restore into `<drive>/root:/<restoreContainerName>/<original folder path>`

	restoreFolderElements := []string{restoreContainerName}
	restoreFolderElements = append(restoreFolderElements, drivePath.Folders...)

	trace.Log(ctx, "gc:oneDrive:restoreCollection", directory.String())
	logger.Ctx(ctx).Infow(
		"restoring to destination",
		"origin", dc.FullPath().Folder(),
		"destination", restoreFolderElements)

	// Create restore folders and get the folder ID of the folder the data stream will be restored in
	restoreFolderID, err := CreateRestoreFolders(ctx, service, drivePath.DriveID, restoreFolderElements)
	if err != nil {
		errUpdater(directory.String(), errors.Wrapf(err, "failed to create folders %v", restoreFolderElements))
		return metrics, folderPerms, permissionIDMappings, false
	}

	// Restore items from the collection
	items := dc.Items()

	for {
		select {
		case <-ctx.Done():
			errUpdater("context canceled", ctx.Err())
			return metrics, folderPerms, permissionIDMappings, true

		case itemData, ok := <-items:
			if !ok {
				return metrics, folderPerms, permissionIDMappings, false
			}

			itemPath, err := dc.FullPath().Append(itemData.UUID(), true)
			if err != nil {
				logger.Ctx(ctx).DPanicw("transforming item to full path", "error", err)

				errUpdater(itemData.UUID(), err)

				continue
			}

			if source == OneDriveSource {
				name := itemData.UUID()
				if strings.HasSuffix(name, DataFileSuffix) {
					metrics.Objects++
					metrics.TotalBytes += int64(len(copyBuffer))
					trimmedName := strings.TrimSuffix(name, DataFileSuffix)

					itemID, itemInfo, err = restoreData(ctx, service, trimmedName, itemData,
						drivePath.DriveID, restoreFolderID, copyBuffer, source)
					if err != nil {
						errUpdater(itemData.UUID(), err)
						continue
					}

					restoredIDs[trimmedName] = itemID

					deets.Add(itemPath.String(), itemPath.ShortRef(), "", true, itemInfo)

					// Mark it as success without processing .meta
					// file if we are not restoring permissions
					if !restorePerms {
						metrics.Successes++
					}
				} else if strings.HasSuffix(name, MetaFileSuffix) {
					if !restorePerms {
						continue
					}

					meta, err := getMetadata(itemData.ToReader())
					if err != nil {
						errUpdater(itemData.UUID(), err)
						continue
					}

					trimmedName := strings.TrimSuffix(name, MetaFileSuffix)
					restoreID, ok := restoredIDs[trimmedName]
					if !ok {
						errUpdater(itemData.UUID(), fmt.Errorf("item not available to restore permissions"))
						continue
					}

					permissionIDMappings, err = restorePermissions(
						ctx,
						service,
						drivePath.DriveID,
						restoreID,
						parentPerms,
						meta.Permissions,
						permissionIDMappings,
					)
					if err != nil {
						errUpdater(itemData.UUID(), err)
						continue
					}

					// Objects count is incremented when we restore a
					// data file and success count is incremented when
					// we restore a meta file as every data file
					// should have an associated meta file
					metrics.Successes++
				} else if strings.HasSuffix(name, DirMetaFileSuffix) {
					trimmedName := strings.TrimSuffix(name, DirMetaFileSuffix)
					folderID, err := createRestoreFolder(
						ctx,
						service,
						drivePath.DriveID,
						trimmedName,
						restoreFolderID,
					)
					if err != nil {
						errUpdater(itemData.UUID(), err)
						continue
					}

					if !restorePerms {
						continue
					}

					meta, err := getMetadata(itemData.ToReader())
					if err != nil {
						errUpdater(itemData.UUID(), err)
						continue
					}

					permissionIDMappings, err = restorePermissions(
						ctx,
						service,
						drivePath.DriveID,
						folderID,
						parentPerms,
						meta.Permissions,
						permissionIDMappings,
					)
					if err != nil {
						errUpdater(itemData.UUID(), err)
						continue
					}

					trimmedPath := strings.TrimSuffix(itemPath.String(), DirMetaFileSuffix)
					folderPerms[trimmedPath] = meta.Permissions
				} else {
					if !ok {
						errUpdater(itemData.UUID(), fmt.Errorf("invalid backup format, you might be using an old backup"))
						continue
					}
				}
			} else {
				metrics.Objects++
				metrics.TotalBytes += int64(len(copyBuffer))

				// No permissions stored at the moment for SharePoint
				_, itemInfo, err = restoreData(ctx,
					service,
					itemData.UUID(),
					itemData,
					drivePath.DriveID,
					restoreFolderID,
					copyBuffer,
					source)
				if err != nil {
					errUpdater(itemData.UUID(), err)
					continue
				}

				deets.Add(itemPath.String(), itemPath.ShortRef(), "", true, itemInfo)
				metrics.Successes++
			}
		}
	}
}

// Creates a folder with its permissions
func createRestoreFolder(
	ctx context.Context,
	service graph.Servicer,
	driveID, folder, parentFolderID string,
) (string, error) {
	folderItem, err := createItem(ctx, service, driveID, parentFolderID, newItem(folder, true))
	if err != nil {
		return "", errors.Wrapf(
			err,
			"failed to create folder %s/%s. details: %s", parentFolderID, folder,
			support.ConnectorStackErrorTrace(err),
		)
	}

	logger.Ctx(ctx).Debugf("Resolved %s in %s to %s", folder, parentFolderID, *folderItem.GetId())

	return *folderItem.GetId(), nil
}

// createRestoreFolders creates the restore folder hierarchy in the specified drive and returns the folder ID
// of the last folder entry in the hierarchy
func CreateRestoreFolders(ctx context.Context, service graph.Servicer, driveID string, restoreFolders []string,
) (string, error) {
	driveRoot, err := service.Client().DrivesById(driveID).Root().Get(ctx, nil)
	if err != nil {
		return "", errors.Wrapf(
			err,
			"failed to get drive root. details: %s",
			support.ConnectorStackErrorTrace(err),
		)
	}

	logger.Ctx(ctx).Debugf("Found Root for Drive %s with ID %s", driveID, *driveRoot.GetId())

	parentFolderID := *driveRoot.GetId()
	for _, folder := range restoreFolders {
		folderItem, err := getFolder(ctx, service, driveID, parentFolderID, folder)
		if err == nil {
			parentFolderID = *folderItem.GetId()
			logger.Ctx(ctx).Debugf("Found %s with ID %s", folder, parentFolderID)

			continue
		}

		if !errors.Is(err, errFolderNotFound) {
			return "", errors.Wrapf(err, "folder %s not found in drive(%s) parentFolder(%s)", folder, driveID, parentFolderID)
		}

		folderItem, err = createItem(ctx, service, driveID, parentFolderID, newItem(folder, true))
		if err != nil {
			return "", errors.Wrapf(
				err,
				"failed to create folder %s/%s. details: %s", parentFolderID, folder,
				support.ConnectorStackErrorTrace(err),
			)
		}

		logger.Ctx(ctx).Debugw("resolved restore destination",
			"dest_name", folder,
			"parent", parentFolderID,
			"dest_id", *folderItem.GetId())

		parentFolderID = *folderItem.GetId()
	}

	return parentFolderID, nil
}

// restoreData will create a new item in the specified `parentFolderID` and upload the data.Stream
func restoreData(
	ctx context.Context,
	service graph.Servicer,
	name string,
	itemData data.Stream,
	driveID, parentFolderID string,
	copyBuffer []byte,
	source driveSource,
) (string, details.ItemInfo, error) {
	ctx, end := D.Span(ctx, "gc:oneDrive:restoreItem", D.Label("item_uuid", itemData.UUID()))
	defer end()

	itemName := itemData.UUID()
	trace.Log(ctx, "gc:oneDrive:restoreItem", itemName)

	// Get the stream size (needed to create the upload session)
	ss, ok := itemData.(data.StreamSize)
	if !ok {
		return "", details.ItemInfo{}, errors.Errorf("item %q does not implement DataStreamInfo", itemName)
	}

	// Create Item
	newItem, err := createItem(ctx, service, driveID, parentFolderID, newItem(name, false))
	if err != nil {
		return "", details.ItemInfo{}, errors.Wrapf(err, "failed to create item %s", itemName)
	}

	// Get a drive item writer
	w, err := driveItemWriter(ctx, service, driveID, *newItem.GetId(), ss.Size())
	if err != nil {
		return "", details.ItemInfo{}, errors.Wrapf(err, "failed to create item upload session %s", itemName)
	}

	iReader := itemData.ToReader()
	progReader, closer := observe.ItemProgress(ctx, iReader, observe.ItemRestoreMsg, itemName, ss.Size())

	go closer()

	// Upload the stream data
	written, err := io.CopyBuffer(w, progReader, copyBuffer)
	if err != nil {
		return "", details.ItemInfo{}, errors.Wrapf(err, "failed to upload data: item %s", itemName)
	}

	dii := details.ItemInfo{}

	switch source {
	case SharePointSource:
		dii.SharePoint = sharePointItemInfo(newItem, written)
	default:
		dii.OneDrive = oneDriveItemInfo(newItem, written)
	}

	return *newItem.GetId(), dii, nil
}

// getMetadata read and parses the metadata info for an item
func getMetadata(metar io.ReadCloser) (Metadata, error) {
	var meta Metadata
	// `metar` will be nil for the top level container folder
	if metar != nil {
		metaraw, err := io.ReadAll(metar)
		if err != nil {
			return Metadata{}, err
		}

		err = json.Unmarshal(metaraw, &meta)
		if err != nil {
			return Metadata{}, err
		}
	}

	return meta, nil
}

// getChildPermissions is to filter out permissions present in the
// parent from the ones that are available for child. This is
// necessary as we store the nested permissions in the child. We
// cannot avoid storing the nested permissions as it is possible that
// a file in a folder can remove the nested permission that is present
// on itself.
func getChildPermissions(childPermissions, parentPermissions []UserPermission) ([]UserPermission, []UserPermission) {
	addedPermissions := []UserPermission{}
	removedPermissions := []UserPermission{}

	for _, cp := range childPermissions {
		found := false

		for _, pp := range parentPermissions {
			if cp.ID == pp.ID {
				found = true
				break
			}
		}

		if !found {
			addedPermissions = append(addedPermissions, cp)
		}
	}

	for _, pp := range parentPermissions {
		found := false

		for _, cp := range childPermissions {
			if pp.ID == cp.ID {
				found = true
				break
			}
		}

		if !found {
			removedPermissions = append(removedPermissions, pp)
		}
	}

	return addedPermissions, removedPermissions
}

// restorePermissions takes in the permissions that were added and the
// removed(ones present in parent but not in child) and adds/removes
// the necessary permissions on onedrive objects.
func restorePermissions(
	ctx context.Context,
	service graph.Servicer,
	driveID string,
	itemID string,
	parentPerms []UserPermission,
	childPerms []UserPermission,
	permissionIDMappings map[string]string,
) (map[string]string, error) {
	permAdded, permRemoved := getChildPermissions(childPerms, parentPerms)

	for _, p := range permRemoved {
		err := service.Client().DrivesById(driveID).ItemsById(itemID).
			PermissionsById(permissionIDMappings[p.ID]).Delete(ctx, nil)
		if err != nil {
			return permissionIDMappings, errors.Wrapf(
				err,
				"failed to remove permission for item %s. details: %s",
				itemID,
				support.ConnectorStackErrorTrace(err),
			)
		}
	}

	for _, p := range permAdded {
		pbody := msdrive.NewItemsItemInvitePostRequestBody()
		pbody.SetRoles(p.Roles)

		if p.Expiration != nil {
			expiry := p.Expiration.String()
			pbody.SetExpirationDateTime(&expiry)
		}

		si := false
		pbody.SetSendInvitation(&si)

		rs := true
		pbody.SetRequireSignIn(&rs)

		rec := models.NewDriveRecipient()
		rec.SetEmail(&p.Email)
		pbody.SetRecipients([]models.DriveRecipientable{rec})

		np, err := service.Client().DrivesById(driveID).ItemsById(itemID).Invite().Post(ctx, pbody, nil)
		if err != nil {
			return permissionIDMappings, errors.Wrapf(
				err,
				"failed to set permission for item %s. details: %s",
				itemID,
				support.ConnectorStackErrorTrace(err),
			)
		}

		permissionIDMappings[p.ID] = *np.GetValue()[0].GetId()
	}

	return permissionIDMappings, nil
}<|MERGE_RESOLUTION|>--- conflicted
+++ resolved
@@ -43,11 +43,7 @@
 		}
 
 		if len(onedrivePath.Folders) != 0 {
-<<<<<<< HEAD
-			return nil, errors.Wrap(err, "unable to find parent permissions")
-=======
 			return nil, errors.Wrap(err, "unable to compute item permissions")
->>>>>>> 6728aaaf
 		}
 
 		parentPerms = []UserPermission{}

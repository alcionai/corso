package onedrive

import (
	"bytes"
<<<<<<< HEAD
	"context"
	"encoding/json"
	"errors"
	"io"
	"strings"
=======
	"io"
	"net/http"
>>>>>>> 19dbad4c
	"sync"
	"testing"
	"time"

	msgraphsdk "github.com/microsoftgraph/msgraph-sdk-go"
	"github.com/microsoftgraph/msgraph-sdk-go/models"
	"github.com/stretchr/testify/assert"
	"github.com/stretchr/testify/require"
	"github.com/stretchr/testify/suite"

	"github.com/alcionai/corso/src/internal/connector/graph"
	"github.com/alcionai/corso/src/internal/connector/support"
	"github.com/alcionai/corso/src/internal/data"
	"github.com/alcionai/corso/src/pkg/backup/details"
	"github.com/alcionai/corso/src/pkg/control"
	"github.com/alcionai/corso/src/pkg/path"
)

type CollectionUnitTestSuite struct {
	suite.Suite
}

// Allows `*CollectionUnitTestSuite` to be used as a graph.Servicer
// TODO: Implement these methods

func (suite *CollectionUnitTestSuite) Client() *msgraphsdk.GraphServiceClient {
	return nil
}

func (suite *CollectionUnitTestSuite) Adapter() *msgraphsdk.GraphRequestAdapter {
	return nil
}

func TestCollectionUnitTestSuite(t *testing.T) {
	suite.Run(t, new(CollectionUnitTestSuite))
}

// Returns a status update function that signals the specified WaitGroup when it is done
func (suite *CollectionUnitTestSuite) testStatusUpdater(
	wg *sync.WaitGroup,
	statusToUpdate *support.ConnectorOperationStatus,
) support.StatusUpdater {
	return func(s *support.ConnectorOperationStatus) {
		suite.T().Logf("Update status %v, count %d, success %d", s, s.ObjectCount, s.Successful)
		*statusToUpdate = *s

		wg.Done()
	}
}

func (suite *CollectionUnitTestSuite) TestCollection() {
	var (
		testItemID   = "fakeItemID"
		testItemName = "itemName"
		testItemData = []byte("testdata")
		now          = time.Now()
		testItemMeta = Metadata{Permissions: []UserPermission{
			{
				ID:         "testMetaID",
				Roles:      []string{"read", "write"},
				Email:      "email@provider.com",
				Expiration: &now,
			},
		}}
	)

	type nst struct {
		name string
		size int64
		time time.Time
	}

	table := []struct {
		name         string
		numInstances int
		source       driveSource
		itemReader   itemReaderFunc
		itemDeets    nst
		infoFrom     func(*testing.T, details.ItemInfo) (string, string)
	}{
		{
			name:         "oneDrive, no duplicates",
			numInstances: 1,
			source:       OneDriveSource,
<<<<<<< HEAD
			itemReader: func(
				context.Context,
				models.DriveItemable,
			) (details.ItemInfo, io.ReadCloser, error) {
=======
			itemDeets:    nst{testItemName, 42, now},
			itemReader: func(*http.Client, models.DriveItemable) (details.ItemInfo, io.ReadCloser, error) {
>>>>>>> 19dbad4c
				return details.ItemInfo{OneDrive: &details.OneDriveInfo{ItemName: testItemName, Modified: now}},
					io.NopCloser(bytes.NewReader(testItemData)),
					nil
			},
			infoFrom: func(t *testing.T, dii details.ItemInfo) (string, string) {
				require.NotNil(t, dii.OneDrive)
				return dii.OneDrive.ItemName, dii.OneDrive.ParentPath
			},
		},
		{
			name:         "oneDrive, duplicates",
			numInstances: 3,
			source:       OneDriveSource,
<<<<<<< HEAD
			itemReader: func(
				context.Context,
				models.DriveItemable,
			) (details.ItemInfo, io.ReadCloser, error) {
=======
			itemDeets:    nst{testItemName, 42, now},
			itemReader: func(*http.Client, models.DriveItemable) (details.ItemInfo, io.ReadCloser, error) {
>>>>>>> 19dbad4c
				return details.ItemInfo{OneDrive: &details.OneDriveInfo{ItemName: testItemName, Modified: now}},
					io.NopCloser(bytes.NewReader(testItemData)),
					nil
			},
			infoFrom: func(t *testing.T, dii details.ItemInfo) (string, string) {
				require.NotNil(t, dii.OneDrive)
				return dii.OneDrive.ItemName, dii.OneDrive.ParentPath
			},
		},
		{
			name:         "sharePoint, no duplicates",
			numInstances: 1,
			source:       SharePointSource,
<<<<<<< HEAD
			itemReader: func(
				context.Context,
				models.DriveItemable,
			) (details.ItemInfo, io.ReadCloser, error) {
=======
			itemDeets:    nst{testItemName, 42, now},
			itemReader: func(*http.Client, models.DriveItemable) (details.ItemInfo, io.ReadCloser, error) {
>>>>>>> 19dbad4c
				return details.ItemInfo{SharePoint: &details.SharePointInfo{ItemName: testItemName, Modified: now}},
					io.NopCloser(bytes.NewReader(testItemData)),
					nil
			},
			infoFrom: func(t *testing.T, dii details.ItemInfo) (string, string) {
				require.NotNil(t, dii.SharePoint)
				return dii.SharePoint.ItemName, dii.SharePoint.ParentPath
			},
		},
		{
			name:         "sharePoint, duplicates",
			numInstances: 3,
			source:       SharePointSource,
<<<<<<< HEAD
			itemReader: func(
				context.Context, models.DriveItemable,
			) (details.ItemInfo, io.ReadCloser, error) {
=======
			itemDeets:    nst{testItemName, 42, now},
			itemReader: func(*http.Client, models.DriveItemable) (details.ItemInfo, io.ReadCloser, error) {
>>>>>>> 19dbad4c
				return details.ItemInfo{SharePoint: &details.SharePointInfo{ItemName: testItemName, Modified: now}},
					io.NopCloser(bytes.NewReader(testItemData)),
					nil
			},
			infoFrom: func(t *testing.T, dii details.ItemInfo) (string, string) {
				require.NotNil(t, dii.SharePoint)
				return dii.SharePoint.ItemName, dii.SharePoint.ParentPath
			},
		},
	}
	for _, test := range table {
		suite.T().Run(test.name, func(t *testing.T) {
			var (
				wg         = sync.WaitGroup{}
				collStatus = support.ConnectorOperationStatus{}
				readItems  = []data.Stream{}
			)

			folderPath, err := GetCanonicalPath("drive/driveID1/root:/dir1/dir2/dir3", "tenant", "owner", test.source)
			require.NoError(t, err)
			driveFolderPath, err := path.GetDriveFolderPath(folderPath)
			require.NoError(t, err)

			coll := NewCollection(
				graph.HTTPClient(graph.NoTimeout()),
				folderPath,
				"drive-id",
				suite,
				suite.testStatusUpdater(&wg, &collStatus),
				test.source,
				control.Options{})
			require.NotNil(t, coll)
			assert.Equal(t, folderPath, coll.FullPath())

			// Set a item reader, add an item and validate we get the item back
			mockItem := models.NewDriveItem()
			mockItem.SetId(&testItemID)
<<<<<<< HEAD
			mockItem.SetFile(models.NewFile())
=======
			mockItem.SetName(&test.itemDeets.name)
			mockItem.SetSize(&test.itemDeets.size)
			mockItem.SetCreatedDateTime(&test.itemDeets.time)
			mockItem.SetLastModifiedDateTime(&test.itemDeets.time)
>>>>>>> 19dbad4c

			for i := 0; i < test.numInstances; i++ {
				coll.Add(mockItem)
			}

			coll.itemReader = test.itemReader
			coll.itemMetaReader = func(_ context.Context,
				_ graph.Servicer,
				_ string,
				_ models.DriveItemable,
			) (io.ReadCloser, int, error) {
				metaJSON, err := json.Marshal(testItemMeta)
				if err != nil {
					return nil, 0, err
				}

				return io.NopCloser(bytes.NewReader(metaJSON)), len(metaJSON), nil
			}

			// Read items from the collection
			wg.Add(1)

			for item := range coll.Items() {
				readItems = append(readItems, item)
			}

			wg.Wait()

<<<<<<< HEAD
			// Expect only 1 item
			require.Len(t, readItems, 2) // .data and .meta
			require.Equal(t, 1, collStatus.ObjectCount)
			require.Equal(t, 1, collStatus.Successful)

=======
>>>>>>> 19dbad4c
			// Validate item info and data
			readItem := readItems[0]
			readItemInfo := readItem.(data.StreamInfo)

<<<<<<< HEAD
			assert.Equal(t, testItemName+DataFileSuffix, readItem.UUID())

			readItemMeta := readItems[1]

			assert.Equal(t, testItemName+MetaFileSuffix, readItemMeta.UUID())
=======
			readData, err := io.ReadAll(readItem.ToReader())
			require.NoError(t, err)
			assert.Equal(t, testItemData, readData)

			// Expect only 1 item
			require.Len(t, readItems, 1)
			require.Equal(t, 1, collStatus.ObjectCount, "items iterated")
			require.Equal(t, 1, collStatus.Successful, "items successful")

			assert.Equal(t, testItemName, readItem.UUID())
>>>>>>> 19dbad4c

			require.Implements(t, (*data.StreamModTime)(nil), readItem)
			mt := readItem.(data.StreamModTime)
			assert.Equal(t, now, mt.ModTime())

			name, parentPath := test.infoFrom(t, readItemInfo.Info())
			assert.Equal(t, testItemName, name)
			assert.Equal(t, driveFolderPath, parentPath)

			readMetaData, err := io.ReadAll(readItemMeta.ToReader())
			require.NoError(t, err)

			tm, err := json.Marshal(testItemMeta)
			if err != nil {
				t.Fatal("unable to marshall test permissions", err)
			}

			assert.Equal(t, tm, readMetaData)
		})
	}
}

func (suite *CollectionUnitTestSuite) TestCollectionReadError() {
	var (
		name       = "name"
		size int64 = 42
		now        = time.Now()
	)

	table := []struct {
		name   string
		source driveSource
	}{
		{
			name:   "oneDrive",
			source: OneDriveSource,
		},
		{
			name:   "sharePoint",
			source: SharePointSource,
		},
	}
	for _, test := range table {
		suite.T().Run(test.name, func(t *testing.T) {
			var (
				testItemID = "fakeItemID"

				collStatus = support.ConnectorOperationStatus{}
				wg         = sync.WaitGroup{}
			)

			wg.Add(1)

			folderPath, err := GetCanonicalPath("drive/driveID1/root:/folderPath", "a-tenant", "a-user", test.source)
			require.NoError(t, err)

			coll := NewCollection(
				graph.HTTPClient(graph.NoTimeout()),
				folderPath,
				"fakeDriveID",
				suite,
				suite.testStatusUpdater(&wg, &collStatus),
				test.source,
				control.Options{})

			mockItem := models.NewDriveItem()
			mockItem.SetId(&testItemID)
<<<<<<< HEAD
			mockItem.SetFile(models.NewFile())
			coll.Add(mockItem)

			readError := errors.New("Test error")

			coll.itemReader = func(
				context.Context,
				models.DriveItemable,
			) (details.ItemInfo, io.ReadCloser, error) {
				return details.ItemInfo{}, nil, readError
=======
			mockItem.SetName(&name)
			mockItem.SetSize(&size)
			mockItem.SetCreatedDateTime(&now)
			mockItem.SetLastModifiedDateTime(&now)
			coll.Add(mockItem)

			coll.itemReader = func(*http.Client, models.DriveItemable) (details.ItemInfo, io.ReadCloser, error) {
				return details.ItemInfo{}, nil, assert.AnError
>>>>>>> 19dbad4c
			}

			collItem, ok := <-coll.Items()
			assert.True(t, ok)

			_, err = io.ReadAll(collItem.ToReader())
			assert.Error(t, err)

			wg.Wait()

			// Expect no items
			require.Equal(t, 1, collStatus.ObjectCount, "only one object should be counted")
			require.Equal(t, 1, collStatus.Successful, "TODO: should be 0, but allowing 1 to reduce async management")
		})
	}
}

func (suite *CollectionUnitTestSuite) TestCollectionDisablePermissionsBackup() {
	table := []struct {
		name   string
		source driveSource
	}{
		{
			name:   "oneDrive",
			source: OneDriveSource,
		},
	}
	for _, test := range table {
		suite.T().Run(test.name, func(t *testing.T) {
			var (
				testItemID = "fakeItemID"

				collStatus = support.ConnectorOperationStatus{}
				wg         = sync.WaitGroup{}
			)

			wg.Add(1)

			folderPath, err := GetCanonicalPath("drive/driveID1/root:/folderPath", "a-tenant", "a-user", test.source)
			require.NoError(t, err)

			coll := NewCollection(
				folderPath,
				"fakeDriveID",
				suite,
				suite.testStatusUpdater(&wg, &collStatus),
				test.source,
				control.Options{ToggleFeatures: control.Toggles{DisablePermissionsBackup: true}})

			mockItem := models.NewDriveItem()
			mockItem.SetId(&testItemID)
			mockItem.SetFile(models.NewFile())
			coll.Add(mockItem)

			coll.itemReader = func(
				context.Context,
				models.DriveItemable,
			) (details.ItemInfo, io.ReadCloser, error) {
				return details.ItemInfo{OneDrive: &details.OneDriveInfo{ItemName: "fakeName", Modified: time.Now()}},
					io.NopCloser(strings.NewReader("Fake Data!")),
					nil
			}

			coll.itemMetaReader = func(_ context.Context,
				_ graph.Servicer,
				_ string,
				_ models.DriveItemable,
			) (io.ReadCloser, int, error) {
				return io.NopCloser(strings.NewReader(`{"key": "value"}`)), 16, nil
			}

			readItems := []data.Stream{}
			for item := range coll.Items() {
				readItems = append(readItems, item)
			}

			wg.Wait()

			// Expect no items
			require.Equal(t, 1, collStatus.ObjectCount)
			require.Equal(t, 1, collStatus.Successful)

			for _, i := range readItems {
				if strings.HasSuffix(i.UUID(), MetaFileSuffix) {
					content, err := io.ReadAll(i.ToReader())
					require.NoError(t, err)
					require.Equal(t, content, []byte("{}"))
				}
			}
		})
	}
}<|MERGE_RESOLUTION|>--- conflicted
+++ resolved
@@ -2,16 +2,11 @@
 
 import (
 	"bytes"
-<<<<<<< HEAD
 	"context"
 	"encoding/json"
-	"errors"
-	"io"
-	"strings"
-=======
 	"io"
 	"net/http"
->>>>>>> 19dbad4c
+	"strings"
 	"sync"
 	"testing"
 	"time"
@@ -96,15 +91,8 @@
 			name:         "oneDrive, no duplicates",
 			numInstances: 1,
 			source:       OneDriveSource,
-<<<<<<< HEAD
-			itemReader: func(
-				context.Context,
-				models.DriveItemable,
-			) (details.ItemInfo, io.ReadCloser, error) {
-=======
 			itemDeets:    nst{testItemName, 42, now},
 			itemReader: func(*http.Client, models.DriveItemable) (details.ItemInfo, io.ReadCloser, error) {
->>>>>>> 19dbad4c
 				return details.ItemInfo{OneDrive: &details.OneDriveInfo{ItemName: testItemName, Modified: now}},
 					io.NopCloser(bytes.NewReader(testItemData)),
 					nil
@@ -118,15 +106,8 @@
 			name:         "oneDrive, duplicates",
 			numInstances: 3,
 			source:       OneDriveSource,
-<<<<<<< HEAD
-			itemReader: func(
-				context.Context,
-				models.DriveItemable,
-			) (details.ItemInfo, io.ReadCloser, error) {
-=======
 			itemDeets:    nst{testItemName, 42, now},
 			itemReader: func(*http.Client, models.DriveItemable) (details.ItemInfo, io.ReadCloser, error) {
->>>>>>> 19dbad4c
 				return details.ItemInfo{OneDrive: &details.OneDriveInfo{ItemName: testItemName, Modified: now}},
 					io.NopCloser(bytes.NewReader(testItemData)),
 					nil
@@ -140,15 +121,8 @@
 			name:         "sharePoint, no duplicates",
 			numInstances: 1,
 			source:       SharePointSource,
-<<<<<<< HEAD
-			itemReader: func(
-				context.Context,
-				models.DriveItemable,
-			) (details.ItemInfo, io.ReadCloser, error) {
-=======
 			itemDeets:    nst{testItemName, 42, now},
 			itemReader: func(*http.Client, models.DriveItemable) (details.ItemInfo, io.ReadCloser, error) {
->>>>>>> 19dbad4c
 				return details.ItemInfo{SharePoint: &details.SharePointInfo{ItemName: testItemName, Modified: now}},
 					io.NopCloser(bytes.NewReader(testItemData)),
 					nil
@@ -162,14 +136,8 @@
 			name:         "sharePoint, duplicates",
 			numInstances: 3,
 			source:       SharePointSource,
-<<<<<<< HEAD
-			itemReader: func(
-				context.Context, models.DriveItemable,
-			) (details.ItemInfo, io.ReadCloser, error) {
-=======
 			itemDeets:    nst{testItemName, 42, now},
 			itemReader: func(*http.Client, models.DriveItemable) (details.ItemInfo, io.ReadCloser, error) {
->>>>>>> 19dbad4c
 				return details.ItemInfo{SharePoint: &details.SharePointInfo{ItemName: testItemName, Modified: now}},
 					io.NopCloser(bytes.NewReader(testItemData)),
 					nil
@@ -207,14 +175,11 @@
 			// Set a item reader, add an item and validate we get the item back
 			mockItem := models.NewDriveItem()
 			mockItem.SetId(&testItemID)
-<<<<<<< HEAD
 			mockItem.SetFile(models.NewFile())
-=======
 			mockItem.SetName(&test.itemDeets.name)
 			mockItem.SetSize(&test.itemDeets.size)
 			mockItem.SetCreatedDateTime(&test.itemDeets.time)
 			mockItem.SetLastModifiedDateTime(&test.itemDeets.time)
->>>>>>> 19dbad4c
 
 			for i := 0; i < test.numInstances; i++ {
 				coll.Add(mockItem)
@@ -243,54 +208,54 @@
 
 			wg.Wait()
 
-<<<<<<< HEAD
+			if test.source == OneDriveSource {
+				require.Len(t, readItems, 2) // .data and .meta
+			} else {
+				require.Len(t, readItems, 1)
+			}
+
 			// Expect only 1 item
-			require.Len(t, readItems, 2) // .data and .meta
 			require.Equal(t, 1, collStatus.ObjectCount)
 			require.Equal(t, 1, collStatus.Successful)
 
-=======
->>>>>>> 19dbad4c
 			// Validate item info and data
 			readItem := readItems[0]
 			readItemInfo := readItem.(data.StreamInfo)
 
-<<<<<<< HEAD
-			assert.Equal(t, testItemName+DataFileSuffix, readItem.UUID())
-
-			readItemMeta := readItems[1]
-
-			assert.Equal(t, testItemName+MetaFileSuffix, readItemMeta.UUID())
-=======
-			readData, err := io.ReadAll(readItem.ToReader())
-			require.NoError(t, err)
-			assert.Equal(t, testItemData, readData)
-
-			// Expect only 1 item
-			require.Len(t, readItems, 1)
-			require.Equal(t, 1, collStatus.ObjectCount, "items iterated")
-			require.Equal(t, 1, collStatus.Successful, "items successful")
-
-			assert.Equal(t, testItemName, readItem.UUID())
->>>>>>> 19dbad4c
+			if test.source == OneDriveSource {
+				assert.Equal(t, testItemName+DataFileSuffix, readItem.UUID())
+			} else {
+				assert.Equal(t, testItemName, readItem.UUID())
+			}
 
 			require.Implements(t, (*data.StreamModTime)(nil), readItem)
 			mt := readItem.(data.StreamModTime)
 			assert.Equal(t, now, mt.ModTime())
 
+			readData, err := io.ReadAll(readItem.ToReader())
+			require.NoError(t, err)
+
 			name, parentPath := test.infoFrom(t, readItemInfo.Info())
+
+			assert.Equal(t, testItemData, readData)
 			assert.Equal(t, testItemName, name)
 			assert.Equal(t, driveFolderPath, parentPath)
 
-			readMetaData, err := io.ReadAll(readItemMeta.ToReader())
-			require.NoError(t, err)
-
-			tm, err := json.Marshal(testItemMeta)
-			if err != nil {
-				t.Fatal("unable to marshall test permissions", err)
-			}
-
-			assert.Equal(t, tm, readMetaData)
+			if test.source == OneDriveSource {
+				readItemMeta := readItems[1]
+
+				assert.Equal(t, testItemName+MetaFileSuffix, readItemMeta.UUID())
+
+				readMetaData, err := io.ReadAll(readItemMeta.ToReader())
+				require.NoError(t, err)
+
+				tm, err := json.Marshal(testItemMeta)
+				if err != nil {
+					t.Fatal("unable to marshall test permissions", err)
+				}
+
+				assert.Equal(t, tm, readMetaData)
+			}
 		})
 	}
 }
@@ -340,18 +305,7 @@
 
 			mockItem := models.NewDriveItem()
 			mockItem.SetId(&testItemID)
-<<<<<<< HEAD
 			mockItem.SetFile(models.NewFile())
-			coll.Add(mockItem)
-
-			readError := errors.New("Test error")
-
-			coll.itemReader = func(
-				context.Context,
-				models.DriveItemable,
-			) (details.ItemInfo, io.ReadCloser, error) {
-				return details.ItemInfo{}, nil, readError
-=======
 			mockItem.SetName(&name)
 			mockItem.SetSize(&size)
 			mockItem.SetCreatedDateTime(&now)
@@ -360,7 +314,14 @@
 
 			coll.itemReader = func(*http.Client, models.DriveItemable) (details.ItemInfo, io.ReadCloser, error) {
 				return details.ItemInfo{}, nil, assert.AnError
->>>>>>> 19dbad4c
+			}
+
+			coll.itemMetaReader = func(_ context.Context,
+				_ graph.Servicer,
+				_ string,
+				_ models.DriveItemable,
+			) (io.ReadCloser, int, error) {
+				return io.NopCloser(strings.NewReader(`{}`)), 2, nil
 			}
 
 			collItem, ok := <-coll.Items()
@@ -391,7 +352,9 @@
 	for _, test := range table {
 		suite.T().Run(test.name, func(t *testing.T) {
 			var (
-				testItemID = "fakeItemID"
+				testItemID   = "fakeItemID"
+				testItemName = "Fake Item"
+				testItemSize = int64(10)
 
 				collStatus = support.ConnectorOperationStatus{}
 				wg         = sync.WaitGroup{}
@@ -403,6 +366,7 @@
 			require.NoError(t, err)
 
 			coll := NewCollection(
+				graph.HTTPClient(graph.NoTimeout()),
 				folderPath,
 				"fakeDriveID",
 				suite,
@@ -410,13 +374,18 @@
 				test.source,
 				control.Options{ToggleFeatures: control.Toggles{DisablePermissionsBackup: true}})
 
+			now := time.Now()
 			mockItem := models.NewDriveItem()
+			mockItem.SetFile(models.NewFile())
 			mockItem.SetId(&testItemID)
-			mockItem.SetFile(models.NewFile())
+			mockItem.SetName(&testItemName)
+			mockItem.SetSize(&testItemSize)
+			mockItem.SetCreatedDateTime(&now)
+			mockItem.SetLastModifiedDateTime(&now)
 			coll.Add(mockItem)
 
 			coll.itemReader = func(
-				context.Context,
+				*http.Client,
 				models.DriveItemable,
 			) (details.ItemInfo, io.ReadCloser, error) {
 				return details.ItemInfo{OneDrive: &details.OneDriveInfo{ItemName: "fakeName", Modified: time.Now()}},

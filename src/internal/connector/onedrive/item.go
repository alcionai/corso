package onedrive

import (
	"bytes"
	"context"
	"encoding/json"
	"fmt"
	"io"
	"net/http"
	"strings"

	msdrives "github.com/microsoftgraph/msgraph-sdk-go/drives"
	"github.com/microsoftgraph/msgraph-sdk-go/models"
	"github.com/pkg/errors"

	"github.com/alcionai/corso/src/internal/connector/graph"
	"github.com/alcionai/corso/src/internal/connector/support"
	"github.com/alcionai/corso/src/internal/connector/uploadsession"
	"github.com/alcionai/corso/src/internal/version"
	"github.com/alcionai/corso/src/pkg/backup/details"
	"github.com/alcionai/corso/src/pkg/logger"
)

const (
	// downloadUrlKey is used to find the download URL in a
	// DriveItem response
	downloadURLKey = "@microsoft.graph.downloadUrl"
)

// generic drive item getter
func getDriveItem(
	ctx context.Context,
	srv graph.Servicer,
	driveID, itemID string,
) (models.DriveItemable, error) {
	return srv.Client().DrivesById(driveID).ItemsById(itemID).Get(ctx, nil)
}

// sharePointItemReader will return a io.ReadCloser for the specified item
// It crafts this by querying M365 for a download URL for the item
// and using a http client to initialize a reader
// TODO: Add metadata fetching to SharePoint
func sharePointItemReader(
	hc *http.Client,
	item models.DriveItemable,
) (details.ItemInfo, io.ReadCloser, error) {
	resp, err := downloadItem(hc, item)
	if err != nil {
		return details.ItemInfo{}, nil, errors.Wrap(err, "downloading item")
	}

	dii := details.ItemInfo{
		SharePoint: sharePointItemInfo(item, *item.GetSize()),
	}

	return dii, resp.Body, nil
}

func oneDriveItemMetaReader(
	ctx context.Context,
	service graph.Servicer,
	driveID string,
	item models.DriveItemable,
) (io.ReadCloser, int, error) {
	meta, err := oneDriveItemMetaInfo(ctx, service, driveID, item)
	if err != nil {
		return nil, 0, err
	}

	metaJSON, err := json.Marshal(meta)
	if err != nil {
		return nil, 0, err
	}

	return io.NopCloser(bytes.NewReader(metaJSON)), len(metaJSON), nil
}

// oneDriveItemReader will return a io.ReadCloser for the specified item
// It crafts this by querying M365 for a download URL for the item
// and using a http client to initialize a reader
func oneDriveItemReader(
	hc *http.Client,
	item models.DriveItemable,
) (details.ItemInfo, io.ReadCloser, error) {
<<<<<<< HEAD
	var (
		rc  io.ReadCloser
		err error
	)
=======
	resp, err := downloadItem(hc, item)
	if err != nil {
		return details.ItemInfo{}, nil, errors.Wrap(err, "downloading item")
	}
>>>>>>> d431b999

	dii := details.ItemInfo{
		OneDrive: oneDriveItemInfo(item, *item.GetSize()),
	}

<<<<<<< HEAD
	if item.GetFile() != nil {
		url, ok := item.GetAdditionalData()[downloadURLKey].(*string)
		if !ok {
			return details.ItemInfo{}, nil, fmt.Errorf("failed to get url for %s", *item.GetName())
		}

		rc, err = driveItemReader(ctx, *url)
		if err != nil {
			return details.ItemInfo{}, nil, err
		}
	}

	return dii, rc, nil
=======
	return dii, resp.Body, nil
>>>>>>> d431b999
}

func downloadItem(hc *http.Client, item models.DriveItemable) (*http.Response, error) {
	url, ok := item.GetAdditionalData()[downloadURLKey].(*string)
	if !ok {
		return nil, fmt.Errorf("extracting file url: file %s", *item.GetId())
	}

	req, err := http.NewRequest(http.MethodGet, *url, nil)
	if err != nil {
		return nil, errors.Wrap(err, "new request")
	}

	//nolint:lll
	// Decorate the traffic
	// See https://learn.microsoft.com/en-us/sharepoint/dev/general-development/how-to-avoid-getting-throttled-or-blocked-in-sharepoint-online#how-to-decorate-your-http-traffic
	req.Header.Set("User-Agent", "ISV|Alcion|Corso/"+version.Version)

	resp, err := hc.Do(req)
	if err != nil {
		return nil, err
	}

	if (resp.StatusCode / 100) == 2 {
		return resp, nil
	}

	if resp.StatusCode == http.StatusTooManyRequests {
		return resp, graph.Err429TooManyRequests
	}

	if resp.StatusCode == http.StatusUnauthorized {
		return resp, graph.Err401Unauthorized
	}

	if resp.StatusCode == http.StatusServiceUnavailable {
		return resp, graph.Err503ServiceUnavailable
	}

	return resp, errors.New("non-2xx http response: " + resp.Status)
}

// oneDriveItemInfo will populate a details.OneDriveInfo struct
// with properties from the drive item.  ItemSize is specified
// separately for restore processes because the local itemable
// doesn't have its size value updated as a side effect of creation,
// and kiota drops any SetSize update.
func oneDriveItemInfo(di models.DriveItemable, itemSize int64) *details.OneDriveInfo {
	var email, parent string

	if di.GetCreatedBy() != nil && di.GetCreatedBy().GetUser() != nil {
		// User is sometimes not available when created via some
		// external applications (like backup/restore solutions)
		ed, ok := di.GetCreatedBy().GetUser().GetAdditionalData()["email"]
		if ok {
			email = *ed.(*string)
		}
	}

	if di.GetParentReference() != nil && di.GetParentReference().GetName() != nil {
		// EndPoint is not always populated from external apps
		parent = *di.GetParentReference().GetName()
	}

	return &details.OneDriveInfo{
		ItemType:  details.OneDriveItem,
		ItemName:  *di.GetName(),
		Created:   *di.GetCreatedDateTime(),
		Modified:  *di.GetLastModifiedDateTime(),
		DriveName: parent,
		Size:      itemSize,
		Owner:     email,
	}
}

// oneDriveItemMetaInfo will fetch the meta information for a drive
// item. As of now, it only adds the permissions applicable for a
// onedrive item.
func oneDriveItemMetaInfo(
	ctx context.Context, service graph.Servicer,
	driveID string, di models.DriveItemable,
) (Metadata, error) {
	itemID := di.GetId()

	perm, err := service.Client().DrivesById(driveID).ItemsById(*itemID).Permissions().Get(ctx, nil)
	if err != nil {
		return Metadata{}, errors.Wrapf(err, "failed to get item permissions %s", *itemID)
	}

	up := []UserPermission{}

	for _, p := range perm.GetValue() {
		roles := []string{}

		for _, r := range p.GetRoles() {
			// Skip if the only role available in owner
			if r != "owner" {
				roles = append(roles, r)
			}
		}

		if len(roles) == 0 {
			continue
		}

		up = append(up, UserPermission{
			ID:         *p.GetId(),
			Roles:      roles,
			Email:      *p.GetGrantedToV2().GetUser().GetAdditionalData()["email"].(*string),
			Expiration: p.GetExpirationDateTime(),
		})
	}

	return Metadata{Permissions: up}, nil
}

// sharePointItemInfo will populate a details.SharePointInfo struct
// with properties from the drive item.  ItemSize is specified
// separately for restore processes because the local itemable
// doesn't have its size value updated as a side effect of creation,
// and kiota drops any SetSize update.
// TODO: Update drive name during Issue #2071
func sharePointItemInfo(di models.DriveItemable, itemSize int64) *details.SharePointInfo {
	var (
		id, parent, url string
		reference       = di.GetParentReference()
	)

	// TODO: we rely on this info for details/restore lookups,
	// so if it's nil we have an issue, and will need an alternative
	// way to source the data.
	gsi := di.GetSharepointIds()
	if gsi != nil {
		if gsi.GetSiteId() != nil {
			id = *gsi.GetSiteId()
		}

		if gsi.GetSiteUrl() != nil {
			url = *gsi.GetSiteUrl()
		}
	}

	if reference != nil {
		parent = *reference.GetDriveId()

		if reference.GetName() != nil {
			// EndPoint is not always populated from external apps
			temp := *reference.GetName()
			temp = strings.TrimSpace(temp)

			if temp != "" {
				parent = temp
			}
		}
	}

	return &details.SharePointInfo{
		ItemType:  details.OneDriveItem,
		ItemName:  *di.GetName(),
		Created:   *di.GetCreatedDateTime(),
		Modified:  *di.GetLastModifiedDateTime(),
		DriveName: parent,
		Size:      itemSize,
		Owner:     id,
		WebURL:    url,
	}
}

// driveItemWriter is used to initialize and return an io.Writer to upload data for the specified item
// It does so by creating an upload session and using that URL to initialize an `itemWriter`
// TODO: @vkamra verify if var session is the desired input
func driveItemWriter(
	ctx context.Context,
	service graph.Servicer,
	driveID, itemID string,
	itemSize int64,
) (io.Writer, error) {
	session := msdrives.NewItemItemsItemCreateUploadSessionPostRequestBody()

	r, err := service.Client().DrivesById(driveID).ItemsById(itemID).CreateUploadSession().Post(ctx, session, nil)
	if err != nil {
		return nil, errors.Wrapf(
			err,
			"failed to create upload session for item %s. details: %s",
			itemID,
			support.ConnectorStackErrorTrace(err),
		)
	}

	url := *r.GetUploadUrl()

	logger.Ctx(ctx).Debugf("Created an upload session for item %s. URL: %s", itemID, url)

	return uploadsession.NewWriter(itemID, url, itemSize), nil
}<|MERGE_RESOLUTION|>--- conflicted
+++ resolved
@@ -82,39 +82,24 @@
 	hc *http.Client,
 	item models.DriveItemable,
 ) (details.ItemInfo, io.ReadCloser, error) {
-<<<<<<< HEAD
 	var (
-		rc  io.ReadCloser
-		err error
+		rc     io.ReadCloser
+		isFile = item.GetFile() != nil
 	)
-=======
-	resp, err := downloadItem(hc, item)
-	if err != nil {
-		return details.ItemInfo{}, nil, errors.Wrap(err, "downloading item")
-	}
->>>>>>> d431b999
+
+	if isFile {
+		resp, err := downloadItem(hc, item)
+		if err != nil {
+			return details.ItemInfo{}, nil, errors.Wrap(err, "downloading item")
+		}
+		rc = resp.Body
+	}
 
 	dii := details.ItemInfo{
 		OneDrive: oneDriveItemInfo(item, *item.GetSize()),
 	}
 
-<<<<<<< HEAD
-	if item.GetFile() != nil {
-		url, ok := item.GetAdditionalData()[downloadURLKey].(*string)
-		if !ok {
-			return details.ItemInfo{}, nil, fmt.Errorf("failed to get url for %s", *item.GetName())
-		}
-
-		rc, err = driveItemReader(ctx, *url)
-		if err != nil {
-			return details.ItemInfo{}, nil, err
-		}
-	}
-
 	return dii, rc, nil
-=======
-	return dii, resp.Body, nil
->>>>>>> d431b999
 }
 
 func downloadItem(hc *http.Client, item models.DriveItemable) (*http.Response, error) {

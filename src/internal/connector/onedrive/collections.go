package onedrive

import (
	"context"
	"fmt"
	"strings"

	"github.com/microsoftgraph/msgraph-sdk-go/models"
	"github.com/pkg/errors"

	"github.com/alcionai/corso/src/internal/connector/graph"
	"github.com/alcionai/corso/src/internal/connector/support"
	"github.com/alcionai/corso/src/internal/data"
	"github.com/alcionai/corso/src/internal/observe"
	"github.com/alcionai/corso/src/pkg/control"
	"github.com/alcionai/corso/src/pkg/logger"
	"github.com/alcionai/corso/src/pkg/path"
)

type driveSource int

const (
	unknownDriveSource driveSource = iota
	OneDriveSource
	SharePointSource
)
const restrictedDirectory = "Site Pages"

func (ds driveSource) toPathServiceCat() (path.ServiceType, path.CategoryType) {
	switch ds {
	case OneDriveSource:
		return path.OneDriveService, path.FilesCategory
	case SharePointSource:
		return path.SharePointService, path.LibrariesCategory
	default:
		return path.UnknownService, path.UnknownCategory
	}
}

type folderMatcher interface {
	IsAny() bool
	Matches(string) bool
}

// Collections is used to retrieve drive data for a
// resource owner, which can be either a user or a sharepoint site.
type Collections struct {
	tenant        string
	resourceOwner string
	source        driveSource
	matcher       folderMatcher
	service       graph.Servicer
	statusUpdater support.StatusUpdater

	ctrl control.Options

	// collectionMap allows lookup of the data.Collection
	// for a OneDrive folder
	CollectionMap map[string]data.Collection

	// Track stats from drive enumeration. Represents the items backed up.
	NumItems      int
	NumFiles      int
	NumContainers int
}

func NewCollections(
	tenant string,
	resourceOwner string,
	source driveSource,
	matcher folderMatcher,
	service graph.Servicer,
	statusUpdater support.StatusUpdater,
	ctrlOpts control.Options,
) *Collections {
	return &Collections{
		tenant:        tenant,
		resourceOwner: resourceOwner,
		source:        source,
		matcher:       matcher,
		CollectionMap: map[string]data.Collection{},
		service:       service,
		statusUpdater: statusUpdater,
		ctrl:          ctrlOpts,
	}
}

// Retrieves drive data as set of `data.Collections`
func (c *Collections) Get(ctx context.Context) ([]data.Collection, error) {
	// Enumerate drives for the specified resourceOwner
	drives, err := drives(ctx, c.service, c.resourceOwner, c.source)
	if err != nil {
		return nil, err
	}

	var (
		// Drive ID -> delta URL for drive
		deltaURLs = map[string]string{}
		// Drive ID -> folder ID -> folder path
		folderPaths = map[string]map[string]string{}
	)

	// Update the collection map with items from each drive
	for _, d := range drives {
<<<<<<< HEAD
		err = collectItems(ctx, c.service, *d.GetId(), *d.GetName(), c.UpdateCollections)
=======
		driveID := *d.GetId()

		delta, paths, err := collectItems(ctx, c.service, driveID, c.UpdateCollections)
>>>>>>> e3b6d035
		if err != nil {
			return nil, err
		}

		if len(delta) > 0 {
			deltaURLs[driveID] = delta
		}

		if len(paths) > 0 {
			folderPaths[driveID] = map[string]string{}

			for id, p := range paths {
				folderPaths[driveID][id] = p
			}
		}
	}

	observe.Message(ctx, fmt.Sprintf("Discovered %d items to backup", c.NumItems))

	// Add an extra for the metadata collection.
	collections := make([]data.Collection, 0, len(c.CollectionMap)+1)
	for _, coll := range c.CollectionMap {
		collections = append(collections, coll)
	}

	service, category := c.source.toPathServiceCat()
	metadata, err := graph.MakeMetadataCollection(
		c.tenant,
		c.resourceOwner,
		service,
		category,
		[]graph.MetadataCollectionEntry{
			graph.NewMetadataEntry(graph.PreviousPathFileName, folderPaths),
			graph.NewMetadataEntry(graph.DeltaURLsFileName, deltaURLs),
		},
		c.statusUpdater,
	)

	if err != nil {
		// Technically it's safe to continue here because the logic for starting an
		// incremental backup should eventually find that the metadata files are
		// empty/missing and default to a full backup.
		logger.Ctx(ctx).Warnw(
			"making metadata collection for future incremental backups",
			"error",
			err,
		)
	} else {
		collections = append(collections, metadata)
	}

	return collections, nil
}

// UpdateCollections initializes and adds the provided drive items to Collections
// A new collection is created for every drive folder (or package)
<<<<<<< HEAD
func (c *Collections) UpdateCollections(ctx context.Context, driveID string, driveName string, items []models.DriveItemable) error {
=======
func (c *Collections) UpdateCollections(
	ctx context.Context,
	driveID string,
	items []models.DriveItemable,
	paths map[string]string,
) error {
>>>>>>> e3b6d035
	for _, item := range items {
		if item.GetRoot() != nil {
			// Skip the root item
			continue
		}

		if item.GetParentReference() == nil || item.GetParentReference().GetPath() == nil {
			return errors.Errorf("item does not have a parent reference. item name : %s", *item.GetName())
		}

		// Create a collection for the parent of this item
		collectionPath, err := GetCanonicalPath(
			*item.GetParentReference().GetPath(),
			c.tenant,
			c.resourceOwner,
			c.source,
		)
		if err != nil {
			return err
		}

		// Skip items that don't match the folder selectors we were given.
		if shouldSkipDrive(ctx, collectionPath, c.matcher, driveName) {
			logger.Ctx(ctx).Infof("Skipping path %s", collectionPath.String())
			continue
		}

		switch {
		case item.GetFolder() != nil, item.GetPackage() != nil:
			// Eventually, deletions of folders will be handled here so we may as well
			// start off by saving the path.Path of the item instead of just the
			// OneDrive parentRef or such.
			folderPath, err := collectionPath.Append(*item.GetName(), false)
			if err != nil {
				logger.Ctx(ctx).Errorw("failed building collection path", "error", err)
				return err
			}

			// TODO(ashmrtn): Handle deletions by removing this entry from the map.
			// TODO(ashmrtn): Handle moves by setting the collection state if the
			// collection doesn't already exist/have that state.
			paths[*item.GetId()] = folderPath.String()

		case item.GetFile() != nil:
			col, found := c.CollectionMap[collectionPath.String()]
			if !found {
				col = NewCollection(
					collectionPath,
					driveID,
					c.service,
					c.statusUpdater,
					c.source,
					c.ctrl,
				)

				c.CollectionMap[collectionPath.String()] = col
				c.NumContainers++
				c.NumItems++
			}

			collection := col.(*Collection)
			collection.Add(item)
			c.NumFiles++
			c.NumItems++

		default:
			return errors.Errorf("item type not supported. item name : %s", *item.GetName())
		}
	}

	return nil
}

func shouldSkipDrive(ctx context.Context, drivePath path.Path, m folderMatcher, driveName string) bool {
	return !includePath(ctx, m, drivePath) || restrictedDirectory == driveName
}

// GetCanonicalPath constructs the standard path for the given source.
func GetCanonicalPath(p, tenant, resourceOwner string, source driveSource) (path.Path, error) {
	var (
		pathBuilder = path.Builder{}.Append(strings.Split(p, "/")...)
		result      path.Path
		err         error
	)

	switch source {
	case OneDriveSource:
		result, err = pathBuilder.ToDataLayerOneDrivePath(tenant, resourceOwner, false)
	case SharePointSource:
		result, err = pathBuilder.ToDataLayerSharePointPath(tenant, resourceOwner, path.LibrariesCategory, false)
	default:
		return nil, errors.Errorf("unrecognized drive data source")
	}

	if err != nil {
		return nil, errors.Wrap(err, "converting to canonical path")
	}

	return result, nil
}

func includePath(ctx context.Context, m folderMatcher, folderPath path.Path) bool {
	// Check if the folder is allowed by the scope.
	folderPathString, err := path.GetDriveFolderPath(folderPath)
	if err != nil {
		logger.Ctx(ctx).Error(err)
		return true
	}

	// Hack for the edge case where we're looking at the root folder and can
	// select any folder. Right now the root folder has an empty folder path.
	if len(folderPathString) == 0 && m.IsAny() {
		return true
	}

	return m.Matches(folderPathString)
}<|MERGE_RESOLUTION|>--- conflicted
+++ resolved
@@ -102,13 +102,9 @@
 
 	// Update the collection map with items from each drive
 	for _, d := range drives {
-<<<<<<< HEAD
-		err = collectItems(ctx, c.service, *d.GetId(), *d.GetName(), c.UpdateCollections)
-=======
 		driveID := *d.GetId()
 
 		delta, paths, err := collectItems(ctx, c.service, driveID, c.UpdateCollections)
->>>>>>> e3b6d035
 		if err != nil {
 			return nil, err
 		}
@@ -165,16 +161,12 @@
 
 // UpdateCollections initializes and adds the provided drive items to Collections
 // A new collection is created for every drive folder (or package)
-<<<<<<< HEAD
-func (c *Collections) UpdateCollections(ctx context.Context, driveID string, driveName string, items []models.DriveItemable) error {
-=======
 func (c *Collections) UpdateCollections(
 	ctx context.Context,
 	driveID string,
 	items []models.DriveItemable,
 	paths map[string]string,
 ) error {
->>>>>>> e3b6d035
 	for _, item := range items {
 		if item.GetRoot() != nil {
 			// Skip the root item

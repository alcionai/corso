--- conflicted
+++ resolved
@@ -141,7 +141,7 @@
 			items: []models.DriveItemable{
 				driveItem("folder", "folder", testBaseDrivePath, false, true, false),
 			},
-<<<<<<< HEAD
+			inputFolderMap:          map[string]string{},
 			scope:  anyFolder,
 			expect: assert.NoError,
 			expectedCollectionPaths: expectedPathAsSlice(
@@ -150,12 +150,6 @@
 				user,
 				testBaseDrivePath,
 			),
-=======
-			inputFolderMap:          map[string]string{},
-			scope:                   anyFolder,
-			expect:                  assert.NoError,
-			expectedCollectionPaths: []string{},
->>>>>>> 6d615810
 			expectedMetadataPaths: map[string]string{
 				"folder": expectedPathAsSlice(
 					suite.T(),
@@ -172,7 +166,7 @@
 			items: []models.DriveItemable{
 				driveItem("package", "package", testBaseDrivePath, false, false, true),
 			},
-<<<<<<< HEAD
+			inputFolderMap:          map[string]string{},
 			scope:  anyFolder,
 			expect: assert.NoError,
 			expectedCollectionPaths: expectedPathAsSlice(
@@ -181,12 +175,6 @@
 				user,
 				testBaseDrivePath,
 			),
-=======
-			inputFolderMap:          map[string]string{},
-			scope:                   anyFolder,
-			expect:                  assert.NoError,
-			expectedCollectionPaths: []string{},
->>>>>>> 6d615810
 			expectedMetadataPaths: map[string]string{
 				"package": expectedPathAsSlice(
 					suite.T(),

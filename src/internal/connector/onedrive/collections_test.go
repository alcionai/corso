package onedrive

import (
	"strings"
	"testing"

	"github.com/microsoftgraph/msgraph-sdk-go/models"
	"github.com/stretchr/testify/assert"
	"github.com/stretchr/testify/require"
	"github.com/stretchr/testify/suite"
	"golang.org/x/exp/maps"

	"github.com/alcionai/corso/src/internal/connector/graph"
	"github.com/alcionai/corso/src/internal/tester"
	"github.com/alcionai/corso/src/pkg/control"
	"github.com/alcionai/corso/src/pkg/selectors"
)

const (
	testBaseDrivePath = "drive/driveID1/root:"
)

func expectedPathAsSlice(t *testing.T, tenant, user string, rest ...string) []string {
	res := make([]string, 0, len(rest))

	for _, r := range rest {
		p, err := GetCanonicalPath(r, tenant, user, OneDriveSource)
		require.NoError(t, err)

		res = append(res, p.String())
	}

	return res
}

type OneDriveCollectionsSuite struct {
	suite.Suite
}

func TestOneDriveCollectionsSuite(t *testing.T) {
	suite.Run(t, new(OneDriveCollectionsSuite))
}

func (suite *OneDriveCollectionsSuite) TestGetCanonicalPath() {
	tenant, resourceOwner := "tenant", "resourceOwner"

	table := []struct {
		name      string
		source    driveSource
		dir       []string
		expect    string
		expectErr assert.ErrorAssertionFunc
	}{
		{
			name:      "onedrive",
			source:    OneDriveSource,
			dir:       []string{"onedrive"},
			expect:    "tenant/onedrive/resourceOwner/files/onedrive",
			expectErr: assert.NoError,
		},
		{
			name:      "sharepoint",
			source:    SharePointSource,
			dir:       []string{"sharepoint"},
			expect:    "tenant/sharepoint/resourceOwner/libraries/sharepoint",
			expectErr: assert.NoError,
		},
		{
			name:      "unknown",
			source:    unknownDriveSource,
			dir:       []string{"unknown"},
			expectErr: assert.Error,
		},
	}
	for _, test := range table {
		suite.T().Run(test.name, func(t *testing.T) {
			p := strings.Join(test.dir, "/")
			result, err := GetCanonicalPath(p, tenant, resourceOwner, test.source)
			test.expectErr(t, err)
			if result != nil {
				assert.Equal(t, test.expect, result.String())
			}
		})
	}
}

func (suite *OneDriveCollectionsSuite) TestUpdateCollections() {
	anyFolder := (&selectors.OneDriveBackup{}).Folders(selectors.Any())[0]

	const (
		tenant    = "tenant"
		user      = "user"
		folder    = "/folder"
		folderSub = "/folder/subfolder"
		pkg       = "/package"
	)

	tests := []struct {
		testCase                string
		items                   []models.DriveItemable
		inputFolderMap          map[string]string
		scope                   selectors.OneDriveScope
		expect                  assert.ErrorAssertionFunc
		expectedCollectionPaths []string
		expectedItemCount       int
		expectedContainerCount  int
		expectedFileCount       int
		expectedMetadataPaths   map[string]string
		expectedExcludes        map[string]struct{}
	}{
		{
			testCase: "Invalid item",
			items: []models.DriveItemable{
				driveItem("item", "item", testBaseDrivePath, false, false, false),
			},
			inputFolderMap:        map[string]string{},
			scope:                 anyFolder,
			expect:                assert.Error,
			expectedMetadataPaths: map[string]string{},
			expectedExcludes:      map[string]struct{}{},
		},
		{
			testCase: "Single File",
			items: []models.DriveItemable{
				driveItem("file", "file", testBaseDrivePath, true, false, false),
			},
			inputFolderMap: map[string]string{},
			scope:          anyFolder,
			expect:         assert.NoError,
			expectedCollectionPaths: expectedPathAsSlice(
				suite.T(),
				tenant,
				user,
				testBaseDrivePath,
			),
			expectedItemCount:      1,
			expectedFileCount:      1,
			expectedContainerCount: 1,
			// Root folder is skipped since it's always present.
			expectedMetadataPaths: map[string]string{},
			expectedExcludes:      map[string]struct{}{},
		},
		{
			testCase: "Single Folder",
			items: []models.DriveItemable{
				driveItem("folder", "folder", testBaseDrivePath, false, true, false),
			},
			inputFolderMap: map[string]string{},
			scope:          anyFolder,
			expect:         assert.NoError,
			expectedCollectionPaths: expectedPathAsSlice(
				suite.T(),
				tenant,
				user,
				testBaseDrivePath,
			),
			expectedMetadataPaths: map[string]string{
				"folder": expectedPathAsSlice(
					suite.T(),
					tenant,
					user,
					testBaseDrivePath+"/folder",
				)[0],
			},
<<<<<<< HEAD
			expectedItemCount:      1,
			expectedContainerCount: 1,
=======
			expectedExcludes: map[string]struct{}{},
>>>>>>> d431b999
		},
		{
			testCase: "Single Package",
			items: []models.DriveItemable{
				driveItem("package", "package", testBaseDrivePath, false, false, true),
			},
			inputFolderMap: map[string]string{},
			scope:          anyFolder,
			expect:         assert.NoError,
			expectedCollectionPaths: expectedPathAsSlice(
				suite.T(),
				tenant,
				user,
				testBaseDrivePath,
			),
			expectedMetadataPaths: map[string]string{
				"package": expectedPathAsSlice(
					suite.T(),
					tenant,
					user,
					testBaseDrivePath+"/package",
				)[0],
			},
<<<<<<< HEAD
			expectedItemCount:      1,
			expectedContainerCount: 1,
=======
			expectedExcludes: map[string]struct{}{},
>>>>>>> d431b999
		},
		{
			testCase: "1 root file, 1 folder, 1 package, 2 files, 3 collections",
			items: []models.DriveItemable{
				driveItem("fileInRoot", "fileInRoot", testBaseDrivePath, true, false, false),
				driveItem("folder", "folder", testBaseDrivePath, false, true, false),
				driveItem("package", "package", testBaseDrivePath, false, false, true),
				driveItem("fileInFolder", "fileInFolder", testBaseDrivePath+folder, true, false, false),
				driveItem("fileInPackage", "fileInPackage", testBaseDrivePath+pkg, true, false, false),
			},
			inputFolderMap: map[string]string{},
			scope:          anyFolder,
			expect:         assert.NoError,
			expectedCollectionPaths: expectedPathAsSlice(
				suite.T(),
				tenant,
				user,
				testBaseDrivePath,
				testBaseDrivePath+folder,
				testBaseDrivePath+pkg,
			),
			expectedItemCount:      5,
			expectedFileCount:      3,
			expectedContainerCount: 3,
			expectedMetadataPaths: map[string]string{
				"folder": expectedPathAsSlice(
					suite.T(),
					tenant,
					user,
					testBaseDrivePath+"/folder",
				)[0],
				"package": expectedPathAsSlice(
					suite.T(),
					tenant,
					user,
					testBaseDrivePath+"/package",
				)[0],
			},
			expectedExcludes: map[string]struct{}{},
		},
		{
			testCase: "contains folder selector",
			items: []models.DriveItemable{
				driveItem("fileInRoot", "fileInRoot", testBaseDrivePath, true, false, false),
				driveItem("folder", "folder", testBaseDrivePath, false, true, false),
				driveItem("subfolder", "subfolder", testBaseDrivePath+folder, false, true, false),
				driveItem("folder2", "folder", testBaseDrivePath+folderSub, false, true, false),
				driveItem("package", "package", testBaseDrivePath, false, false, true),
				driveItem("fileInFolder", "fileInFolder", testBaseDrivePath+folder, true, false, false),
				driveItem("fileInFolder2", "fileInFolder2", testBaseDrivePath+folderSub+folder, true, false, false),
				driveItem("fileInFolderPackage", "fileInPackage", testBaseDrivePath+pkg, true, false, false),
			},
			inputFolderMap: map[string]string{},
			scope:          (&selectors.OneDriveBackup{}).Folders([]string{"folder"})[0],
			expect:         assert.NoError,
			expectedCollectionPaths: expectedPathAsSlice(
				suite.T(),
				tenant,
				user,
				testBaseDrivePath+"/folder",
				testBaseDrivePath+folderSub,
				testBaseDrivePath+folderSub+folder,
			),
			expectedItemCount:      4,
			expectedFileCount:      2,
			expectedContainerCount: 3,
			// just "folder" isn't added here because the include check is done on the
			// parent path since we only check later if something is a folder or not.
			expectedMetadataPaths: map[string]string{
				"subfolder": expectedPathAsSlice(
					suite.T(),
					tenant,
					user,
					testBaseDrivePath+"/folder/subfolder",
				)[0],
				"folder2": expectedPathAsSlice(
					suite.T(),
					tenant,
					user,
					testBaseDrivePath+"/folder/subfolder/folder",
				)[0],
			},
			expectedExcludes: map[string]struct{}{},
		},
		{
			testCase: "prefix subfolder selector",
			items: []models.DriveItemable{
				driveItem("fileInRoot", "fileInRoot", testBaseDrivePath, true, false, false),
				driveItem("folder", "folder", testBaseDrivePath, false, true, false),
				driveItem("subfolder", "subfolder", testBaseDrivePath+folder, false, true, false),
				driveItem("folder2", "folder", testBaseDrivePath+folderSub, false, true, false),
				driveItem("package", "package", testBaseDrivePath, false, false, true),
				driveItem("fileInFolder", "fileInFolder", testBaseDrivePath+folder, true, false, false),
				driveItem("fileInFolder2", "fileInFolder2", testBaseDrivePath+folderSub+folder, true, false, false),
				driveItem("fileInPackage", "fileInPackage", testBaseDrivePath+pkg, true, false, false),
			},
			inputFolderMap: map[string]string{},
			scope: (&selectors.OneDriveBackup{}).
				Folders([]string{"/folder/subfolder"}, selectors.PrefixMatch())[0],
			expect: assert.NoError,
			expectedCollectionPaths: expectedPathAsSlice(
				suite.T(),
				tenant,
				user,
				testBaseDrivePath+folderSub,
				testBaseDrivePath+folderSub+folder,
			),
			expectedItemCount:      2,
			expectedFileCount:      1,
			expectedContainerCount: 2,
			expectedMetadataPaths: map[string]string{
				"folder2": expectedPathAsSlice(
					suite.T(),
					tenant,
					user,
					testBaseDrivePath+"/folder/subfolder/folder",
				)[0],
			},
			expectedExcludes: map[string]struct{}{},
		},
		{
			testCase: "match subfolder selector",
			items: []models.DriveItemable{
				driveItem("fileInRoot", "fileInRoot", testBaseDrivePath, true, false, false),
				driveItem("folder", "folder", testBaseDrivePath, false, true, false),
				driveItem("subfolder", "subfolder", testBaseDrivePath+folder, false, true, false),
				driveItem("package", "package", testBaseDrivePath, false, false, true),
				driveItem("fileInFolder", "fileInFolder", testBaseDrivePath+folder, true, false, false),
				driveItem("fileInSubfolder", "fileInSubfolder", testBaseDrivePath+folderSub, true, false, false),
				driveItem("fileInPackage", "fileInPackage", testBaseDrivePath+pkg, true, false, false),
			},
			inputFolderMap: map[string]string{},
			scope:          (&selectors.OneDriveBackup{}).Folders([]string{"folder/subfolder"})[0],
			expect:         assert.NoError,
			expectedCollectionPaths: expectedPathAsSlice(
				suite.T(),
				tenant,
				user,
				testBaseDrivePath+folderSub,
			),
			expectedItemCount:      1,
			expectedFileCount:      1,
			expectedContainerCount: 1,
			// No child folders for subfolder so nothing here.
			expectedMetadataPaths: map[string]string{},
			expectedExcludes:      map[string]struct{}{},
		},
		{
			testCase: "not moved folder tree",
			items: []models.DriveItemable{
				driveItem("folder", "folder", testBaseDrivePath, false, true, false),
			},
			inputFolderMap: map[string]string{
				"folder": expectedPathAsSlice(
					suite.T(),
					tenant,
					user,
					testBaseDrivePath+"/folder",
				)[0],
				"subfolder": expectedPathAsSlice(
					suite.T(),
					tenant,
					user,
					testBaseDrivePath+"/folder/subfolder",
				)[0],
			},
			scope:  anyFolder,
			expect: assert.NoError,
			expectedCollectionPaths: expectedPathAsSlice(
				suite.T(),
				tenant,
				user,
				testBaseDrivePath,
			),
			expectedItemCount:      1,
			expectedFileCount:      0,
			expectedContainerCount: 1,
			expectedMetadataPaths: map[string]string{
				"folder": expectedPathAsSlice(
					suite.T(),
					tenant,
					user,
					testBaseDrivePath+"/folder",
				)[0],
				"subfolder": expectedPathAsSlice(
					suite.T(),
					tenant,
					user,
					testBaseDrivePath+"/folder/subfolder",
				)[0],
			},
			expectedExcludes: map[string]struct{}{},
		},
		{
			testCase: "moved folder tree",
			items: []models.DriveItemable{
				driveItem("folder", "folder", testBaseDrivePath, false, true, false),
			},
			inputFolderMap: map[string]string{
				"folder": expectedPathAsSlice(
					suite.T(),
					tenant,
					user,
					testBaseDrivePath+"/a-folder",
				)[0],
				"subfolder": expectedPathAsSlice(
					suite.T(),
					tenant,
					user,
					testBaseDrivePath+"/a-folder/subfolder",
				)[0],
			},
			scope:  anyFolder,
			expect: assert.NoError,
			expectedCollectionPaths: expectedPathAsSlice(
				suite.T(),
				tenant,
				user,
				testBaseDrivePath,
			),
			expectedItemCount:      1,
			expectedFileCount:      0,
			expectedContainerCount: 1,
			expectedMetadataPaths: map[string]string{
				"folder": expectedPathAsSlice(
					suite.T(),
					tenant,
					user,
					testBaseDrivePath+"/folder",
				)[0],
				"subfolder": expectedPathAsSlice(
					suite.T(),
					tenant,
					user,
					testBaseDrivePath+"/folder/subfolder",
				)[0],
			},
			expectedExcludes: map[string]struct{}{},
		},
		{
			testCase: "moved folder tree and subfolder 1",
			items: []models.DriveItemable{
				driveItem("folder", "folder", testBaseDrivePath, false, true, false),
				driveItem("subfolder", "subfolder", testBaseDrivePath, false, true, false),
			},
			inputFolderMap: map[string]string{
				"folder": expectedPathAsSlice(
					suite.T(),
					tenant,
					user,
					testBaseDrivePath+"/a-folder",
				)[0],
				"subfolder": expectedPathAsSlice(
					suite.T(),
					tenant,
					user,
					testBaseDrivePath+"/a-folder/subfolder",
				)[0],
			},
			scope:  anyFolder,
			expect: assert.NoError,
			expectedCollectionPaths: expectedPathAsSlice(
				suite.T(),
				tenant,
				user,
				testBaseDrivePath,
			),
			expectedItemCount:      2,
			expectedFileCount:      0,
			expectedContainerCount: 1,
			expectedMetadataPaths: map[string]string{
				"folder": expectedPathAsSlice(
					suite.T(),
					tenant,
					user,
					testBaseDrivePath+"/folder",
				)[0],
				"subfolder": expectedPathAsSlice(
					suite.T(),
					tenant,
					user,
					testBaseDrivePath+"/subfolder",
				)[0],
			},
			expectedExcludes: map[string]struct{}{},
		},
		{
			testCase: "moved folder tree and subfolder 2",
			items: []models.DriveItemable{
				driveItem("subfolder", "subfolder", testBaseDrivePath, false, true, false),
				driveItem("folder", "folder", testBaseDrivePath, false, true, false),
			},
			inputFolderMap: map[string]string{
				"folder": expectedPathAsSlice(
					suite.T(),
					tenant,
					user,
					testBaseDrivePath+"/a-folder",
				)[0],
				"subfolder": expectedPathAsSlice(
					suite.T(),
					tenant,
					user,
					testBaseDrivePath+"/a-folder/subfolder",
				)[0],
			},
			scope:  anyFolder,
			expect: assert.NoError,
			expectedCollectionPaths: expectedPathAsSlice(
				suite.T(),
				tenant,
				user,
				testBaseDrivePath,
			),
			expectedItemCount:      2,
			expectedFileCount:      0,
			expectedContainerCount: 1,
			expectedMetadataPaths: map[string]string{
				"folder": expectedPathAsSlice(
					suite.T(),
					tenant,
					user,
					testBaseDrivePath+"/folder",
				)[0],
				"subfolder": expectedPathAsSlice(
					suite.T(),
					tenant,
					user,
					testBaseDrivePath+"/subfolder",
				)[0],
			},
			expectedExcludes: map[string]struct{}{},
		},
		{
			testCase: "deleted folder and package",
			items: []models.DriveItemable{
				delItem("folder", testBaseDrivePath, false, true, false),
				delItem("package", testBaseDrivePath, false, false, true),
			},
			inputFolderMap: map[string]string{
				"folder": expectedPathAsSlice(
					suite.T(),
					tenant,
					user,
					testBaseDrivePath+"/folder",
				)[0],
				"package": expectedPathAsSlice(
					suite.T(),
					tenant,
					user,
					testBaseDrivePath+"/package",
				)[0],
			},
			scope:                   anyFolder,
			expect:                  assert.NoError,
			expectedCollectionPaths: []string{},
			expectedItemCount:       0,
			expectedFileCount:       0,
			expectedContainerCount:  0,
			expectedMetadataPaths:   map[string]string{},
			expectedExcludes:        map[string]struct{}{},
		},
		{
			testCase: "delete folder tree move subfolder",
			items: []models.DriveItemable{
				delItem("folder", testBaseDrivePath, false, true, false),
				driveItem("subfolder", "subfolder", testBaseDrivePath, false, true, false),
			},
			inputFolderMap: map[string]string{
				"folder": expectedPathAsSlice(
					suite.T(),
					tenant,
					user,
					testBaseDrivePath+"/folder",
				)[0],
				"subfolder": expectedPathAsSlice(
					suite.T(),
					tenant,
					user,
					testBaseDrivePath+"/folder/subfolder",
				)[0],
			},
			scope:  anyFolder,
			expect: assert.NoError,
			expectedCollectionPaths: expectedPathAsSlice(
				suite.T(),
				tenant,
				user,
				testBaseDrivePath,
			),
			expectedItemCount:      1,
			expectedFileCount:      0,
			expectedContainerCount: 1,
			expectedMetadataPaths: map[string]string{
				"subfolder": expectedPathAsSlice(
					suite.T(),
					tenant,
					user,
					testBaseDrivePath+"/subfolder",
				)[0],
			},
			expectedExcludes: map[string]struct{}{},
		},
		{
			testCase: "delete file",
			items: []models.DriveItemable{
				delItem("item", testBaseDrivePath, true, false, false),
			},
			inputFolderMap:          map[string]string{},
			scope:                   anyFolder,
			expect:                  assert.NoError,
			expectedCollectionPaths: []string{},
			expectedItemCount:       1,
			expectedFileCount:       1,
			expectedContainerCount:  0,
			expectedMetadataPaths:   map[string]string{},
			expectedExcludes: map[string]struct{}{
				"item": {},
			},
		},
	}

	for _, tt := range tests {
		suite.T().Run(tt.testCase, func(t *testing.T) {
			ctx, flush := tester.NewContext()
			defer flush()

			excludes := map[string]struct{}{}
			outputFolderMap := map[string]string{}
			maps.Copy(outputFolderMap, tt.inputFolderMap)
			c := NewCollections(
				graph.HTTPClient(graph.NoTimeout()),
				tenant,
				user,
				OneDriveSource,
				testFolderMatcher{tt.scope},
				&MockGraphService{},
				nil,
				control.Options{})

			err := c.UpdateCollections(
				ctx,
				"driveID",
				"General",
				tt.items,
				tt.inputFolderMap,
				outputFolderMap,
				excludes,
			)
			tt.expect(t, err)
			assert.Equal(t, len(tt.expectedCollectionPaths), len(c.CollectionMap), "collection paths")
			assert.Equal(t, tt.expectedItemCount, c.NumItems, "item count")
			assert.Equal(t, tt.expectedFileCount, c.NumFiles, "file count")
			assert.Equal(t, tt.expectedContainerCount, c.NumContainers, "container count")
			for _, collPath := range tt.expectedCollectionPaths {
				assert.Contains(t, c.CollectionMap, collPath)
			}

			assert.Equal(t, tt.expectedMetadataPaths, outputFolderMap)
			assert.Equal(t, tt.expectedExcludes, excludes)
		})
	}
}

func driveItem(id string, name string, path string, isFile, isFolder, isPackage bool) models.DriveItemable {
	item := models.NewDriveItem()
	item.SetName(&name)
	item.SetId(&id)

	parentReference := models.NewItemReference()
	parentReference.SetPath(&path)
	item.SetParentReference(parentReference)

	switch {
	case isFile:
		item.SetFile(models.NewFile())
	case isFolder:
		item.SetFolder(models.NewFolder())
	case isPackage:
		item.SetPackage(models.NewPackage_escaped())
	}

	return item
}

// delItem creates a DriveItemable that is marked as deleted. path must be set
// to the base drive path.
func delItem(id string, path string, isFile, isFolder, isPackage bool) models.DriveItemable {
	item := models.NewDriveItem()
	item.SetId(&id)
	item.SetDeleted(models.NewDeleted())

	parentReference := models.NewItemReference()
	parentReference.SetPath(&path)
	item.SetParentReference(parentReference)

	switch {
	case isFile:
		item.SetFile(models.NewFile())
	case isFolder:
		item.SetFolder(models.NewFolder())
	case isPackage:
		item.SetPackage(models.NewPackage_escaped())
	}

	return item
}<|MERGE_RESOLUTION|>--- conflicted
+++ resolved
@@ -162,12 +162,9 @@
 					testBaseDrivePath+"/folder",
 				)[0],
 			},
-<<<<<<< HEAD
 			expectedItemCount:      1,
 			expectedContainerCount: 1,
-=======
-			expectedExcludes: map[string]struct{}{},
->>>>>>> d431b999
+			expectedExcludes: map[string]struct{}{},
 		},
 		{
 			testCase: "Single Package",
@@ -191,12 +188,9 @@
 					testBaseDrivePath+"/package",
 				)[0],
 			},
-<<<<<<< HEAD
 			expectedItemCount:      1,
 			expectedContainerCount: 1,
-=======
-			expectedExcludes: map[string]struct{}{},
->>>>>>> d431b999
+			expectedExcludes: map[string]struct{}{},
 		},
 		{
 			testCase: "1 root file, 1 folder, 1 package, 2 files, 3 collections",

// Package onedrive provides support for retrieving M365 OneDrive objects
package onedrive

import (
	"context"
	"io"
	"net/http"
	"strings"
	"sync"
	"sync/atomic"
	"time"

	"github.com/microsoftgraph/msgraph-sdk-go/models"
	"github.com/pkg/errors"
	"github.com/spatialcurrent/go-lazy/pkg/lazy"

	"github.com/alcionai/corso/src/internal/connector/graph"
	"github.com/alcionai/corso/src/internal/connector/support"
	"github.com/alcionai/corso/src/internal/data"
	"github.com/alcionai/corso/src/internal/observe"
	"github.com/alcionai/corso/src/pkg/backup/details"
	"github.com/alcionai/corso/src/pkg/control"
	"github.com/alcionai/corso/src/pkg/logger"
	"github.com/alcionai/corso/src/pkg/path"
)

const (
	// TODO: This number needs to be tuned
	// Consider max open file limit `ulimit -n`, usually 1024 when setting this value
	collectionChannelBufferSize = 5

	// TODO: Tune this later along with collectionChannelBufferSize
	urlPrefetchChannelBufferSize = 5

	// Max number of retries to get doc from M365
	// Seems to timeout at times because of multiple requests
	maxRetries = 4 // 1 + 3 retries

	MetaFileSuffix    = ".meta"
	DirMetaFileSuffix = ".dirmeta"
	DataFileSuffix    = ".data"
)

var (
	_ data.BackupCollection = &Collection{}
	_ data.Stream           = &Item{}
	_ data.StreamInfo       = &Item{}
	_ data.StreamModTime    = &Item{}
)

// Collection represents a set of OneDrive objects retrieved from M365
type Collection struct {
	// configured to handle large item downloads
	itemClient *http.Client

	// data is used to share data streams with the collection consumer
	data chan data.Stream
	// folderPath indicates what level in the hierarchy this collection
	// represents
	folderPath path.Path
	// M365 IDs of file items within this collection
	driveItems map[string]models.DriveItemable
	// M365 ID of the drive this collection was created from
	driveID        string
	source         driveSource
	service        graph.Servicer
	statusUpdater  support.StatusUpdater
	itemReader     itemReaderFunc
	itemMetaReader itemMetaReaderFunc
	ctrl           control.Options

	// should only be true if the old delta token expired
	doNotMergeItems bool
}

// itemReadFunc returns a reader for the specified item
type itemReaderFunc func(
	hc *http.Client,
	item models.DriveItemable,
) (itemInfo details.ItemInfo, itemData io.ReadCloser, err error)

// itemMetaReaderFunc returns a reader for the metadata of the
// specified item
type itemMetaReaderFunc func(
	ctx context.Context,
	service graph.Servicer,
	driveID string,
	item models.DriveItemable,
) (io.ReadCloser, int, error)

// NewCollection creates a Collection
func NewCollection(
	itemClient *http.Client,
	folderPath path.Path,
	driveID string,
	service graph.Servicer,
	statusUpdater support.StatusUpdater,
	source driveSource,
	ctrlOpts control.Options,
	doNotMergeItems bool,
) *Collection {
	c := &Collection{
		itemClient:      itemClient,
		folderPath:      folderPath,
		driveItems:      map[string]models.DriveItemable{},
		driveID:         driveID,
		source:          source,
		service:         service,
		data:            make(chan data.Stream, collectionChannelBufferSize),
		statusUpdater:   statusUpdater,
		ctrl:            ctrlOpts,
		doNotMergeItems: doNotMergeItems,
	}

	// Allows tests to set a mock populator
	switch source {
	case SharePointSource:
		c.itemReader = sharePointItemReader
	default:
		c.itemReader = oneDriveItemReader
		c.itemMetaReader = oneDriveItemMetaReader
	}

	return c
}

// Adds an itemID to the collection
// This will make it eligible to be populated
func (oc *Collection) Add(item models.DriveItemable) {
	oc.driveItems[*item.GetId()] = item
}

// Items() returns the channel containing M365 Exchange objects
func (oc *Collection) Items() <-chan data.Stream {
	go oc.populateItems(context.Background())
	return oc.data
}

func (oc *Collection) FullPath() path.Path {
	return oc.folderPath
}

// TODO(ashmrtn): Fill in with previous path once GraphConnector compares old
// and new folder hierarchies.
func (oc Collection) PreviousPath() path.Path {
	return nil
}

// TODO(ashmrtn): Fill in once GraphConnector compares old and new folder
// hierarchies.
func (oc Collection) State() data.CollectionState {
	return data.NewState
}

func (oc Collection) DoNotMergeItems() bool {
	return oc.doNotMergeItems
}

// FilePermission is used to store permissions of a specific user to a
// OneDrive item.
type UserPermission struct {
	ID         string     `json:"id,omitempty"`
	Roles      []string   `json:"role,omitempty"`
	Email      string     `json:"email,omitempty"`
	Expiration *time.Time `json:"expiration,omitempty"`
}

// ItemMeta contains metadata about the Item. It gets stored in a
// separate file in kopia
type Metadata struct {
	Permissions []UserPermission `json:"permissions,omitempty"`
}

// Item represents a single item retrieved from OneDrive
type Item struct {
	id   string
	data io.ReadCloser
	info details.ItemInfo

	// true if the item was marked by graph as deleted.
	deleted bool
}

func (od *Item) UUID() string {
	return od.id
}

func (od *Item) ToReader() io.ReadCloser {
	return od.data
}

// TODO(ashmrtn): Fill in once delta tokens return deleted items.
func (od Item) Deleted() bool {
	return od.deleted
}

func (od *Item) Info() details.ItemInfo {
	return od.info
}

func (od *Item) ModTime() time.Time {
	return od.info.Modified()
}

// populateItems iterates through items added to the collection
// and uses the collection `itemReader` to read the item
func (oc *Collection) populateItems(ctx context.Context) {
	var (
		errs       error
		byteCount  int64
		itemsRead  int64
		dirsRead   int64
		itemsFound int64
		dirsFound  int64
		wg         sync.WaitGroup
		m          sync.Mutex
	)

	// Retrieve the OneDrive folder path to set later in
	// `details.OneDriveInfo`
	parentPathString, err := path.GetDriveFolderPath(oc.folderPath)
	if err != nil {
		oc.reportAsCompleted(ctx, 0, 0, 0, err)
		return
	}

	folderProgress, colCloser := observe.ProgressWithCount(
		ctx,
		observe.ItemQueueMsg,
		observe.PII("/"+parentPathString),
		int64(len(oc.driveItems)))
	defer colCloser()
	defer close(folderProgress)

	semaphoreCh := make(chan struct{}, urlPrefetchChannelBufferSize)
	defer close(semaphoreCh)

	errUpdater := func(id string, err error) {
		m.Lock()
		errs = support.WrapAndAppend(id, err, errs)
		m.Unlock()
	}

	for _, item := range oc.driveItems {
		if oc.ctrl.FailFast && errs != nil {
			break
		}

		semaphoreCh <- struct{}{}

		wg.Add(1)

		go func(item models.DriveItemable) {
			defer wg.Done()
			defer func() { <-semaphoreCh }()

			// Read the item
			var (
				itemID       = *item.GetId()
				itemName     = *item.GetName()
				itemSize     = *item.GetSize()
				itemInfo     details.ItemInfo
				itemMeta     io.ReadCloser
				itemMetaSize int
				metaSuffix   string
				err          error
			)

			isFile := item.GetFile() != nil

			if isFile {
				atomic.AddInt64(&itemsFound, 1)

				metaSuffix = MetaFileSuffix
			} else {
				atomic.AddInt64(&dirsFound, 1)

				metaSuffix = DirMetaFileSuffix
			}

			if oc.source == OneDriveSource {
				// Fetch metadata for the file
<<<<<<< HEAD

=======
>>>>>>> 93059e84
				if !oc.ctrl.ToggleFeatures.EnablePermissionsBackup {
					// We are still writing the metadata file but with
					// empty permissions as we don't have a way to
					// signify that the permissions was explicitly
					// not added.
					itemMeta = io.NopCloser(strings.NewReader("{}"))
					itemMetaSize = 2
				} else {
<<<<<<< HEAD
					itemMeta, itemMetaSize, err = oc.itemMetaReader(ctx, oc.service, oc.driveID, item)
=======
					err = graph.RunWithRetry(func() error {
						itemMeta, itemMetaSize, err = oc.itemMetaReader(ctx, oc.service, oc.driveID, item)
						return err
					})

					if err != nil {
						errUpdater(*item.GetId(), errors.Wrap(err, "failed to get item permissions"))
						return
					}
>>>>>>> 93059e84
				}
			}

			switch oc.source {
			case SharePointSource:
				itemInfo.SharePoint = sharePointItemInfo(item, itemSize)
				itemInfo.SharePoint.ParentPath = parentPathString
			default:
				itemInfo.OneDrive = oneDriveItemInfo(item, itemSize)
				itemInfo.OneDrive.ParentPath = parentPathString
			}

			if isFile {
				dataSuffix := ""
				if oc.source == OneDriveSource {
					dataSuffix = DataFileSuffix
				}

				// Construct a new lazy readCloser to feed to the collection consumer.
				// This ensures that downloads won't be attempted unless that consumer
				// attempts to read bytes.  Assumption is that kopia will check things
				// like file modtimes before attempting to read.
				itemReader := lazy.NewLazyReadCloser(func() (io.ReadCloser, error) {
					// Read the item
					var (
						itemData io.ReadCloser
						err      error
					)

					_, itemData, err = oc.itemReader(oc.itemClient, item)

					if err != nil && graph.IsErrUnauthorized(err) {
						// assume unauthorized requests are a sign of an expired
						// jwt token, and that we've overrun the available window
						// to download the actual file.  Re-downloading the item
						// will refresh that download url.
						di, diErr := getDriveItem(ctx, oc.service, oc.driveID, itemID)
						if diErr != nil {
							err = errors.Wrap(diErr, "retrieving expired item")
						}
						item = di
					}

					// check for errors following retries
					if err != nil {
						errUpdater(itemID, err)
						return nil, err
					}

					// display/log the item download
					progReader, closer := observe.ItemProgress(
						ctx,
						itemData,
						observe.ItemBackupMsg,
						observe.PII(itemName+dataSuffix),
						itemSize,
					)
					go closer()

					return progReader, nil
				})

				oc.data <- &Item{
					id:   itemName + dataSuffix,
					data: itemReader,
					info: itemInfo,
				}
			}

			if oc.source == OneDriveSource {
				metaReader := lazy.NewLazyReadCloser(func() (io.ReadCloser, error) {
					progReader, closer := observe.ItemProgress(
						ctx, itemMeta, observe.ItemBackupMsg,
						observe.PII(itemName+metaSuffix), int64(itemMetaSize))
					go closer()
					return progReader, nil
				})

				oc.data <- &Item{
					id:   itemName + metaSuffix,
					data: metaReader,
					info: itemInfo,
				}
			}

			// Item read successfully, add to collection
			if isFile {
				atomic.AddInt64(&itemsRead, 1)
			} else {
				atomic.AddInt64(&dirsRead, 1)
			}

			// byteCount iteration
			atomic.AddInt64(&byteCount, itemSize)

			folderProgress <- struct{}{}
		}(item)
	}

	wg.Wait()

	oc.reportAsCompleted(ctx, int(itemsFound), int(itemsRead), byteCount, errs)
}

func (oc *Collection) reportAsCompleted(ctx context.Context, itemsFound, itemsRead int, byteCount int64, errs error) {
	close(oc.data)

	status := support.CreateStatus(ctx, support.Backup,
		1, // num folders (always 1)
		support.CollectionMetrics{
			Objects:    itemsFound, // items to read,
			Successes:  itemsRead,  // items read successfully,
			TotalBytes: byteCount,  // Number of bytes read in the operation,
		},
		errs,
		oc.folderPath.Folder(), // Additional details
	)
	logger.Ctx(ctx).Debugw("done streaming items", "status", status.String())
	oc.statusUpdater(status)
}<|MERGE_RESOLUTION|>--- conflicted
+++ resolved
@@ -280,10 +280,6 @@
 
 			if oc.source == OneDriveSource {
 				// Fetch metadata for the file
-<<<<<<< HEAD
-
-=======
->>>>>>> 93059e84
 				if !oc.ctrl.ToggleFeatures.EnablePermissionsBackup {
 					// We are still writing the metadata file but with
 					// empty permissions as we don't have a way to
@@ -292,19 +288,12 @@
 					itemMeta = io.NopCloser(strings.NewReader("{}"))
 					itemMetaSize = 2
 				} else {
-<<<<<<< HEAD
 					itemMeta, itemMetaSize, err = oc.itemMetaReader(ctx, oc.service, oc.driveID, item)
-=======
-					err = graph.RunWithRetry(func() error {
-						itemMeta, itemMetaSize, err = oc.itemMetaReader(ctx, oc.service, oc.driveID, item)
-						return err
-					})
-
+          
 					if err != nil {
 						errUpdater(*item.GetId(), errors.Wrap(err, "failed to get item permissions"))
 						return
 					}
->>>>>>> 93059e84
 				}
 			}
 

--- conflicted
+++ resolved
@@ -4,11 +4,8 @@
 import (
 	"context"
 	"io"
-<<<<<<< HEAD
+	"net/http"
 	"strings"
-=======
-	"net/http"
->>>>>>> 19dbad4c
 	"sync"
 	"sync/atomic"
 	"time"
@@ -242,16 +239,11 @@
 		m.Unlock()
 	}
 
-	for id, item := range oc.driveItems {
+	for _, item := range oc.driveItems {
 		if oc.ctrl.FailFast && errs != nil {
 			break
 		}
 
-		if item == nil {
-			errUpdater(id, errors.New("nil item"))
-			continue
-		}
-
 		semaphoreCh <- struct{}{}
 
 		wg.Add(1)
@@ -260,10 +252,12 @@
 			defer wg.Done()
 			defer func() { <-semaphoreCh }()
 
+			// Read the item
 			var (
-<<<<<<< HEAD
+				itemID       = *item.GetId()
+				itemName     = *item.GetName()
+				itemSize     = *item.GetSize()
 				itemInfo     details.ItemInfo
-				itemData     io.ReadCloser
 				itemMeta     io.ReadCloser
 				itemMetaSize int
 				metaSuffix   string
@@ -282,65 +276,36 @@
 				metaSuffix = DirMetaFileSuffix
 			}
 
-			// Fetch data for the file
-			for i := 1; i <= maxRetries; i++ {
-				itemInfo, itemData, err = oc.itemReader(ctx, item)
-
-				// retry on Timeout type errors, break otherwise.
-				if err == nil || graph.IsErrTimeout(err) == nil {
-					break
+			if oc.source == OneDriveSource {
+				// Fetch metadata for the file
+				for i := 1; i <= maxRetries; i++ {
+					if oc.ctrl.ToggleFeatures.DisablePermissionsBackup {
+						// We are still writing the metadata file but with
+						// empty permissions as we are not sure how the
+						// restore will be called.
+						itemMeta = io.NopCloser(strings.NewReader("{}"))
+						itemMetaSize = 2
+
+						break
+					}
+
+					itemMeta, itemMetaSize, err = oc.itemMetaReader(ctx, oc.service, oc.driveID, item)
+
+					// retry on Timeout type errors, break otherwise.
+					if err == nil || !graph.IsErrTimeout(err) {
+						break
+					}
+
+					if i < maxRetries {
+						time.Sleep(1 * time.Second)
+					}
 				}
 
-				if i < maxRetries {
-					time.Sleep(1 * time.Second)
+				if err != nil {
+					errUpdater(*item.GetId(), err)
+					return
 				}
 			}
-
-			if err != nil {
-				errUpdater(*item.GetId(), err)
-				return
-			}
-
-			// Fetch metadata for the file
-			// TODO(meain): refactor these multiple retry logic
-			for i := 1; i <= maxRetries; i++ {
-				if oc.ctrl.ToggleFeatures.DisablePermissionsBackup {
-					// We are still writing the metadata file but with
-					// empty permissions as we are not sure how the
-					// restore will be called.
-					itemMeta = io.NopCloser(strings.NewReader("{}"))
-					itemMetaSize = 2
-
-					break
-				}
-
-				itemMeta, itemMetaSize, err = oc.itemMetaReader(ctx, oc.service, oc.driveID, item)
-
-				// retry on Timeout type errors, break otherwise.
-				if err == nil || graph.IsErrTimeout(err) == nil {
-					break
-				}
-
-				if i < maxRetries {
-					time.Sleep(1 * time.Second)
-				}
-			}
-
-			if err != nil {
-				errUpdater(*item.GetId(), err)
-				return
-			}
-
-			var (
-				itemName string
-				itemSize int64
-=======
-				itemID   = *item.GetId()
-				itemName = *item.GetName()
-				itemSize = *item.GetSize()
-				itemInfo details.ItemInfo
->>>>>>> 19dbad4c
-			)
 
 			switch oc.source {
 			case SharePointSource:
@@ -351,103 +316,99 @@
 				itemInfo.OneDrive.ParentPath = parentPathString
 			}
 
-<<<<<<< HEAD
 			if isFile {
+				dataSuffix := ""
+				if oc.source == OneDriveSource {
+					dataSuffix = DataFileSuffix
+				}
+
+				// Construct a new lazy readCloser to feed to the collection consumer.
+				// This ensures that downloads won't be attempted unless that consumer
+				// attempts to read bytes.  Assumption is that kopia will check things
+				// like file modtimes before attempting to read.
 				itemReader := lazy.NewLazyReadCloser(func() (io.ReadCloser, error) {
-					progReader, closer := observe.ItemProgress(ctx, itemData, observe.ItemBackupMsg, itemName+DataFileSuffix, itemSize)
+					// Read the item
+					var (
+						itemData io.ReadCloser
+						err      error
+					)
+
+					for i := 1; i <= maxRetries; i++ {
+						_, itemData, err = oc.itemReader(oc.itemClient, item)
+						if err == nil {
+							break
+						}
+
+						if graph.IsErrUnauthorized(err) {
+							// assume unauthorized requests are a sign of an expired
+							// jwt token, and that we've overrun the available window
+							// to download the actual file.  Re-downloading the item
+							// will refresh that download url.
+							di, diErr := getDriveItem(ctx, oc.service, oc.driveID, itemID)
+							if diErr != nil {
+								err = errors.Wrap(diErr, "retrieving expired item")
+								break
+							}
+
+							item = di
+
+							continue
+
+						} else if !graph.IsErrTimeout(err) &&
+							!graph.IsInternalServerError(err) {
+							// Don't retry for non-timeout, on-unauth, as
+							// we are already retrying it in the default
+							// retry middleware
+							break
+						}
+
+						if i < maxRetries {
+							time.Sleep(1 * time.Second)
+						}
+					}
+
+					// check for errors following retries
+					if err != nil {
+						errUpdater(itemID, err)
+						return nil, err
+					}
+
+					// display/log the item download
+					progReader, closer := observe.ItemProgress(
+						ctx,
+						itemData,
+						observe.ItemBackupMsg,
+						observe.PII(itemName+dataSuffix),
+						itemSize,
+					)
+					go closer()
+
+					return progReader, nil
+				})
+
+				oc.data <- &Item{
+					id:   itemName + dataSuffix,
+					data: itemReader,
+					info: itemInfo,
+				}
+			}
+
+			if oc.source == OneDriveSource {
+				metaReader := lazy.NewLazyReadCloser(func() (io.ReadCloser, error) {
+					progReader, closer := observe.ItemProgress(
+						ctx, itemMeta, observe.ItemBackupMsg,
+						observe.PII(itemName+metaSuffix), int64(itemMetaSize))
 					go closer()
 					return progReader, nil
 				})
 
 				oc.data <- &Item{
-					id:   itemName + DataFileSuffix,
-					data: itemReader,
+					id:   itemName + metaSuffix,
+					data: metaReader,
 					info: itemInfo,
 				}
 			}
 
-			metaReader := lazy.NewLazyReadCloser(func() (io.ReadCloser, error) {
-				progReader, closer := observe.ItemProgress(
-					ctx, itemMeta, observe.ItemBackupMsg,
-					itemName+metaSuffix, int64(itemMetaSize))
-=======
-			// Construct a new lazy readCloser to feed to the collection consumer.
-			// This ensures that downloads won't be attempted unless that consumer
-			// attempts to read bytes.  Assumption is that kopia will check things
-			// like file modtimes before attempting to read.
-			itemReader := lazy.NewLazyReadCloser(func() (io.ReadCloser, error) {
-				// Read the item
-				var (
-					itemData io.ReadCloser
-					err      error
-				)
-
-				for i := 1; i <= maxRetries; i++ {
-					_, itemData, err = oc.itemReader(oc.itemClient, item)
-					if err == nil {
-						break
-					}
-
-					if graph.IsErrUnauthorized(err) {
-						// assume unauthorized requests are a sign of an expired
-						// jwt token, and that we've overrun the available window
-						// to download the actual file.  Re-downloading the item
-						// will refresh that download url.
-						di, diErr := getDriveItem(ctx, oc.service, oc.driveID, itemID)
-						if diErr != nil {
-							err = errors.Wrap(diErr, "retrieving expired item")
-							break
-						}
-
-						item = di
-
-						continue
-
-					} else if !graph.IsErrTimeout(err) &&
-						!graph.IsInternalServerError(err) {
-						// Don't retry for non-timeout, on-unauth, as
-						// we are already retrying it in the default
-						// retry middleware
-						break
-					}
-
-					if i < maxRetries {
-						time.Sleep(1 * time.Second)
-					}
-				}
-
-				// check for errors following retries
-				if err != nil {
-					errUpdater(itemID, err)
-					return nil, err
-				}
-
-				// display/log the item download
-				progReader, closer := observe.ItemProgress(ctx, itemData, observe.ItemBackupMsg, observe.PII(itemName), itemSize)
->>>>>>> 19dbad4c
-				go closer()
-
-				return progReader, nil
-			})
-
-<<<<<<< HEAD
-			oc.data <- &Item{
-				id:   itemName + metaSuffix,
-				data: metaReader,
-				info: itemInfo,
-			}
-
-=======
-			// This can cause inaccurate counts.  Right now it counts all the items
-			// we intend to read.  Errors within the lazy readCloser will create a
-			// conflict: an item is both successful and erroneous.  But the async
-			// control to fix that is more error-prone than helpful.
-			//
-			// TODO: transform this into a stats bus so that async control of stats
-			// aggregation is handled at the backup level, not at the item iteration
-			// level.
-			//
->>>>>>> 19dbad4c
 			// Item read successfully, add to collection
 			if isFile {
 				atomic.AddInt64(&itemsRead, 1)

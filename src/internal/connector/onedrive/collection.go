// Package onedrive provides support for retrieving M365 OneDrive objects
package onedrive

import (
	"context"
	"io"
	"sync"
	"sync/atomic"
	"time"

	"github.com/microsoftgraph/msgraph-sdk-go/models"
	"github.com/spatialcurrent/go-lazy/pkg/lazy"

	"github.com/alcionai/corso/src/internal/connector/graph"
	"github.com/alcionai/corso/src/internal/connector/support"
	"github.com/alcionai/corso/src/internal/data"
	"github.com/alcionai/corso/src/internal/observe"
	"github.com/alcionai/corso/src/pkg/backup/details"
	"github.com/alcionai/corso/src/pkg/control"
	"github.com/alcionai/corso/src/pkg/logger"
	"github.com/alcionai/corso/src/pkg/path"
)

const (
	// TODO: This number needs to be tuned
	// Consider max open file limit `ulimit -n`, usually 1024 when setting this value
	collectionChannelBufferSize = 5

	// TODO: Tune this later along with collectionChannelBufferSize
	urlPrefetchChannelBufferSize = 5

	// Max number of retries to get doc from M365
	// Seems to timeout at times because of multiple requests
	maxRetries = 4 // 1 + 3 retries
)

var (
	_ data.Collection    = &Collection{}
	_ data.Stream        = &Item{}
	_ data.StreamInfo    = &Item{}
	_ data.StreamModTime = &Item{}
)

// Collection represents a set of OneDrive objects retrieved from M365
type Collection struct {
	// data is used to share data streams with the collection consumer
	data chan data.Stream
	// folderPath indicates what level in the hierarchy this collection
	// represents
	folderPath path.Path
	// M365 IDs of file items within this collection
	driveItems map[string]models.DriveItemable
	// M365 ID of the drive this collection was created from
	driveID       string
	source        driveSource
	service       graph.Servicer
	statusUpdater support.StatusUpdater
	itemReader    itemReaderFunc
	ctrl          control.Options

	// should only be true if the old delta token expired
	doNotMergeItems bool
}

// itemReadFunc returns a reader for the specified item
type itemReaderFunc func(
	ctx context.Context,
	item models.DriveItemable,
) (itemInfo details.ItemInfo, itemData io.ReadCloser, err error)

// NewCollection creates a Collection
func NewCollection(
	folderPath path.Path,
	driveID string,
	service graph.Servicer,
	statusUpdater support.StatusUpdater,
	source driveSource,
	ctrlOpts control.Options,
) *Collection {
	c := &Collection{
		folderPath:    folderPath,
		driveItems:    map[string]models.DriveItemable{},
		driveID:       driveID,
		source:        source,
		service:       service,
		data:          make(chan data.Stream, collectionChannelBufferSize),
		statusUpdater: statusUpdater,
		ctrl:          ctrlOpts,
	}

	// Allows tests to set a mock populator
	switch source {
	case SharePointSource:
		c.itemReader = sharePointItemReader
	default:
		c.itemReader = oneDriveItemReader
	}

	return c
}

// Adds an itemID to the collection
// This will make it eligible to be populated
func (oc *Collection) Add(item models.DriveItemable) {
	oc.driveItems[*item.GetId()] = item
}

// Items() returns the channel containing M365 Exchange objects
func (oc *Collection) Items() <-chan data.Stream {
	go oc.populateItems(context.Background())
	return oc.data
}

func (oc *Collection) FullPath() path.Path {
	return oc.folderPath
}

// TODO(ashmrtn): Fill in with previous path once GraphConnector compares old
// and new folder hierarchies.
func (oc Collection) PreviousPath() path.Path {
	return nil
}

// TODO(ashmrtn): Fill in once GraphConnector compares old and new folder
// hierarchies.
func (oc Collection) State() data.CollectionState {
	return data.NewState
}

func (oc Collection) DoNotMergeItems() bool {
	return oc.doNotMergeItems
}

// Item represents a single item retrieved from OneDrive
type Item struct {
	id   string
	data io.ReadCloser
	info details.ItemInfo

	// true if the item was marked by graph as deleted.
	deleted bool
}

func (od *Item) UUID() string {
	return od.id
}

func (od *Item) ToReader() io.ReadCloser {
	return od.data
}

// TODO(ashmrtn): Fill in once delta tokens return deleted items.
func (od Item) Deleted() bool {
	return od.deleted
}

func (od *Item) Info() details.ItemInfo {
	return od.info
}

func (od *Item) ModTime() time.Time {
	return od.info.Modified()
}

// populateItems iterates through items added to the collection
// and uses the collection `itemReader` to read the item
func (oc *Collection) populateItems(ctx context.Context) {
	var (
		errs      error
		byteCount int64
		itemsRead int64
		wg        sync.WaitGroup
		m         sync.Mutex
	)

	// Retrieve the OneDrive folder path to set later in
	// `details.OneDriveInfo`
	parentPathString, err := path.GetDriveFolderPath(oc.folderPath)
	if err != nil {
		oc.reportAsCompleted(ctx, 0, 0, err)
		return
	}

	folderProgress, colCloser := observe.ProgressWithCount(
		ctx,
		observe.ItemQueueMsg,
		"/"+parentPathString,
		int64(len(oc.driveItems)))
	defer colCloser()
	defer close(folderProgress)

	semaphoreCh := make(chan struct{}, urlPrefetchChannelBufferSize)
	defer close(semaphoreCh)

	errUpdater := func(id string, err error) {
		m.Lock()
		errs = support.WrapAndAppend(id, err, errs)
		m.Unlock()
	}

	for _, item := range oc.driveItems {
		if oc.ctrl.FailFast && errs != nil {
			break
		}

		semaphoreCh <- struct{}{}

		wg.Add(1)

		go func(item models.DriveItemable) {
			defer wg.Done()
			defer func() { <-semaphoreCh }()

			// Read the item
			var (
				itemInfo details.ItemInfo
				itemData io.ReadCloser
				err      error
			)

			for i := 1; i <= maxRetries; i++ {
				itemInfo, itemData, err = oc.itemReader(ctx, item)

				// retry on Timeout type errors, break otherwise.
				if err == nil || graph.IsErrTimeout(err) == nil {
					break
				}

				if i < maxRetries {
					time.Sleep(1 * time.Second)
				}
			}

			if err != nil {
				errUpdater(*item.GetId(), err)
				return
			}

			var (
				itemName string
				itemSize int64
			)

			switch oc.source {
			case SharePointSource:
				itemInfo.SharePoint.ParentPath = parentPathString
				itemName = itemInfo.SharePoint.ItemName
				itemSize = itemInfo.SharePoint.Size
			default:
				itemInfo.OneDrive.ParentPath = parentPathString
				itemName = itemInfo.OneDrive.ItemName
				itemSize = itemInfo.OneDrive.Size
			}

<<<<<<< HEAD
			progReader, closer := observe.ItemProgress(ctx, itemData, observe.ItemBackupMsg, itemName, itemSize)
			go closer()
=======
			itemReader := lazy.NewLazyReadCloser(func() (io.ReadCloser, error) {
				progReader, closer := observe.ItemProgress(itemData, observe.ItemBackupMsg, itemName, itemSize)
				go closer()
				return progReader, nil
			})
>>>>>>> 928913f6

			// Item read successfully, add to collection
			atomic.AddInt64(&itemsRead, 1)
			// byteCount iteration
			atomic.AddInt64(&byteCount, itemSize)

			oc.data <- &Item{
				id:   itemName,
				data: itemReader,
				info: itemInfo,
			}
			folderProgress <- struct{}{}
		}(item)
	}

	wg.Wait()

	oc.reportAsCompleted(ctx, int(itemsRead), byteCount, errs)
}

func (oc *Collection) reportAsCompleted(ctx context.Context, itemsRead int, byteCount int64, errs error) {
	close(oc.data)

	status := support.CreateStatus(ctx, support.Backup,
		1, // num folders (always 1)
		support.CollectionMetrics{
			Objects:    len(oc.driveItems), // items to read,
			Successes:  itemsRead,          // items read successfully,
			TotalBytes: byteCount,          // Number of bytes read in the operation,
		},
		errs,
		oc.folderPath.Folder(), // Additional details
	)
	logger.Ctx(ctx).Debugw("done streaming items", "status", status.String())
	oc.statusUpdater(status)
}<|MERGE_RESOLUTION|>--- conflicted
+++ resolved
@@ -252,16 +252,11 @@
 				itemSize = itemInfo.OneDrive.Size
 			}
 
-<<<<<<< HEAD
-			progReader, closer := observe.ItemProgress(ctx, itemData, observe.ItemBackupMsg, itemName, itemSize)
-			go closer()
-=======
 			itemReader := lazy.NewLazyReadCloser(func() (io.ReadCloser, error) {
-				progReader, closer := observe.ItemProgress(itemData, observe.ItemBackupMsg, itemName, itemSize)
+				progReader, closer := observe.ItemProgress(ctx, itemData, observe.ItemBackupMsg, itemName, itemSize)
 				go closer()
 				return progReader, nil
 			})
->>>>>>> 928913f6
 
 			// Item read successfully, add to collection
 			atomic.AddInt64(&itemsRead, 1)

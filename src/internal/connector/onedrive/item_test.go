--- conflicted
+++ resolved
@@ -102,12 +102,7 @@
 	)
 
 	// Read data for the file
-<<<<<<< HEAD
-
 	itemInfo, itemData, err := driveItemReader(ctx, suite, driveID, driveItemID)
-=======
-	name, itemData, err := driveItemReader(ctx, suite, driveID, driveItemID)
->>>>>>> 7b5c8d43
 	require.NoError(suite.T(), err)
 	require.NotNil(suite.T(), itemInfo)
 	require.NotEmpty(suite.T(), itemInfo.ItemName)

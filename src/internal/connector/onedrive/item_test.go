--- conflicted
+++ resolved
@@ -95,16 +95,12 @@
 
 	var driveItem models.DriveItemable
 	// This item collector tries to find "a" drive item that is a file to test the reader function
-<<<<<<< HEAD
-	itemCollector := func(ctx context.Context, driveID, driveName string, items []models.DriveItemable) error {
-=======
 	itemCollector := func(
 		ctx context.Context,
 		driveID string,
 		items []models.DriveItemable,
 		paths map[string]string,
 	) error {
->>>>>>> e3b6d035
 		for _, item := range items {
 			if item.GetFile() != nil {
 				driveItem = item
@@ -114,11 +110,7 @@
 
 		return nil
 	}
-<<<<<<< HEAD
-	err := collectItems(ctx, suite, suite.userDriveID, "test", itemCollector)
-=======
 	_, _, err := collectItems(ctx, suite, suite.userDriveID, itemCollector)
->>>>>>> e3b6d035
 	require.NoError(suite.T(), err)
 
 	// Test Requirement 2: Need a file

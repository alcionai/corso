package onedrive

import (
	"bytes"
	"context"
	"io"
	"testing"

	msgraphsdk "github.com/microsoftgraph/msgraph-sdk-go"
	"github.com/microsoftgraph/msgraph-sdk-go/models"
	"github.com/stretchr/testify/require"
	"github.com/stretchr/testify/suite"

	"github.com/alcionai/corso/src/internal/common"
	"github.com/alcionai/corso/src/internal/connector/graph"
	"github.com/alcionai/corso/src/internal/tester"
)

type ItemIntegrationSuite struct {
	suite.Suite
	// site        string
	// siteDriveID string
	user        string
	userDriveID string
	client      *msgraphsdk.GraphServiceClient
	adapter     *msgraphsdk.GraphRequestAdapter
}

func (suite *ItemIntegrationSuite) Client() *msgraphsdk.GraphServiceClient {
	return suite.client
}

func (suite *ItemIntegrationSuite) Adapter() *msgraphsdk.GraphRequestAdapter {
	return suite.adapter
}

func TestItemIntegrationSuite(t *testing.T) {
	tester.RunOnAny(
		t,
		tester.CorsoCITests,
		tester.CorsoGraphConnectorTests,
		tester.CorsoGraphConnectorOneDriveTests)

	suite.Run(t, new(ItemIntegrationSuite))
}

func (suite *ItemIntegrationSuite) SetupSuite() {
	t := suite.T()

	ctx, flush := tester.NewContext()
	defer flush()

	tester.MustGetEnvSets(t, tester.M365AcctCredEnvs)

	a := tester.NewM365Account(t)
	m365, err := a.M365Config()
	require.NoError(t, err)

	adapter, err := graph.CreateAdapter(m365.AzureTenantID, m365.AzureClientID, m365.AzureClientSecret)
	require.NoError(t, err)

	suite.client = msgraphsdk.NewGraphServiceClient(adapter)
	suite.adapter = adapter

	// TODO: fulfill file preconditions required for testing (expected files w/in drive
	// and guarateed drive read-write access)
	// suite.site = tester.M365SiteID(t)
	// spDrives, err := drives(ctx, suite, suite.site, SharePointSource)
	// require.NoError(t, err)
	// // Test Requirement 1: Need a drive
	// require.Greaterf(t, len(spDrives), 0, "site %s does not have a drive", suite.site)

	// // Pick the first drive
	// suite.siteDriveID = *spDrives[0].GetId()

	suite.user = tester.SecondaryM365UserID(t)

	pager, err := PagerForSource(OneDriveSource, suite, suite.user, nil)
	require.NoError(t, err)

	odDrives, err := drives(ctx, pager, true)
	require.NoError(t, err)
	// Test Requirement 1: Need a drive
	require.Greaterf(t, len(odDrives), 0, "user %s does not have a drive", suite.user)

	// Pick the first drive
	suite.userDriveID = *odDrives[0].GetId()
}

// TestItemReader is an integration test that makes a few assumptions
// about the test environment
// 1) It assumes the test user has a drive
// 2) It assumes the drive has a file it can use to test `driveItemReader`
// The test checks these in below
func (suite *ItemIntegrationSuite) TestItemReader_oneDrive() {
	ctx, flush := tester.NewContext()
	defer flush()

	var driveItem models.DriveItemable
	// This item collector tries to find "a" drive item that is a file to test the reader function
	itemCollector := func(
		ctx context.Context,
		driveID, driveName string,
		items []models.DriveItemable,
		oldPaths map[string]string,
		newPaths map[string]string,
		excluded map[string]struct{},
	) error {
		for _, item := range items {
			if item.GetFile() != nil {
				driveItem = item
				break
			}
		}

		return nil
	}
	_, _, _, err := collectItems(ctx, suite, suite.userDriveID, "General", itemCollector)
	require.NoError(suite.T(), err)

	// Test Requirement 2: Need a file
	require.NotEmpty(
		suite.T(),
		driveItem,
		"no file item found for user %s drive %s",
		suite.user,
		suite.userDriveID,
	)

	// Read data for the file
<<<<<<< HEAD
	itemInfo, itemData, err := oneDriveItemReader(ctx, driveItem)
=======

	itemInfo, itemData, err := oneDriveItemReader(graph.HTTPClient(graph.NoTimeout()), driveItem)
>>>>>>> d431b999
	require.NoError(suite.T(), err)
	require.NotNil(suite.T(), itemInfo.OneDrive)
	require.NotEmpty(suite.T(), itemInfo.OneDrive.ItemName)

	size, err := io.Copy(io.Discard, itemData)
	require.NoError(suite.T(), err)
	require.NotZero(suite.T(), size)
	require.Equal(suite.T(), size, itemInfo.OneDrive.Size)
	suite.T().Logf("Read %d bytes from file %s.", size, itemInfo.OneDrive.ItemName)
}

// TestItemWriter is an integration test for uploading data to OneDrive
// It creates a new `testfolder_<timestamp` folder with a new
// testitem_<timestamp> item and writes data to it
func (suite *ItemIntegrationSuite) TestItemWriter() {
	table := []struct {
		name    string
		driveID string
	}{
		{
			name:    "",
			driveID: suite.userDriveID,
		},
		// {
		// 	name:   "sharePoint",
		// 	driveID: suite.siteDriveID,
		// },
	}
	for _, test := range table {
		suite.T().Run(test.name, func(t *testing.T) {
			ctx, flush := tester.NewContext()
			defer flush()

			root, err := suite.Client().DrivesById(test.driveID).Root().Get(ctx, nil)
			require.NoError(suite.T(), err)

			// Test Requirement 2: "Test Folder" should exist
			folder, err := getFolder(ctx, suite, test.driveID, *root.GetId(), "Test Folder")
			require.NoError(suite.T(), err)

			newFolderName := "testfolder_" + common.FormatNow(common.SimpleTimeTesting)
			suite.T().Logf("Test will create folder %s", newFolderName)

			newFolder, err := createItem(ctx, suite, test.driveID, *folder.GetId(), newItem(newFolderName, true))
			require.NoError(suite.T(), err)

			require.NotNil(suite.T(), newFolder.GetId())

			newItemName := "testItem_" + common.FormatNow(common.SimpleTimeTesting)
			suite.T().Logf("Test will create item %s", newItemName)

			newItem, err := createItem(ctx, suite, test.driveID, *newFolder.GetId(), newItem(newItemName, false))
			require.NoError(suite.T(), err)

			require.NotNil(suite.T(), newItem.GetId())

			// HACK: Leveraging this to test getFolder behavior for a file. `getFolder()` on the
			// newly created item should fail because it's a file not a folder
			_, err = getFolder(ctx, suite, test.driveID, *newFolder.GetId(), newItemName)
			require.ErrorIs(suite.T(), err, errFolderNotFound)

			// Initialize a 100KB mockDataProvider
			td, writeSize := mockDataReader(int64(100 * 1024))

			w, err := driveItemWriter(ctx, suite, test.driveID, *newItem.GetId(), writeSize)
			require.NoError(suite.T(), err)

			// Using a 32 KB buffer for the copy allows us to validate the
			// multi-part upload. `io.CopyBuffer` will only write 32 KB at
			// a time
			copyBuffer := make([]byte, 32*1024)

			size, err := io.CopyBuffer(w, td, copyBuffer)
			require.NoError(suite.T(), err)

			require.Equal(suite.T(), writeSize, size)
		})
	}
}

func mockDataReader(size int64) (io.Reader, int64) {
	data := bytes.Repeat([]byte("D"), int(size))
	return bytes.NewReader(data), size
}

func (suite *ItemIntegrationSuite) TestDriveGetFolder() {
	table := []struct {
		name    string
		driveID string
	}{
		{
			name:    "oneDrive",
			driveID: suite.userDriveID,
		},
		// {
		// 	name:   "sharePoint",
		// 	driveID: suite.siteDriveID,
		// },
	}
	for _, test := range table {
		suite.T().Run(test.name, func(t *testing.T) {
			ctx, flush := tester.NewContext()
			defer flush()

			root, err := suite.Client().DrivesById(test.driveID).Root().Get(ctx, nil)
			require.NoError(suite.T(), err)

			// Lookup a folder that doesn't exist
			_, err = getFolder(ctx, suite, test.driveID, *root.GetId(), "FolderDoesNotExist")
			require.ErrorIs(suite.T(), err, errFolderNotFound)

			// Lookup a folder that does exist
			_, err = getFolder(ctx, suite, test.driveID, *root.GetId(), "")
			require.NoError(suite.T(), err)
		})
	}
}<|MERGE_RESOLUTION|>--- conflicted
+++ resolved
@@ -128,12 +128,7 @@
 	)
 
 	// Read data for the file
-<<<<<<< HEAD
-	itemInfo, itemData, err := oneDriveItemReader(ctx, driveItem)
-=======
-
 	itemInfo, itemData, err := oneDriveItemReader(graph.HTTPClient(graph.NoTimeout()), driveItem)
->>>>>>> d431b999
 	require.NoError(suite.T(), err)
 	require.NotNil(suite.T(), itemInfo.OneDrive)
 	require.NotEmpty(suite.T(), itemInfo.OneDrive.ItemName)

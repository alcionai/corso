package onedrive

import (
	"bytes"
	"context"
	"io"
	"testing"
	"time"

	msgraphsdk "github.com/microsoftgraph/msgraph-sdk-go"
	"github.com/microsoftgraph/msgraph-sdk-go/models"
	"github.com/stretchr/testify/require"
	"github.com/stretchr/testify/suite"

	"github.com/alcionai/corso/src/internal/connector/graph"
	"github.com/alcionai/corso/src/internal/tester"
)

type ItemIntegrationSuite struct {
	suite.Suite
	user    string
	driveID string
	client  *msgraphsdk.GraphServiceClient
	adapter *msgraphsdk.GraphRequestAdapter
}

func (suite *ItemIntegrationSuite) Client() *msgraphsdk.GraphServiceClient {
	return suite.client
}

func (suite *ItemIntegrationSuite) Adapter() *msgraphsdk.GraphRequestAdapter {
	return suite.adapter
}

func (suite *ItemIntegrationSuite) ErrPolicy() bool {
	return false
}

func TestItemIntegrationSuite(t *testing.T) {
	if err := tester.RunOnAny(
		tester.CorsoCITests,
		tester.CorsoGraphConnectorTests,
	); err != nil {
		t.Skip(err)
	}

	suite.Run(t, new(ItemIntegrationSuite))
}

func (suite *ItemIntegrationSuite) SetupSuite() {
	_, err := tester.GetRequiredEnvVars(tester.M365AcctCredEnvs...)
	require.NoError(suite.T(), err)

	a := tester.NewM365Account(suite.T())

	m365, err := a.M365Config()
	require.NoError(suite.T(), err)

	adapter, err := graph.CreateAdapter(m365.TenantID, m365.ClientID, m365.ClientSecret)
	require.NoError(suite.T(), err)
	suite.client = msgraphsdk.NewGraphServiceClient(adapter)
	suite.adapter = adapter

	suite.user = tester.M365UserID(suite.T())

	drives, err := drives(context.TODO(), suite, suite.user)
	require.NoError(suite.T(), err)
	// Test Requirement 1: Need a drive
	require.Greaterf(suite.T(), len(drives), 0, "user %s does not have a drive", suite.user)

	// Pick the first drive
	suite.driveID = *drives[0].GetId()
}

// TestItemReader is an integration test that makes a few assumptions
// about the test environment
// 1) It assumes the test user has a drive
// 2) It assumes the drive has a file it can use to test `driveItemReader`
// The test checks these in below
func (suite *ItemIntegrationSuite) TestItemReader() {
	ctx := context.TODO()

	var driveItemID string
	// This item collector tries to find "a" drive item that is a file to test the reader function
	itemCollector := func(ctx context.Context, driveID string, items []models.DriveItemable) error {
		for _, item := range items {
			if item.GetFile() != nil {
				driveItemID = *item.GetId()
				break
			}
		}

		return nil
	}
	err := collectItems(ctx, suite, suite.driveID, itemCollector)
	require.NoError(suite.T(), err)

	// Test Requirement 2: Need a file
	require.NotEmpty(
		suite.T(),
		driveItemID,
		"no file item found for user %s drive %s",
		suite.user,
		suite.driveID,
	)

	// Read data for the file
<<<<<<< HEAD

	name, itemData, err := driveItemReader(ctx, suite, suite.driveID, driveItemID)
=======
	itemInfo, itemData, err := driveItemReader(ctx, suite, driveID, driveItemID)
>>>>>>> 1df48997
	require.NoError(suite.T(), err)
	require.NotNil(suite.T(), itemInfo)
	require.NotEmpty(suite.T(), itemInfo.ItemName)

	size, err := io.Copy(io.Discard, itemData)
	require.NoError(suite.T(), err)
	require.NotZero(suite.T(), size)
	require.Equal(suite.T(), size, itemInfo.Size)
	suite.T().Logf("Read %d bytes from file %s.", size, itemInfo.ItemName)
}

// TestItemWriter is an integration test for uploading data to OneDrive
// It creates a new `testfolder_<timestamp` folder with a new
// testitem_<timestamp> item and writes data to it
func (suite *ItemIntegrationSuite) TestItemWriter() {
	ctx := context.TODO()

	root, err := suite.Client().DrivesById(suite.driveID).Root().Get(ctx, nil)
	require.NoError(suite.T(), err)

	// Test Requirement 2: "Test Folder" should exist
	folder, err := getFolder(ctx, suite, suite.driveID, *root.GetId(), "Test Folder")
	require.NoError(suite.T(), err)

	newFolderName := "testfolder_" + time.Now().Format("2006-01-02T15-04-05")
	suite.T().Logf("Test will create folder %s", newFolderName)

	newFolder, err := createItem(ctx, suite, suite.driveID, *folder.GetId(), newItem(newFolderName, true))
	require.NoError(suite.T(), err)

	require.NotNil(suite.T(), newFolder.GetId())

	newItemName := "testItem_" + time.Now().Format("2006-01-02T15-04-05")
	suite.T().Logf("Test will create item %s", newItemName)

	newItem, err := createItem(ctx, suite, suite.driveID, *newFolder.GetId(), newItem(newItemName, false))
	require.NoError(suite.T(), err)

	require.NotNil(suite.T(), newItem.GetId())

	// HACK: Leveraging this to test getFolder behavior for a file. `getFolder()` on the
	// newly created item should fail because it's a file not a folder
	_, err = getFolder(ctx, suite, suite.driveID, *newFolder.GetId(), newItemName)
	require.ErrorIs(suite.T(), err, errFolderNotFound)

	// Initialize a 100KB mockDataProvider
	td, writeSize := mockDataReader(int64(100 * 1024))

	w, err := driveItemWriter(ctx, suite, suite.driveID, *newItem.GetId(), writeSize)
	require.NoError(suite.T(), err)

	// Using a 32 KB buffer for the copy allows us to validate the
	// multi-part upload. `io.CopyBuffer` will only write 32 KB at
	// a time
	copyBuffer := make([]byte, 32*1024)

	size, err := io.CopyBuffer(w, td, copyBuffer)
	require.NoError(suite.T(), err)

	require.Equal(suite.T(), writeSize, size)
}

func mockDataReader(size int64) (io.Reader, int64) {
	data := bytes.Repeat([]byte("D"), int(size))
	return bytes.NewReader(data), size
}

func (suite *ItemIntegrationSuite) TestDriveGetFolder() {
	ctx := context.TODO()

	root, err := suite.Client().DrivesById(suite.driveID).Root().Get(ctx, nil)
	require.NoError(suite.T(), err)

	// Lookup a folder that doesn't exist
	_, err = getFolder(ctx, suite, suite.driveID, *root.GetId(), "FolderDoesNotExist")
	require.ErrorIs(suite.T(), err, errFolderNotFound)

	// Lookup a folder that does exist
	_, err = getFolder(ctx, suite, suite.driveID, *root.GetId(), "")
	require.NoError(suite.T(), err)
}<|MERGE_RESOLUTION|>--- conflicted
+++ resolved
@@ -105,12 +105,8 @@
 	)
 
 	// Read data for the file
-<<<<<<< HEAD
 
-	name, itemData, err := driveItemReader(ctx, suite, suite.driveID, driveItemID)
-=======
-	itemInfo, itemData, err := driveItemReader(ctx, suite, driveID, driveItemID)
->>>>>>> 1df48997
+	itemInfo, itemData, err := driveItemReader(ctx, suite, suite.driveID, driveItemID)
 	require.NoError(suite.T(), err)
 	require.NotNil(suite.T(), itemInfo)
 	require.NotEmpty(suite.T(), itemInfo.ItemName)

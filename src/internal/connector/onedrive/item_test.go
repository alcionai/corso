--- conflicted
+++ resolved
@@ -138,12 +138,8 @@
 	)
 
 	// Read data for the file
-<<<<<<< HEAD
-	itemInfo, itemData, err := oneDriveItemReader(ctx, driveItem)
-=======
-
 	itemInfo, itemData, err := oneDriveItemReader(graph.HTTPClient(graph.NoTimeout()), driveItem)
->>>>>>> 19dbad4c
+
 	require.NoError(suite.T(), err)
 	require.NotNil(suite.T(), itemInfo.OneDrive)
 	require.NotEmpty(suite.T(), itemInfo.OneDrive.ItemName)

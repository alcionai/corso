--- conflicted
+++ resolved
@@ -31,11 +31,6 @@
 	// Default Folder Names
 	//------------------------
 	// Mail Definitions: https://docs.microsoft.com/en-us/graph/api/resources/mailfolder?view=graph-rest-1.0
-<<<<<<< HEAD
-	DefaultMailFolder    = "Inbox"
-	DefaultContactFolder = "Contacts"
-	DefaultCalendar      = "Calendar"
-=======
 
 	// inbox and root
 	DefaultMailFolder    = "Inbox"
@@ -48,7 +43,6 @@
 	//-----------------
 	// nextDataLink definition https://docs.microsoft.com/en-us/graph/paging
 	nextDataLink = "@odata.nextLink"
->>>>>>> 824f0246
 )
 
 // descendable represents objects that implement msgraph-sdk-go/models.entityable

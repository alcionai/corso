package exchange

import (
	"context"
	"testing"

	"github.com/stretchr/testify/assert"
	"github.com/stretchr/testify/suite"

<<<<<<< HEAD
	"github.com/alcionai/corso/src/internal/connector/graph"
=======
>>>>>>> c4abcd24
	"github.com/alcionai/corso/src/internal/tester"
	"github.com/alcionai/corso/src/pkg/selectors"
)

type ServiceFunctionsIntegrationSuite struct {
	suite.Suite
	m365UserID string
}

func TestServiceFunctionsIntegrationSuite(t *testing.T) {
	if err := tester.RunOnAny(
		tester.CorsoCITests,
		tester.CorsoGraphConnectorTests,
	); err != nil {
		t.Skip(err)
	}

	suite.Run(t, new(ServiceFunctionsIntegrationSuite))
}

<<<<<<< HEAD
func (suite *ServiceFunctionsIntegrationSuite) TestGetAllCalendars() {
	gs := loadService(suite.T())
	user := tester.M365UserID(suite.T())
=======
func (suite *ServiceFunctionsIntegrationSuite) SetupSuite() {
	suite.m365UserID = tester.M365UserID(suite.T())
}

func (suite *ServiceFunctionsIntegrationSuite) TestGetAllCalendars() {
	gs := loadService(suite.T())
	ctx := context.Background()
>>>>>>> c4abcd24

	table := []struct {
		name, contains, user string
		expectCount          assert.ComparisonAssertionFunc
		expectErr            assert.ErrorAssertionFunc
	}{
		{
			name:        "plain lookup",
			user:        user,
			expectCount: assert.Greater,
			expectErr:   assert.NoError,
		},
		{
			name:        "root calendar",
			contains:    "Calendar",
			user:        user,
			expectCount: assert.Greater,
			expectErr:   assert.NoError,
		},
		{
			name:        "nonsense user",
			user:        "fnords_mc_snarfens",
			expectCount: assert.Equal,
			expectErr:   assert.Error,
		},
		{
			name:        "nonsense matcher",
			contains:    "∂ç∂ç∂√≈∂ƒß∂ç√ßç√≈ç√ß∂ƒçß√ß≈∂ƒßç√",
			user:        user,
			expectCount: assert.Equal,
			expectErr:   assert.NoError,
		},
	}
	for _, test := range table {
		suite.T().Run(test.name, func(t *testing.T) {
<<<<<<< HEAD
			cals, err := GetAllCalendars(gs, test.user, test.contains)
=======
			cals, err := GetAllCalendars(ctx, gs, test.user, test.contains)
>>>>>>> c4abcd24
			test.expectErr(t, err)
			test.expectCount(t, len(cals), 0)
		})
	}
}

func (suite *ServiceFunctionsIntegrationSuite) TestGetAllContactFolders() {
	gs := loadService(suite.T())
<<<<<<< HEAD
	user := tester.M365UserID(suite.T())
=======
	ctx := context.Background()
>>>>>>> c4abcd24

	table := []struct {
		name, contains, user string
		expectCount          assert.ComparisonAssertionFunc
		expectErr            assert.ErrorAssertionFunc
	}{
		{
			name:        "plain lookup",
			user:        user,
			expectCount: assert.Greater,
			expectErr:   assert.NoError,
		},
		{
			name:        "root folder",
			contains:    "Contact",
			user:        user,
			expectCount: assert.Greater,
			expectErr:   assert.NoError,
		},
		{
			name:        "nonsense user",
			user:        "fnords_mc_snarfens",
			expectCount: assert.Equal,
			expectErr:   assert.Error,
		},
		{
			name:        "nonsense matcher",
			contains:    "∂ç∂ç∂√≈∂ƒß∂ç√ßç√≈ç√ß∂ƒçß√ß≈∂ƒßç√",
			user:        user,
			expectCount: assert.Equal,
			expectErr:   assert.NoError,
		},
	}
	for _, test := range table {
		suite.T().Run(test.name, func(t *testing.T) {
<<<<<<< HEAD
			cals, err := GetAllContactFolders(gs, test.user, test.contains)
=======
			cals, err := GetAllContactFolders(ctx, gs, test.user, test.contains)
>>>>>>> c4abcd24
			test.expectErr(t, err)
			test.expectCount(t, len(cals), 0)
		})
	}
}

func (suite *ServiceFunctionsIntegrationSuite) TestGetAllMailFolders() {
	gs := loadService(suite.T())
<<<<<<< HEAD
	user := tester.M365UserID(suite.T())
=======
	ctx := context.Background()
>>>>>>> c4abcd24

	table := []struct {
		name, contains, user string
		expectCount          assert.ComparisonAssertionFunc
		expectErr            assert.ErrorAssertionFunc
	}{
		{
			name:        "plain lookup",
			user:        user,
			expectCount: assert.Greater,
			expectErr:   assert.NoError,
		},
		{
			name:        "Root folder",
			contains:    "Inbox",
			user:        user,
			expectCount: assert.Greater,
			expectErr:   assert.NoError,
		},
		{
			name:        "nonsense user",
			user:        "fnords_mc_snarfens",
			expectCount: assert.Equal,
			expectErr:   assert.Error,
		},
		{
			name:        "nonsense matcher",
			contains:    "∂ç∂ç∂√≈∂ƒß∂ç√ßç√≈ç√ß∂ƒçß√ß≈∂ƒßç√",
			user:        user,
			expectCount: assert.Equal,
			expectErr:   assert.NoError,
		},
	}
	for _, test := range table {
		suite.T().Run(test.name, func(t *testing.T) {
<<<<<<< HEAD
			cals, err := GetAllMailFolders(gs, test.user, test.contains)
=======
			cals, err := GetAllMailFolders(ctx, gs, test.user, test.contains)
>>>>>>> c4abcd24
			test.expectErr(t, err)
			test.expectCount(t, len(cals), 0)
		})
	}
}

func (suite *ServiceFunctionsIntegrationSuite) TestCollectContainers() {
	ctx := context.Background()
	failFast := false
	containerCount := 1
	t := suite.T()
	user := tester.M365UserID(t)
	a := tester.NewM365Account(t)
	credentials, err := a.M365Config()
	require.NoError(t, err)

	tests := []struct {
		name, contains string
		getScope       func() selectors.ExchangeScope
		expectedCount  assert.ComparisonAssertionFunc
	}{
		{
			name:          "All Events",
			contains:      "Birthdays",
			expectedCount: assert.Greater,
			getScope: func() selectors.ExchangeScope {
				sel := selectors.NewExchangeBackup()
				sel.Include(sel.EventCalendars([]string{user}, selectors.Any()))

				scopes := sel.Scopes()
				assert.Equal(t, len(scopes), 1)

				return scopes[0]
			},
		}, {
			name:          "Default Calendar",
			contains:      DefaultCalendar,
			expectedCount: assert.Equal,
			getScope: func() selectors.ExchangeScope {
				sel := selectors.NewExchangeBackup()
				sel.Include(sel.EventCalendars([]string{user}, []string{DefaultCalendar}))

				scopes := sel.Scopes()
				assert.Equal(t, len(scopes), 1)

				return scopes[0]
			},
		}, {
			name:          "Default Mail",
			contains:      DefaultMailFolder,
			expectedCount: assert.Equal,
			getScope: func() selectors.ExchangeScope {
				sel := selectors.NewExchangeBackup()
				sel.Include(sel.MailFolders([]string{user}, []string{DefaultMailFolder}))

				scopes := sel.Scopes()
				assert.Equal(t, len(scopes), 1)

				return scopes[0]
			},
		},
	}

	for _, test := range tests {
		t.Run(test.name, func(t *testing.T) {
			qp := graph.QueryParams{
				User:        user,
				Scope:       test.getScope(),
				FailFast:    failFast,
				Credentials: credentials,
			}
			collections := make(map[string]*Collection)
			err := CollectFolders(ctx, qp, collections, nil)
			assert.NoError(t, err)
			test.expectedCount(t, len(collections), containerCount)

			keys := make([]string, 0, len(collections))
			for k := range collections {
				keys = append(keys, k)
			}
			t.Logf("Collections Made: %v\n", keys)
			assert.Contains(t, keys, test.contains)
		})
	}
}<|MERGE_RESOLUTION|>--- conflicted
+++ resolved
@@ -5,12 +5,10 @@
 	"testing"
 
 	"github.com/stretchr/testify/assert"
+	"github.com/stretchr/testify/require"
 	"github.com/stretchr/testify/suite"
 
-<<<<<<< HEAD
 	"github.com/alcionai/corso/src/internal/connector/graph"
-=======
->>>>>>> c4abcd24
 	"github.com/alcionai/corso/src/internal/tester"
 	"github.com/alcionai/corso/src/pkg/selectors"
 )
@@ -31,19 +29,13 @@
 	suite.Run(t, new(ServiceFunctionsIntegrationSuite))
 }
 
-<<<<<<< HEAD
+func (suite *ServiceFunctionsIntegrationSuite) SetupSuite() {
+	suite.m365UserID = tester.M365UserID(suite.T())
+}
+
 func (suite *ServiceFunctionsIntegrationSuite) TestGetAllCalendars() {
 	gs := loadService(suite.T())
-	user := tester.M365UserID(suite.T())
-=======
-func (suite *ServiceFunctionsIntegrationSuite) SetupSuite() {
-	suite.m365UserID = tester.M365UserID(suite.T())
-}
-
-func (suite *ServiceFunctionsIntegrationSuite) TestGetAllCalendars() {
-	gs := loadService(suite.T())
-	ctx := context.Background()
->>>>>>> c4abcd24
+	ctx := context.Background()
 
 	table := []struct {
 		name, contains, user string
@@ -52,14 +44,14 @@
 	}{
 		{
 			name:        "plain lookup",
-			user:        user,
+			user:        suite.m365UserID,
 			expectCount: assert.Greater,
 			expectErr:   assert.NoError,
 		},
 		{
 			name:        "root calendar",
 			contains:    "Calendar",
-			user:        user,
+			user:        suite.m365UserID,
 			expectCount: assert.Greater,
 			expectErr:   assert.NoError,
 		},
@@ -72,18 +64,14 @@
 		{
 			name:        "nonsense matcher",
 			contains:    "∂ç∂ç∂√≈∂ƒß∂ç√ßç√≈ç√ß∂ƒçß√ß≈∂ƒßç√",
-			user:        user,
+			user:        suite.m365UserID,
 			expectCount: assert.Equal,
 			expectErr:   assert.NoError,
 		},
 	}
 	for _, test := range table {
 		suite.T().Run(test.name, func(t *testing.T) {
-<<<<<<< HEAD
-			cals, err := GetAllCalendars(gs, test.user, test.contains)
-=======
 			cals, err := GetAllCalendars(ctx, gs, test.user, test.contains)
->>>>>>> c4abcd24
 			test.expectErr(t, err)
 			test.expectCount(t, len(cals), 0)
 		})
@@ -92,11 +80,8 @@
 
 func (suite *ServiceFunctionsIntegrationSuite) TestGetAllContactFolders() {
 	gs := loadService(suite.T())
-<<<<<<< HEAD
 	user := tester.M365UserID(suite.T())
-=======
-	ctx := context.Background()
->>>>>>> c4abcd24
+	ctx := context.Background()
 
 	table := []struct {
 		name, contains, user string
@@ -132,11 +117,7 @@
 	}
 	for _, test := range table {
 		suite.T().Run(test.name, func(t *testing.T) {
-<<<<<<< HEAD
-			cals, err := GetAllContactFolders(gs, test.user, test.contains)
-=======
 			cals, err := GetAllContactFolders(ctx, gs, test.user, test.contains)
->>>>>>> c4abcd24
 			test.expectErr(t, err)
 			test.expectCount(t, len(cals), 0)
 		})
@@ -145,11 +126,7 @@
 
 func (suite *ServiceFunctionsIntegrationSuite) TestGetAllMailFolders() {
 	gs := loadService(suite.T())
-<<<<<<< HEAD
-	user := tester.M365UserID(suite.T())
-=======
-	ctx := context.Background()
->>>>>>> c4abcd24
+	ctx := context.Background()
 
 	table := []struct {
 		name, contains, user string
@@ -158,14 +135,14 @@
 	}{
 		{
 			name:        "plain lookup",
-			user:        user,
+			user:        suite.m365UserID,
 			expectCount: assert.Greater,
 			expectErr:   assert.NoError,
 		},
 		{
 			name:        "Root folder",
 			contains:    "Inbox",
-			user:        user,
+			user:        suite.m365UserID,
 			expectCount: assert.Greater,
 			expectErr:   assert.NoError,
 		},
@@ -178,18 +155,14 @@
 		{
 			name:        "nonsense matcher",
 			contains:    "∂ç∂ç∂√≈∂ƒß∂ç√ßç√≈ç√ß∂ƒçß√ß≈∂ƒßç√",
-			user:        user,
+			user:        suite.m365UserID,
 			expectCount: assert.Equal,
 			expectErr:   assert.NoError,
 		},
 	}
 	for _, test := range table {
 		suite.T().Run(test.name, func(t *testing.T) {
-<<<<<<< HEAD
-			cals, err := GetAllMailFolders(gs, test.user, test.contains)
-=======
 			cals, err := GetAllMailFolders(ctx, gs, test.user, test.contains)
->>>>>>> c4abcd24
 			test.expectErr(t, err)
 			test.expectCount(t, len(cals), 0)
 		})

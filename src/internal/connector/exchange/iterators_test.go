--- conflicted
+++ resolved
@@ -97,21 +97,7 @@
 		{
 			name: "Contacts Iterative Check",
 		}, {
-<<<<<<< HEAD
 			name: "Events Iterative Check",
-=======
-			name:              "Folder Iterative Check Contacts",
-			queryFunction:     GetAllContactFolderNamesForUser,
-			iterativeFunction: IterateFilterContainersForCollections,
-			scope:             contactScope[0],
-			transformer:       models.CreateContactFolderCollectionResponseFromDiscriminatorValue,
-		}, {
-			name:              "Default Contacts Folder",
-			queryFunction:     GetDefaultContactFolderForUser,
-			iterativeFunction: IterateSelectAllContactsForCollections,
-			scope:             contactScope[0],
-			transformer:       models.CreateContactFolderCollectionResponseFromDiscriminatorValue,
->>>>>>> 5cd25834
 		},
 	}
 	for _, test := range tests {

package exchange

import (
	"context"
	"testing"

	absser "github.com/microsoft/kiota-abstractions-go/serialization"
	msgraphgocore "github.com/microsoftgraph/msgraph-sdk-go-core"
	"github.com/microsoftgraph/msgraph-sdk-go/models"
	"github.com/stretchr/testify/assert"
	"github.com/stretchr/testify/require"
	"github.com/stretchr/testify/suite"

	"github.com/alcionai/corso/src/internal/connector/graph"
	"github.com/alcionai/corso/src/internal/connector/support"
	"github.com/alcionai/corso/src/internal/tester"
	"github.com/alcionai/corso/src/pkg/selectors"
)

type ExchangeIteratorSuite struct {
	suite.Suite
}

func TestExchangeIteratorSuite(t *testing.T) {
	if err := tester.RunOnAny(
		tester.CorsoCITests,
		tester.CorsoGraphConnectorTests,
	); err != nil {
		t.Skip(err)
	}

	suite.Run(t, new(ExchangeIteratorSuite))
}

func loadService(t *testing.T) *exchangeService {
	a := tester.NewM365Account(t)
	m365, err := a.M365Config()
	require.NoError(t, err)

	service, err := createService(m365, false)
	require.NoError(t, err)

	return service
}

// TestIterativeFunctions verifies that GraphQuery to Iterate
// functions are valid for current versioning of msgraph-go-sdk
func (suite *ExchangeIteratorSuite) TestIterativeFunctions() {
	var (
		ctx                                 = context.Background()
		t                                   = suite.T()
		mailScope, contactScope, eventScope []selectors.ExchangeScope
		userID                              = tester.M365UserID(t)
		sel                                 = selectors.NewExchangeBackup()
	)

	eb, err := sel.ToExchangeBackup()
	require.NoError(suite.T(), err)

	contactScope = sel.ContactFolders([]string{userID}, []string{DefaultContactFolder})
	eventScope = sel.EventCalendars([]string{userID}, []string{DefaultCalendar})
	mailScope = sel.MailFolders([]string{userID}, []string{DefaultMailFolder})

	eb.Include(contactScope, eventScope, mailScope)

	tests := []struct {
		name              string
		queryFunction     GraphQuery
		iterativeFunction GraphIterateFunc
		scope             selectors.ExchangeScope
		transformer       absser.ParsableFactory
		folderNames       map[string]struct{}
	}{
		{
			name:              "Mail Iterative Check",
			queryFunction:     GetAllMessagesForUser,
			iterativeFunction: IterateSelectAllDescendablesForCollections,
			scope:             mailScope[0],
			transformer:       models.CreateMessageCollectionResponseFromDiscriminatorValue,
			folderNames: map[string]struct{}{
				DefaultMailFolder: {},
				"Sent Items":      {},
			},
		}, {
<<<<<<< HEAD
=======
			name:              "Contacts Iterative Check",
			queryFunction:     GetAllContactsForUser,
			iterativeFunction: IterateSelectAllDescendablesForCollections,
			scope:             contactScope[0],
			transformer:       models.CreateContactFromDiscriminatorValue,
		}, {
>>>>>>> dd7710ca
			name:              "Contact Folder Traversal",
			queryFunction:     GetAllContactFolderNamesForUser,
			iterativeFunction: IterateSelectAllContactsForCollections,
			scope:             contactScope[0],
			transformer:       models.CreateContactFolderCollectionResponseFromDiscriminatorValue,
		}, {
			name:              "Events Iterative Check",
			queryFunction:     GetAllCalendarNamesForUser,
			iterativeFunction: IterateSelectAllEventsFromCalendars,
			scope:             eventScope[0],
			transformer:       models.CreateCalendarCollectionResponseFromDiscriminatorValue,
		}, {
			name:              "Folder Iterative Check Mail",
			queryFunction:     GetAllFolderNamesForUser,
			iterativeFunction: IterateFilterContainersForCollections,
			scope:             mailScope[0],
			transformer:       models.CreateMailFolderCollectionResponseFromDiscriminatorValue,
			folderNames: map[string]struct{}{
				DefaultMailFolder: {},
			},
		}, {
			name:              "Folder Iterative Check Contacts",
			queryFunction:     GetAllContactFolderNamesForUser,
			iterativeFunction: IterateFilterContainersForCollections,
			scope:             contactScope[0],
			transformer:       models.CreateContactFolderCollectionResponseFromDiscriminatorValue,
		},
	}
	for _, test := range tests {
		suite.T().Run(test.name, func(t *testing.T) {
			service := loadService(t)
			response, err := test.queryFunction(ctx, service, userID)
			require.NoError(t, err)
			// Create Iterator
			pageIterator, err := msgraphgocore.NewPageIterator(response,
				&service.adapter,
				test.transformer)
			require.NoError(t, err)

			qp := graph.QueryParams{
				User:        userID,
				Scope:       test.scope,
				Credentials: service.credentials,
				FailFast:    false,
			}
			// Create collection for iterate test
			collections := make(map[string]*Collection)
			var errs error
			errUpdater := func(id string, err error) {
				errs = support.WrapAndAppend(id, err, errs)
			}
			// callbackFunc iterates through all models.Messageable and fills exchange.Collection.jobs[]
			// with corresponding item IDs. New collections are created for each directory
			callbackFunc := test.iterativeFunction(
				ctx,
				qp,
				errUpdater,
				collections,
				nil)

			iterateError := pageIterator.Iterate(ctx, callbackFunc)
			assert.NoError(t, iterateError)
			assert.NoError(t, errs)

			// TODO(ashmrtn): Only check Exchange Mail folder names right now because
			// other resolvers aren't implemented. Once they are we can expand these
			// checks, potentially by breaking things out into separate tests per
			// category.
			if !test.scope.IncludesCategory(selectors.ExchangeMail) {
				return
			}

			for _, c := range collections {
				require.NotEmpty(t, c.FullPath().Folder())
				folder := c.FullPath().Folder()

				if _, ok := test.folderNames[folder]; ok {
					delete(test.folderNames, folder)
				}
			}

			assert.Empty(t, test.folderNames)
		})
	}
}<|MERGE_RESOLUTION|>--- conflicted
+++ resolved
@@ -82,15 +82,6 @@
 				"Sent Items":      {},
 			},
 		}, {
-<<<<<<< HEAD
-=======
-			name:              "Contacts Iterative Check",
-			queryFunction:     GetAllContactsForUser,
-			iterativeFunction: IterateSelectAllDescendablesForCollections,
-			scope:             contactScope[0],
-			transformer:       models.CreateContactFromDiscriminatorValue,
-		}, {
->>>>>>> dd7710ca
 			name:              "Contact Folder Traversal",
 			queryFunction:     GetAllContactFolderNamesForUser,
 			iterativeFunction: IterateSelectAllContactsForCollections,

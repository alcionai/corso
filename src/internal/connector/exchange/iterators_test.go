--- conflicted
+++ resolved
@@ -82,15 +82,12 @@
 				"Sent Items":      {},
 			},
 		}, {
-<<<<<<< HEAD
-=======
 			name:              "Contacts Iterative Check",
 			queryFunction:     GetAllContactFolderNamesForUser,
 			iterativeFunction: IterateSelectAllContactsForCollections,
 			scope:             contactScope[0],
 			transformer:       models.CreateContactFolderCollectionResponseFromDiscriminatorValue,
 		}, {
->>>>>>> 211c248f
 			name:              "Contact Folder Traversal",
 			queryFunction:     GetAllContactFolderNamesForUser,
 			iterativeFunction: IterateSelectAllContactsForCollections,

--- conflicted
+++ resolved
@@ -153,14 +153,6 @@
 	}
 }
 
-<<<<<<< HEAD
-// TestExchangeService_SetupExchangeCollection verifies that Setup supports
-// the following selector types:
-// - Mail
-// - Contacts
-// - Events
-func (suite *ExchangeServiceSuite) TestExchangeService_SetupExchangeCollection() {
-=======
 // TestOptionsForContacts similar to TestExchangeService_optionsForFolders
 func (suite *ExchangeServiceSuite) TestOptionsForContacts() {
 	tests := []struct {
@@ -198,11 +190,12 @@
 	}
 }
 
-// TestSetupExchangeCollection ensures that the helper
-// function SetupExchangeCollectionVars returns a non-nil variable for returns
-// in regards to the selector.ExchangeScope.
+// TestSetupExchangeCollection ensures SetupExchangeCollectionVars returns a non-nil variable for
+// the following selector types:
+// - Mail
+// - Contacts
+// - Events
 func (suite *ExchangeServiceSuite) TestSetupExchangeCollection() {
->>>>>>> be7b7787
 	userID := tester.M365UserID(suite.T())
 	sel := selectors.NewExchangeBackup()
 	sel.Include(sel.Users([]string{userID}))

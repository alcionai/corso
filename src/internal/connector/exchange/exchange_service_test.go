package exchange

import (
	"context"
	"testing"
	"time"

	"github.com/stretchr/testify/assert"
	"github.com/stretchr/testify/require"
	"github.com/stretchr/testify/suite"

	"github.com/alcionai/corso/src/internal/common"
	"github.com/alcionai/corso/src/internal/connector/graph"
	"github.com/alcionai/corso/src/internal/connector/mockconnector"
	"github.com/alcionai/corso/src/internal/connector/support"
	"github.com/alcionai/corso/src/internal/tester"
	"github.com/alcionai/corso/src/pkg/account"
	"github.com/alcionai/corso/src/pkg/control"
	"github.com/alcionai/corso/src/pkg/path"
	"github.com/alcionai/corso/src/pkg/selectors"
)

type ExchangeServiceSuite struct {
	suite.Suite
	es *exchangeService
}

func TestExchangeServiceSuite(t *testing.T) {
	if err := tester.RunOnAny(
		tester.CorsoCITests,
		tester.CorsoGraphConnectorTests,
	); err != nil {
		t.Skip(err)
	}

	suite.Run(t, new(ExchangeServiceSuite))
}

func (suite *ExchangeServiceSuite) SetupSuite() {
	t := suite.T()
	_, err := tester.GetRequiredEnvVars(tester.M365AcctCredEnvs...)
	require.NoError(t, err)

	a := tester.NewM365Account(t)
	require.NoError(t, err)
	m365, err := a.M365Config()
	require.NoError(t, err)
	service, err := createService(m365, false)
	require.NoError(t, err)

	suite.es = service
}

// TestCreateService verifies that services are created
// when called with the correct range of params. NOTE:
// incorrect tenant or password information will NOT generate
// an error.
func (suite *ExchangeServiceSuite) TestCreateService() {
	creds := suite.es.credentials
	invalidCredentials := suite.es.credentials
	invalidCredentials.ClientSecret = ""

	tests := []struct {
		name        string
		credentials account.M365Config
		checkErr    assert.ErrorAssertionFunc
	}{
		{
			name:        "Valid Service Creation",
			credentials: creds,
			checkErr:    assert.NoError,
		},
		{
			name:        "Invalid Service Creation",
			credentials: invalidCredentials,
			checkErr:    assert.Error,
		},
	}
	for _, test := range tests {
		suite.T().Run(test.name, func(t *testing.T) {
			t.Log(test.credentials.ClientSecret)
			_, err := createService(test.credentials, false)
			test.checkErr(t, err)
		})
	}
}

func (suite *ExchangeServiceSuite) TestOptionsForCalendars() {
	tests := []struct {
		name       string
		params     []string
		checkError assert.ErrorAssertionFunc
	}{
		{
			name:       "Empty Literal",
			params:     []string{},
			checkError: assert.NoError,
		},
		{
			name:       "Invalid Parameter",
			params:     []string{"status"},
			checkError: assert.Error,
		},
		{
			name:       "Invalid Parameters",
			params:     []string{"status", "height", "month"},
			checkError: assert.Error,
		},
		{
			name:       "Valid Parameters",
			params:     []string{"changeKey", "events", "owner"},
			checkError: assert.NoError,
		},
	}
	for _, test := range tests {
		suite.T().Run(test.name, func(t *testing.T) {
			_, err := optionsForCalendars(test.params)
			test.checkError(t, err)
		})
	}
}

// TestOptionsForMessages checks to ensure approved query
// options are added to the type specific RequestBuildConfiguration. Expected
// will be +1 on all select parameters
func (suite *ExchangeServiceSuite) TestOptionsForMessages() {
	tests := []struct {
		name       string
		params     []string
		checkError assert.ErrorAssertionFunc
	}{
		{
			name:       "Valid Message Option",
			params:     []string{"subject"},
			checkError: assert.NoError,
		},
		{
			name:       "Multiple Message Options: Accepted",
			params:     []string{"webLink", "parentFolderId"},
			checkError: assert.NoError,
		},
		{
			name:       "Invalid Message Parameter",
			params:     []string{"status"},
			checkError: assert.Error,
		},
	}
	for _, test := range tests {
		suite.T().Run(test.name, func(t *testing.T) {
			config, err := optionsForMessages(test.params)
			test.checkError(t, err)
			if err == nil {
				suite.Equal(len(config.QueryParameters.Select), len(test.params)+1)
			}
		})
	}
}

// TestOptionsForFolders ensures that approved query options
// are added to the RequestBuildConfiguration. Expected will always be +1
// on than the input as "id" are always included within the select parameters
func (suite *ExchangeServiceSuite) TestOptionsForFolders() {
	tests := []struct {
		name       string
		params     []string
		checkError assert.ErrorAssertionFunc
		expected   int
	}{
		{
			name:       "Valid Folder Option",
			params:     []string{"parentFolderId"},
			checkError: assert.NoError,
			expected:   2,
		},
		{
			name:       "Multiple Folder Options: Valid",
			params:     []string{"displayName", "isHidden"},
			checkError: assert.NoError,
			expected:   3,
		},
		{
			name:       "Invalid Folder option param",
			params:     []string{"status"},
			checkError: assert.Error,
		},
	}
	for _, test := range tests {
		suite.T().Run(test.name, func(t *testing.T) {
			config, err := optionsForMailFolders(test.params)
			test.checkError(t, err)
			if err == nil {
				suite.Equal(test.expected, len(config.QueryParameters.Select))
			}
		})
	}
}

// TestOptionsForContacts similar to TestExchangeService_optionsForFolders
func (suite *ExchangeServiceSuite) TestOptionsForContacts() {
	tests := []struct {
		name       string
		params     []string
		checkError assert.ErrorAssertionFunc
		expected   int
	}{
		{
			name:       "Valid Contact Option",
			params:     []string{"displayName"},
			checkError: assert.NoError,
			expected:   2,
		},
		{
			name:       "Multiple Contact Options: Valid",
			params:     []string{"displayName", "parentFolderId"},
			checkError: assert.NoError,
			expected:   3,
		},
		{
			name:       "Invalid Contact Option param",
			params:     []string{"status"},
			checkError: assert.Error,
		},
	}
	for _, test := range tests {
		suite.T().Run(test.name, func(t *testing.T) {
			options, err := optionsForContacts(test.params)
			test.checkError(t, err)
			if err == nil {
				suite.Equal(test.expected, len(options.QueryParameters.Select))
			}
		})
	}
}

// TestSetupExchangeCollection ensures SetupExchangeCollectionVars returns a non-nil variable for
// the following selector types:
// - Mail
// - Contacts
// - Events
func (suite *ExchangeServiceSuite) TestSetupExchangeCollection() {
	userID := tester.M365UserID(suite.T())
	sel := selectors.NewExchangeBackup()
	sel.Include(sel.Users([]string{userID}))
	eb, err := sel.ToExchangeBackup()
	require.NoError(suite.T(), err)

	scopes := eb.Scopes()

	for _, test := range scopes {
		suite.T().Run(test.Category().String(), func(t *testing.T) {
			discriminateFunc, graphQuery, iterFunc, err := SetupExchangeCollectionVars(test)
			assert.NoError(t, err)
			assert.NotNil(t, discriminateFunc)
			assert.NotNil(t, graphQuery)
			assert.NotNil(t, iterFunc)
		})
	}
}

// TestGraphQueryFunctions verifies if Query functions APIs
// through Microsoft Graph are functional
func (suite *ExchangeServiceSuite) TestGraphQueryFunctions() {
	ctx := context.Background()
	userID := tester.M365UserID(suite.T())
	tests := []struct {
		name     string
		function GraphQuery
	}{
		{
			name:     "GraphQuery: Get All Messages For User",
			function: GetAllMessagesForUser,
		},
		{
			name:     "GraphQuery: Get All Contacts For User",
			function: GetAllContactsForUser,
		},
		{
			name:     "GraphQuery: Get All Folders",
			function: GetAllFolderNamesForUser,
		},
		{
			name:     "GraphQuery: Get All Users",
			function: GetAllUsersForTenant,
		},
		{
			name:     "GraphQuery: Get All ContactFolders",
			function: GetAllContactFolderNamesForUser,
		},
		{
			name:     "GraphQuery: Get All Events for User",
			function: GetAllEventsForUser,
		},
		{
			name:     "GraphQuery: Get All Calendars for User",
			function: GetAllCalendarNamesForUser,
		},
	}

	for _, test := range tests {
		suite.T().Run(test.name, func(t *testing.T) {
			response, err := test.function(ctx, suite.es, userID)
			assert.NoError(t, err)
			assert.NotNil(t, response)
		})
	}
}

// TestGetMailFolderID verifies the ability to retrieve folder ID of folders
// at the top level of the file tree
func (suite *ExchangeServiceSuite) TestGetContainerID() {
	userID := tester.M365UserID(suite.T())
	ctx := context.Background()
	tests := []struct {
		name          string
		containerName string
		// category references the current optionId :: TODO --> use selector fields
		category   optionIdentifier
		checkError assert.ErrorAssertionFunc
	}{
		{
			name:          "Mail Valid",
			containerName: DefaultMailFolder,
			category:      messages,
			checkError:    assert.NoError,
		},
		{
			name:          "Mail Invalid",
			containerName: "FolderThatIsNotHere",
			category:      messages,
			checkError:    assert.Error,
		},
		{
			name:          "Contact Invalid",
			containerName: "FolderThatIsNotHereContacts",
			category:      contacts,
			checkError:    assert.Error,
		},
		{
			name:          "Contact Valid",
			containerName: "TrialFolder",
			category:      contacts,
			checkError:    assert.NoError,
		},
		{
			name:          "Event Invalid",
			containerName: "NotAValid?@V'vCalendar",
			category:      events,
			checkError:    assert.Error,
		},
		{
			name:          "Event Valid",
			containerName: DefaultCalendar,
			category:      events,
			checkError:    assert.NoError,
		},
	}

	for _, test := range tests {
		suite.T().Run(test.name, func(t *testing.T) {
			_, err := GetContainerID(
				ctx,
				suite.es,
				test.containerName,
				userID,
				test.category)
			test.checkError(t, err, "error with container: "+test.containerName)
		})
	}
}

// Restore Functions
// TestRestoreMessages uses mock data to ensure GraphConnector
// is able to restore a several messageable item to a Mailbox.
// The result should be all successful items restored within the same folder.
func (suite *ExchangeServiceSuite) TestRestoreMessages() {
	t := suite.T()
	ctx := context.Background()
	userID := tester.M365UserID(t)
	now := time.Now()

	folderName := "TestRestoreMessage: " + common.FormatSimpleDateTime(now)
	folder, err := CreateMailFolder(ctx, suite.es, userID, folderName)
	require.NoError(t, err)

	folderID := *folder.GetId()

	err = RestoreMailMessage(context.Background(),
		mockconnector.GetMockMessageBytes("Exchange Service Mail Test"),
		suite.es,
		control.Copy,
		folderID,
		userID,
	)
	require.NoError(t, err)
	err = DeleteMailFolder(ctx, suite.es, userID, folderID)
	assert.NoError(t, err)
}

// TestRestoreContact ensures contact object can be created, placed into
// the Corso Folder. The function handles test clean-up.
func (suite *ExchangeServiceSuite) TestRestoreContact() {
	t := suite.T()
	ctx := context.Background()
	userID := tester.M365UserID(t)
	now := time.Now()

	folderName := "TestRestoreContact: " + common.FormatSimpleDateTime(now)
	aFolder, err := CreateContactFolder(ctx, suite.es, userID, folderName)
	require.NoError(t, err)

	folderID := *aFolder.GetId()
	err = RestoreExchangeContact(context.Background(),
		mockconnector.GetMockContactBytes("Corso TestContact"),
		suite.es,
		control.Copy,
		folderID,
		userID)
	assert.NoError(t, err)
	// Removes folder containing contact prior to exiting test
	err = DeleteContactFolder(ctx, suite.es, userID, folderID)
	assert.NoError(t, err)
}

// TestRestoreEvent verifies that event object is able to created
// and sent into the test account of the Corso user in the newly created Corso Calendar
func (suite *ExchangeServiceSuite) TestRestoreEvent() {
	t := suite.T()
	ctx := context.Background()
<<<<<<< HEAD
=======
	// TODO: #779 - reinstate when restored events to not generate notifications
	t.Skip("#779 - reinstate when restored events to not generate notifications")
>>>>>>> 3c017998
	userID := tester.M365UserID(t)
	name := "TestRestoreEvent: " + common.FormatSimpleDateTime(time.Now())
	calendar, err := CreateCalendar(ctx, suite.es, userID, name)
	require.NoError(t, err)

	calendarID := *calendar.GetId()
	err = RestoreExchangeEvent(context.Background(),
		mockconnector.GetMockEventWithAttendeesBytes(name),
		suite.es,
		control.Copy,
		calendarID,
		userID)
	assert.NoError(t, err)
	// Removes calendar containing events created during the test
	err = DeleteCalendar(ctx, suite.es, userID, *calendar.GetId())
	assert.NoError(t, err)
}

// TestGetRestoreContainer checks the ability to Create a "container" for the
// GraphConnector's Restore Workflow based on OptionIdentifier.
func (suite *ExchangeServiceSuite) TestGetRestoreContainer() {
	ctx := context.Background()
	dest := control.DefaultRestoreDestination(common.SimpleDateTimeFormat)
	tests := []struct {
		name        string
		option      path.CategoryType
		checkError  assert.ErrorAssertionFunc
		cleanupFunc func(context.Context, graph.Service, string, string) error
	}{
		{
			name:        "Establish User Restore Folder",
			option:      path.CategoryType(-1),
			checkError:  assert.Error,
			cleanupFunc: nil,
		},

		// TODO: #884 - reinstate when able to specify root folder by name
		// {
		// 	name:        "Establish Event Restore Location",
		// 	option:      path.EventsCategory,
		// 	checkError:  assert.NoError,
		// 	cleanupFunc: DeleteCalendar,
		// },
		{
			name:        "Establish Restore Folder for Unknown",
			option:      path.UnknownCategory,
			checkError:  assert.Error,
			cleanupFunc: nil,
		},
		{
			name:        "Establish Restore folder for Mail",
			option:      path.EmailCategory,
			checkError:  assert.NoError,
			cleanupFunc: DeleteMailFolder,
		},
		// TODO: #884 - reinstate when able to specify root folder by name
		// {
		// 	name:        "Establish Restore folder for Contacts",
		// 	option:      path.ContactsCategory,
		// 	checkError:  assert.NoError,
		// 	cleanupFunc: DeleteContactFolder,
		// },
	}

	userID := tester.M365UserID(suite.T())

	for _, test := range tests {
		suite.T().Run(test.name, func(t *testing.T) {
			containerID, err := GetRestoreContainer(ctx, suite.es, userID, test.option, dest.ContainerName)
			require.True(t, test.checkError(t, err, support.ConnectorStackErrorTrace(err)))

			if test.cleanupFunc != nil {
				err = test.cleanupFunc(ctx, suite.es, userID, containerID)
				assert.NoError(t, err)
			}
		})
	}
}

// TestRestoreExchangeObject verifies path.Category usage for restored objects
func (suite *ExchangeServiceSuite) TestRestoreExchangeObject() {
	ctx := context.Background()
	t := suite.T()
	userID := tester.M365UserID(t)
	service := loadService(t)
	now := time.Now()
	tests := []struct {
		name        string
		bytes       []byte
		category    path.CategoryType
		cleanupFunc func(context.Context, graph.Service, string, string) error
		destination func() string
	}{
		{
			name:        "Test Mail",
			bytes:       mockconnector.GetMockMessageBytes("Restore Exchange Object"),
			category:    path.EmailCategory,
			cleanupFunc: DeleteMailFolder,
			destination: func() string {
				folderName := "TestRestoreMailObject: " + common.FormatSimpleDateTime(now)
				folder, err := CreateMailFolder(ctx, suite.es, userID, folderName)
				require.NoError(t, err)

				return *folder.GetId()
			},
		},
		// TODO: #884 - reinstate when able to specify root folder by name
		// {
		// 	name:        "Test Contact",
		// 	bytes:       mockconnector.GetMockContactBytes("Test_Omega"),
		// 	category:    path.ContactsCategory,
		// 	cleanupFunc: DeleteContactFolder,
		// 	destination: func() string {
		// 		folderName := "TestRestoreContactObject: " + common.FormatSimpleDateTime(now)
		// 		folder, err := CreateContactFolder(suite.es, userID, folderName)
		// 		require.NoError(t, err)

		// 		return *folder.GetId()
		// 	},
		// },
		// {
		// 	name:        "Test Events",
		// 	bytes:       mockconnector.GetMockEventBytes("Restored Event Object"),
		// 	category:    path.EventsCategory,
		// 	cleanupFunc: DeleteCalendar,
		// 	destination: func() string {
		// 		calendarName := "TestRestoreEventObject: " + common.FormatSimpleDateTime(now)
		// 		calendar, err := CreateCalendar(suite.es, userID, calendarName)
		// 		require.NoError(t, err)

		// 		return *calendar.GetId()
		// 	},
		// },
	}

	for _, test := range tests {
		suite.T().Run(test.name, func(t *testing.T) {
			destination := test.destination()
			err := RestoreExchangeObject(
				ctx,
				test.bytes,
				test.category,
				control.Copy,
				service,
				destination,
				userID,
			)
			assert.NoError(t, err)
			cleanupError := test.cleanupFunc(ctx, service, userID, destination)
			assert.NoError(t, cleanupError)
		})
	}
}<|MERGE_RESOLUTION|>--- conflicted
+++ resolved
@@ -426,11 +426,6 @@
 func (suite *ExchangeServiceSuite) TestRestoreEvent() {
 	t := suite.T()
 	ctx := context.Background()
-<<<<<<< HEAD
-=======
-	// TODO: #779 - reinstate when restored events to not generate notifications
-	t.Skip("#779 - reinstate when restored events to not generate notifications")
->>>>>>> 3c017998
 	userID := tester.M365UserID(t)
 	name := "TestRestoreEvent: " + common.FormatSimpleDateTime(time.Now())
 	calendar, err := CreateCalendar(ctx, suite.es, userID, name)

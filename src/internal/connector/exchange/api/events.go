--- conflicted
+++ resolved
@@ -137,25 +137,6 @@
 	return event, EventInfo(event), nil
 }
 
-<<<<<<< HEAD
-func (c Client) GetAllCalendarNamesForUser(
-	ctx context.Context,
-	user string,
-) (serialization.Parsable, error) {
-	options, err := optionsForCalendars([]string{"name", "owner"})
-	if err != nil {
-		return nil, err
-	}
-
-	var resp models.CalendarCollectionResponseable
-
-	resp, err = c.stable.Client().UsersById(user).Calendars().Get(ctx, options)
-
-	return resp, err
-}
-
-=======
->>>>>>> b646f502
 // EnumerateContainers iterates through all of the users current
 // calendars, converting each to a graph.CacheFolder, and
 // calling fn(cf) on each one.  If fn(cf) errors, the error is

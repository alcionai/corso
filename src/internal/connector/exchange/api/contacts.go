--- conflicted
+++ resolved
@@ -76,28 +76,6 @@
 	return cont, ContactInfo(cont), nil
 }
 
-<<<<<<< HEAD
-// GetAllContactFolderNamesForUser is a GraphQuery function for getting
-// ContactFolderId and display names for contacts. All other information is omitted.
-// Does not return the default Contact Folder
-func (c Contacts) GetAllContactFolderNamesForUser(
-	ctx context.Context,
-	user string,
-) (serialization.Parsable, error) {
-	options, err := optionsForContactFolders([]string{"displayName", "parentFolderId"})
-	if err != nil {
-		return nil, err
-	}
-
-	var resp models.ContactFolderCollectionResponseable
-
-	resp, err = c.stable.Client().UsersById(user).ContactFolders().Get(ctx, options)
-
-	return resp, err
-}
-
-=======
->>>>>>> b646f502
 func (c Contacts) GetContainerByID(
 	ctx context.Context,
 	userID, dirID string,

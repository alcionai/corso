--- conflicted
+++ resolved
@@ -6,11 +6,8 @@
 	absser "github.com/microsoft/kiota-abstractions-go/serialization"
 	msgraphgocore "github.com/microsoftgraph/msgraph-sdk-go-core"
 	"github.com/microsoftgraph/msgraph-sdk-go/models"
-<<<<<<< HEAD
+	mscontacts "github.com/microsoftgraph/msgraph-sdk-go/users/item/contacts"
 	msevents "github.com/microsoftgraph/msgraph-sdk-go/users/item/events"
-=======
-	mscontacts "github.com/microsoftgraph/msgraph-sdk-go/users/item/contacts"
->>>>>>> da66cc4c
 	msfolder "github.com/microsoftgraph/msgraph-sdk-go/users/item/mailfolders"
 	msmessage "github.com/microsoftgraph/msgraph-sdk-go/users/item/messages"
 	msitem "github.com/microsoftgraph/msgraph-sdk-go/users/item/messages/item"
@@ -24,15 +21,11 @@
 
 type optionIdentifier int
 
-<<<<<<< HEAD
-const mailCategory = "mail"
-const eventsCategory = "events"
-=======
 const (
 	mailCategory     = "mail"
 	contactsCategory = "contacts"
+	eventsCategory   = "events"
 )
->>>>>>> da66cc4c
 
 //go:generate stringer -type=optionIdentifier
 const (
@@ -85,13 +78,13 @@
 
 // GetAllEvents for User. Default returns EventResponseCollection for events in the future
 // of the time that the call was made. There a
-func GetAllEventsForUser(gs graph.Service, identities []string) (absser.Parsable, error) {
+func GetAllEventsForUser(gs graph.Service, user string) (absser.Parsable, error) {
 	options, err := optionsForEvents([]string{"id", "calendar"})
 	if err != nil {
 		return nil, err
 	}
 
-	return gs.Client().UsersById(identities[0]).Events().GetWithRequestConfigurationAndResponseHandler(options, nil)
+	return gs.Client().UsersById(user).Events().GetWithRequestConfigurationAndResponseHandler(options, nil)
 }
 
 // GraphIterateFuncs are iterate functions to be used with the M365 iterators (e.g. msgraphgocore.NewPageIterator)
@@ -151,14 +144,7 @@
 	}
 }
 
-<<<<<<< HEAD
 func IterateSelectAllEventsForCollections(
-=======
-// IterateAllContactsForCollection GraphIterateFunc for moving through
-// a ContactsCollectionsResponse using the msgraphgocore paging interface.
-// Contacts Ids are placed into a collection based upon the parent folder
-func IterateAllContactsForCollection(
->>>>>>> da66cc4c
 	tenant string,
 	scope selectors.ExchangeScope,
 	errs error,
@@ -167,24 +153,11 @@
 	collections map[string]*Collection,
 	statusCh chan<- *support.ConnectorOperationStatus,
 ) func(any) bool {
-<<<<<<< HEAD
 	var isDirectorySet bool
 	return func(eventItem any) bool {
 		eventFolder := "Events"
 		user := scope.Get(selectors.ExchangeUser)[0]
 		if !isDirectorySet {
-=======
-	return func(contactsItem any) bool {
-		user := scope.Get(selectors.ExchangeUser)[0]
-
-		contact, ok := contactsItem.(models.Contactable)
-		if !ok {
-			errs = support.WrapAndAppend(user, errors.New("contact iteration failure"), errs)
-			return true
-		}
-		directory := *contact.GetParentFolderId()
-		if _, ok := collections[directory]; !ok {
->>>>>>> da66cc4c
 			service, err := createService(credentials, failFast)
 			if err != nil {
 				errs = support.WrapAndAppend(user, err, errs)
@@ -192,7 +165,6 @@
 			}
 			edc := NewCollection(
 				user,
-<<<<<<< HEAD
 				[]string{tenant, user, eventsCategory, eventFolder},
 				events,
 				service,
@@ -213,7 +185,39 @@
 		}
 
 		collections[eventFolder].AddJob(*event.GetId())
-=======
+		return true
+	}
+}
+
+// IterateAllContactsForCollection GraphIterateFunc for moving through
+// a ContactsCollectionsResponse using the msgraphgocore paging interface.
+// Contacts Ids are placed into a collection based upon the parent folder
+func IterateAllContactsForCollection(
+	tenant string,
+	scope selectors.ExchangeScope,
+	errs error,
+	failFast bool,
+	credentials account.M365Config,
+	collections map[string]*Collection,
+	statusCh chan<- *support.ConnectorOperationStatus,
+) func(any) bool {
+	return func(contactsItem any) bool {
+		user := scope.Get(selectors.ExchangeUser)[0]
+
+		contact, ok := contactsItem.(models.Contactable)
+		if !ok {
+			errs = support.WrapAndAppend(user, errors.New("contact iteration failure"), errs)
+			return true
+		}
+		directory := *contact.GetParentFolderId()
+		if _, ok := collections[directory]; !ok {
+			service, err := createService(credentials, failFast)
+			if err != nil {
+				errs = support.WrapAndAppend(user, err, errs)
+				return true
+			}
+			edc := NewCollection(
+				user,
 				[]string{tenant, user, contactsCategory, directory},
 				contacts,
 				service,
@@ -222,7 +226,6 @@
 			collections[directory] = &edc
 		}
 		collections[directory].AddJob(*contact.GetId())
->>>>>>> da66cc4c
 		return true
 	}
 }
@@ -398,7 +401,6 @@
 	return options, nil
 }
 
-<<<<<<< HEAD
 // optionsForEvents ensures valid option inputs for exchange.Events
 // @return is first call in Events().GetWithRequestConfigurationAndResponseHandler(options, handler)
 func optionsForEvents(moreOps []string) (*msevents.EventsRequestBuilderGetRequestConfiguration, error) {
@@ -410,7 +412,12 @@
 		Select: selecting,
 	}
 	options := &msevents.EventsRequestBuilderGetRequestConfiguration{
-=======
+		QueryParameters: requestParameters,
+	}
+	return options, nil
+
+}
+
 // optionsForContacts transforms options into select query for MailContacts
 // @return is the first call in Contacts().GetWithRequestConfigurationAndResponseHandler(options, handler)
 func optionsForContacts(moreOps []string) (*mscontacts.ContactsRequestBuilderGetRequestConfiguration, error) {
@@ -422,7 +429,6 @@
 		Select: selecting,
 	}
 	options := &mscontacts.ContactsRequestBuilderGetRequestConfiguration{
->>>>>>> da66cc4c
 		QueryParameters: requestParameters,
 	}
 	return options, nil
@@ -480,13 +486,10 @@
 	returnedOptions := []string{"id"}
 
 	switch optID {
-<<<<<<< HEAD
 	case events:
 		allowedOptions = fieldsForEvents
-=======
 	case contacts:
 		allowedOptions = fieldsForContacts
->>>>>>> da66cc4c
 	case folders:
 		allowedOptions = fieldsForFolders
 	case users:

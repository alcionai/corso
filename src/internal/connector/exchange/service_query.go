package exchange

import (
	"fmt"

	absser "github.com/microsoft/kiota-abstractions-go/serialization"
	msgraphgocore "github.com/microsoftgraph/msgraph-sdk-go-core"
	"github.com/microsoftgraph/msgraph-sdk-go/models"
<<<<<<< HEAD
	msuser "github.com/microsoftgraph/msgraph-sdk-go/users"
	mscontactfolder "github.com/microsoftgraph/msgraph-sdk-go/users/item/contactfolders"
	mscontacts "github.com/microsoftgraph/msgraph-sdk-go/users/item/contacts"
	msevents "github.com/microsoftgraph/msgraph-sdk-go/users/item/events"
	msfolder "github.com/microsoftgraph/msgraph-sdk-go/users/item/mailfolders"
	msmessage "github.com/microsoftgraph/msgraph-sdk-go/users/item/messages"
	msitem "github.com/microsoftgraph/msgraph-sdk-go/users/item/messages/item"
=======
>>>>>>> 9f6b1bc1
	"github.com/pkg/errors"

	"github.com/alcionai/corso/internal/connector/graph"
	"github.com/alcionai/corso/internal/connector/support"
	"github.com/alcionai/corso/pkg/account"
	"github.com/alcionai/corso/pkg/selectors"
)

// GraphQuery represents functions which perform exchange-specific queries
// into M365 backstore. Responses -> returned items will only contain the information
// that is included in the options
// TODO: use selector or path for granularity into specific folders or specific date ranges
type GraphQuery func(graph.Service, string) (absser.Parsable, error)

// GetAllMessagesForUser is a GraphQuery function for receiving all messages for a single user
func GetAllMessagesForUser(gs graph.Service, user string) (absser.Parsable, error) {
	selecting := []string{"id", "parentFolderId"}

	options, err := optionsForMessages(selecting)
	if err != nil {
		return nil, err
	}

	return gs.Client().UsersById(user).Messages().GetWithRequestConfigurationAndResponseHandler(options, nil)
}

// GetAllContactsForUser is a GraphQuery function for querying all the contacts in a user's account
func GetAllContactsForUser(gs graph.Service, user string) (absser.Parsable, error) {
	selecting := []string{"parentFolderId"}
	options, err := optionsForContacts(selecting)
	if err != nil {
		return nil, err
	}

	return gs.Client().UsersById(user).Contacts().GetWithRequestConfigurationAndResponseHandler(options, nil)
}

// GetAllFolderDisplayNamesForUser is a GraphQuery function for getting FolderId and display
// names for Mail Folder. All other information for the MailFolder object is omitted.
func GetAllFolderNamesForUser(gs graph.Service, user string) (absser.Parsable, error) {
	options, err := optionsForMailFolders([]string{"displayName"})
	if err != nil {
		return nil, err
	}

	return gs.Client().UsersById(user).MailFolders().GetWithRequestConfigurationAndResponseHandler(options, nil)
}

// GetAllContactFolderNamesForUser is a GraphQuery function for getting ContactFolderId
// and display names for contacts. All other information is omitted.
// Does not return the primary Contact Folder
func GetAllContactFolderNamesForUser(gs graph.Service, user string) (absser.Parsable, error) {
	options, err := optionsForContactFolders([]string{"displayName"})
	if err != nil {
		return nil, err
	}
	return gs.Client().UsersById(user).ContactFolders().GetWithRequestConfigurationAndResponseHandler(options, nil)
}

// GetAllUsersForTenant is a GraphQuery for retrieving all the UserCollectionResponse with
// that contains the UserID and email for each user. All other information is omitted
func GetAllUsersForTenant(gs graph.Service, user string) (absser.Parsable, error) {
	selecting := []string{"userPrincipalName"}
	options, err := optionsForUsers(selecting)
	if err != nil {
		return nil, err
	}
	return gs.Client().Users().GetWithRequestConfigurationAndResponseHandler(options, nil)
}

// GetAllEvents for User. Default returns EventResponseCollection for future events.
// of the time that the call was made. 'calendar' option must be present to gain
// access to additional data map in future calls.
func GetAllEventsForUser(gs graph.Service, user string) (absser.Parsable, error) {
	options, err := optionsForEvents([]string{"id", "calendar"})
	if err != nil {
		return nil, err
	}

	return gs.Client().UsersById(user).Events().GetWithRequestConfigurationAndResponseHandler(options, nil)
}

// GraphRetrievalFunctions are functions from the Microsoft Graph API that retrieve
// the default associated data of a M365 object. This varies by object. Additional
// Queries must be run to obtain the omitted fields.
type GraphRetrievalFunc func(gs graph.Service, user, m365ID string) (absser.Parsable, error)

// RetrieveContactDataForUser is a GraphRetrievalFun that returns all associated fields.
func RetrieveContactDataForUser(gs graph.Service, user, m365ID string) (absser.Parsable, error) {
	return gs.Client().UsersById(user).ContactsById(m365ID).Get()
}

// RetrieveEventDataForUser is a GraphRetrievalFunc that returns event data.
// Calendarable and attachment fields are omitted due to size
func RetrieveEventDataForUser(gs graph.Service, user, m365ID string) (absser.Parsable, error) {
	return gs.Client().UsersById(user).EventsById(m365ID).Get()
}

// RetrieveMessageDataForUser is a GraphRetrievalFunc that returns message data.
// Attachment field is omitted due to size.
func RetrieveMessageDataForUser(gs graph.Service, user, m365ID string) (absser.Parsable, error) {
	return gs.Client().UsersById(user).MessagesById(m365ID).Get()
}

<<<<<<< HEAD
// GraphIterateFuncs are iterate functions to be used with the M365 iterators (e.g. msgraphgocore.NewPageIterator)
// @returns a callback func that works with msgraphgocore.PageIterator.Iterate function
type GraphIterateFunc func(
	tenant string,
	scope selectors.ExchangeScope,
	errs error,
	failFast bool,
	credentials account.M365Config,
	collections map[string]*Collection,
	graphStatusChannel chan<- *support.ConnectorOperationStatus,
) func(any) bool

// IterateSelectAllMessageForCollection utility function for
// Iterating through MessagesCollectionResponse
// During iteration, messages belonging to any folder are
// placed into a Collection based on the parent folder
func IterateSelectAllMessagesForCollections(
	tenant string,
	scope selectors.ExchangeScope,
	errs error,
	failFast bool,
	credentials account.M365Config,
	collections map[string]*Collection,
	statusCh chan<- *support.ConnectorOperationStatus,
) func(any) bool {
	return func(messageItem any) bool {
		// Defines the type of collection being created within the function
		collectionType := messages
		user := scope.Get(selectors.ExchangeUser)[0]

		message, ok := messageItem.(models.Messageable)
		if !ok {
			errs = support.WrapAndAppendf(user, errors.New("message iteration failure"), errs)
			return true
		}
		// Saving to messages to list. Indexed by folder
		directory := *message.GetParentFolderId()
		if _, ok = collections[directory]; !ok {
			service, err := createService(credentials, failFast)
			if err != nil {
				errs = support.WrapAndAppend(user, err, errs)
				return true
			}
			edc := NewCollection(
				user,
				[]string{tenant, user, mailCategory, directory},
				collectionType,
				service,
				statusCh,
			)
			collections[directory] = &edc
		}
		collections[directory].AddJob(*message.GetId())
		return true
	}
}

// IterateSelectAllEventsForCollections
// utility function for iterating through events
// and storing events in collections based on
// the calendarID which originates from M365.
func IterateSelectAllEventsForCollections(
	tenant string,
	scope selectors.ExchangeScope,
	errs error,
	failFast bool,
	credentials account.M365Config,
	collections map[string]*Collection,
	statusCh chan<- *support.ConnectorOperationStatus,
) func(any) bool {
	return func(eventItem any) bool {
		user := scope.Get(selectors.ExchangeUser)[0]

		event, ok := eventItem.(models.Eventable)
		if !ok {
			errs = support.WrapAndAppend(
				user,
				errors.New("event iteration failure"),
				errs,
			)
			return true
		}

		adtl := event.GetAdditionalData()
		value, ok := adtl["calendar@odata.associationLink"]
		if !ok {
			errs = support.WrapAndAppend(
				user,
				fmt.Errorf("%s: does not support calendar look up", *event.GetId()),
				errs,
			)
			return true
		}
		link, ok := value.(*string)
		if !ok || link == nil {
			errs = support.WrapAndAppend(
				user,
				fmt.Errorf("%s: unable to obtain calendar event data", *event.GetId()),
				errs,
			)
			return true
		}
		// calendars and events are not easily correlated
		// helper function retrieves calendarID from url
		directory, err := parseCalendarIDFromEvent(*link)
		if err != nil {
			errs = support.WrapAndAppend(
				user,
				errors.Wrap(err, *event.GetId()),
				errs,
			)
			return true
		}

		if _, ok := collections[directory]; !ok {

			service, err := createService(credentials, failFast)
			if err != nil {
				errs = support.WrapAndAppend(user, err, errs)
				return true
			}
			edc := NewCollection(
				user,
				[]string{tenant, user, eventsCategory, directory},
				events,
				service,
				statusCh,
			)
			collections[directory] = &edc
		}

		collections[directory].AddJob(*event.GetId())
		return true
	}
}

// IterateAllContactsForCollection GraphIterateFunc for moving through
// a ContactsCollectionsResponse using the msgraphgocore paging interface.
// Contacts Ids are placed into a collection based upon the parent folder
func IterateAllContactsForCollection(
	tenant string,
	scope selectors.ExchangeScope,
	errs error,
	failFast bool,
	credentials account.M365Config,
	collections map[string]*Collection,
	statusCh chan<- *support.ConnectorOperationStatus,
) func(any) bool {
	return func(contactsItem any) bool {
		user := scope.Get(selectors.ExchangeUser)[0]

		contact, ok := contactsItem.(models.Contactable)
		if !ok {
			errs = support.WrapAndAppend(user, errors.New("contact iteration failure"), errs)
			return true
		}
		directory := *contact.GetParentFolderId()
		if _, ok := collections[directory]; !ok {
			service, err := createService(credentials, failFast)
			if err != nil {
				errs = support.WrapAndAppend(user, err, errs)
				return true
			}
			edc := NewCollection(
				user,
				[]string{tenant, user, contactsCategory, directory},
				contacts,
				service,
				statusCh,
			)
			collections[directory] = &edc
		}
		collections[directory].AddJob(*contact.GetId())
		return true
	}
}

// iterateSelectFoldersByCategory is a utility function for updating
func iterateSelectFoldersByCategory(
	category optionIdentifier,
	folderID **string,
	folderName, errorIdentifier string,
	errs error,
) func(any) bool {
	return func(entry any) bool {
		switch category {
		case messages:
			folder, ok := entry.(models.MailFolderable)
			if !ok {
				errs = support.WrapAndAppend(
					errorIdentifier,
					errors.New("invalid return on HasFolder.mail iteration failure"),
					errs,
				)
				return true
			}
			// Display name not set on folder
			if folder.GetDisplayName() == nil {
				return true
			}
			name := *folder.GetDisplayName()
			if folderName == name {
				if folder.GetId() == nil {
					return true // invalid folder
				}
				*folderID = folder.GetId()
				return false
			}
			return true
		case contacts:
			folder, ok := entry.(models.ContactFolderable)
			if !ok {
				errs = support.WrapAndAppend(
					errorIdentifier,
					errors.New("invalid return on HasFolder.contacts iteration failure"),
					errs,
				)
				return true
			}
			// Display name not set on Contact Folder
			if folder.GetDisplayName() == nil {
				return true
			}
			if folderName == *folder.GetDisplayName() {
				if folder.GetId() == nil {
					return true // invalid folder
				}
				*folderID = folder.GetId()
				return false
			}
			return true
		default:
			return true
		}
	}
}

func IterateAndFilterMessagesForCollections(
	tenant string,
	scope selectors.ExchangeScope,
	errs error,
	failFast bool,
	credentials account.M365Config,
	collections map[string]*Collection,
	statusCh chan<- *support.ConnectorOperationStatus,
) func(any) bool {
	var isFilterSet bool
	return func(messageItem any) bool {
		user := scope.Get(selectors.ExchangeUser)[0]
		if !isFilterSet {

			err := CollectMailFolders(
				scope,
				tenant,
				user,
				collections,
				credentials,
				failFast,
				statusCh,
			)
			if err != nil {
				errs = support.WrapAndAppend(user, err, errs)
				return false
			}
			isFilterSet = true
		}

		message, ok := messageItem.(models.Messageable)
		if !ok {
			errs = support.WrapAndAppend(user, errors.New("message iteration failure"), errs)
			return true
		}
		// Saving only messages for the created directories
		directory := *message.GetParentFolderId()
		if _, ok = collections[directory]; !ok {
			return true
		}
		collections[directory].AddJob(*message.GetId())
		return true
	}
}

func IterateFilterFolderDirectoriesForCollections(
	tenant string,
	scope selectors.ExchangeScope,
	errs error,
	failFast bool,
	credentials account.M365Config,
	collections map[string]*Collection,
	statusCh chan<- *support.ConnectorOperationStatus,
) func(any) bool {
	var (
		service graph.Service
		err     error
	)
	return func(folderItem any) bool {
		user := scope.Get(selectors.ExchangeUser)[0]
		folder, ok := folderItem.(models.MailFolderable)
		if !ok {
			errs = support.WrapAndAppend(
				user,
				errors.New("unable to transform folderable item"),
				errs,
			)

			return true
		}
		if !scope.Contains(selectors.ExchangeMailFolder, *folder.GetDisplayName()) {
			return true
		}
		directory := *folder.GetId()
		service, err = createService(credentials, failFast)
		if err != nil {
			errs = support.WrapAndAppend(
				*folder.GetDisplayName(),
				errors.Wrap(
					err,
					"unable to create service a folder query service for "+user,
				),
				errs,
			)
			return true
		}
		temp := NewCollection(
			user,
			[]string{tenant, user, mailCategory, directory},
			messages,
			service,
			statusCh,
		)
		collections[directory] = &temp

		return true
	}
}

=======
>>>>>>> 9f6b1bc1
func CollectMailFolders(
	scope selectors.ExchangeScope,
	tenant string,
	user string,
	collections map[string]*Collection,
	credentials account.M365Config,
	failFast bool,
	statusCh chan<- *support.ConnectorOperationStatus,
) error {
	queryService, err := createService(credentials, failFast)
	if err != nil {
		return errors.New("unable to create a mail folder query service for " + user)
	}

	query, err := GetAllFolderNamesForUser(queryService, user)
	if err != nil {
		return fmt.Errorf(
			"unable to query mail folder for %s: details: %s",
			user,
			support.ConnectorStackErrorTrace(err),
		)
	}
	// Iterator required to ensure all potential folders are inspected
	// when the breadth of the folder space is large
	pageIterator, err := msgraphgocore.NewPageIterator(
		query,
		&queryService.adapter,
		models.CreateMailFolderCollectionResponseFromDiscriminatorValue)
	if err != nil {
		return errors.Wrap(err, "unable to create iterator during mail folder query service")
	}

	callbackFunc := IterateFilterFolderDirectoriesForCollections(
		tenant,
		user,
		scope,
		err,
		failFast,
		credentials,
		collections,
		statusCh,
	)

	iterateFailure := pageIterator.Iterate(callbackFunc)
	if iterateFailure != nil {
		err = support.WrapAndAppend(user+" iterate failure", iterateFailure, err)
	}
	return err
<<<<<<< HEAD
}

//---------------------------------------------------
// exchange.Query Option Section
//------------------------------------------------

// optionsForMessages - used to select allowable options for exchange.Mail types
// @param moreOps is []string of options(e.g. "parentFolderId, subject")
// @return is first call in Messages().GetWithRequestConfigurationAndResponseHandler
func optionsForMessages(moreOps []string) (*msmessage.MessagesRequestBuilderGetRequestConfiguration, error) {
	selecting, err := buildOptions(moreOps, messages)
	if err != nil {
		return nil, err
	}
	requestParameters := &msmessage.MessagesRequestBuilderGetQueryParameters{
		Select: selecting,
	}
	options := &msmessage.MessagesRequestBuilderGetRequestConfiguration{
		QueryParameters: requestParameters,
	}
	return options, nil
}

// optionsForSingleMessage to select allowable option for a singular exchange.Mail object
// @params moreOps is []string of options (e.g. subject, content.Type)
// @return is first call in MessageById().GetWithRequestConfigurationAndResponseHandler
func OptionsForSingleMessage(moreOps []string) (*msitem.MessageItemRequestBuilderGetRequestConfiguration, error) {
	selecting, err := buildOptions(moreOps, messages)
	if err != nil {
		return nil, err
	}
	requestParams := &msitem.MessageItemRequestBuilderGetQueryParameters{
		Select: selecting,
	}
	options := &msitem.MessageItemRequestBuilderGetRequestConfiguration{
		QueryParameters: requestParams,
	}
	return options, nil
}

func optionsForContactFolders(moreOps []string) (
	*mscontactfolder.ContactFoldersRequestBuilderGetRequestConfiguration,
	error,
) {
	selecting, err := buildOptions(moreOps, folders)
	if err != nil {
		return nil, err
	}
	requestParameters := &mscontactfolder.ContactFoldersRequestBuilderGetQueryParameters{
		Select: selecting,
	}
	options := &mscontactfolder.ContactFoldersRequestBuilderGetRequestConfiguration{
		QueryParameters: requestParameters,
	}
	return options, nil
}

// optionsForMailFolders transforms the options into a more dynamic call for MailFolders.
// @param moreOps is a []string of options(e.g. "displayName", "isHidden")
// @return is first call in MailFolders().GetWithRequestConfigurationAndResponseHandler(options, handler)
func optionsForMailFolders(moreOps []string) (*msfolder.MailFoldersRequestBuilderGetRequestConfiguration, error) {
	selecting, err := buildOptions(moreOps, folders)
	if err != nil {
		return nil, err
	}

	requestParameters := &msfolder.MailFoldersRequestBuilderGetQueryParameters{
		Select: selecting,
	}
	options := &msfolder.MailFoldersRequestBuilderGetRequestConfiguration{
		QueryParameters: requestParameters,
	}
	return options, nil
}

// optionsForEvents ensures valid option inputs for exchange.Events
// @return is first call in Events().GetWithRequestConfigurationAndResponseHandler(options, handler)
func optionsForEvents(moreOps []string) (*msevents.EventsRequestBuilderGetRequestConfiguration, error) {
	selecting, err := buildOptions(moreOps, events)
	if err != nil {
		return nil, err
	}
	requestParameters := &msevents.EventsRequestBuilderGetQueryParameters{
		Select: selecting,
	}
	options := &msevents.EventsRequestBuilderGetRequestConfiguration{
		QueryParameters: requestParameters,
	}
	return options, nil
}

// optionsForContacts transforms options into select query for MailContacts
// @return is the first call in Contacts().GetWithRequestConfigurationAndResponseHandler(options, handler)
func optionsForContacts(moreOps []string) (*mscontacts.ContactsRequestBuilderGetRequestConfiguration, error) {
	selecting, err := buildOptions(moreOps, contacts)
	if err != nil {
		return nil, err
	}
	requestParameters := &mscontacts.ContactsRequestBuilderGetQueryParameters{
		Select: selecting,
	}
	options := &mscontacts.ContactsRequestBuilderGetRequestConfiguration{
		QueryParameters: requestParameters,
	}
	return options, nil
}

func optionsForUsers(moreOps []string) (*msuser.UsersRequestBuilderGetRequestConfiguration, error) {
	selecting, err := buildOptions(moreOps, users)
	if err != nil {
		return nil, err
	}
	requestParams := &msuser.UsersRequestBuilderGetQueryParameters{
		Select: selecting,
	}
	options := &msuser.UsersRequestBuilderGetRequestConfiguration{
		QueryParameters: requestParams,
	}
	return options, nil
}

// buildOptions - Utility Method for verifying if select options are valid for the m365 object type
// @return is a pair. The first is a string literal of allowable options based on the object type,
// the second is an error. An error is returned if an unsupported option or optionIdentifier was used
func buildOptions(options []string, optID optionIdentifier) ([]string, error) {
	var allowedOptions map[string]int
	returnedOptions := []string{"id"}

	switch optID {
	case events:
		allowedOptions = fieldsForEvents
	case contacts:
		allowedOptions = fieldsForContacts
	case folders:
		allowedOptions = fieldsForFolders
	case users:
		allowedOptions = fieldsForUsers
	case messages:
		allowedOptions = fieldsForMessages
	case unknown:
		fallthrough
	default:
		return nil, errors.New("unsupported option")
	}

	for _, entry := range options {
		_, ok := allowedOptions[entry]
		if !ok {
			return nil, errors.New("unsupported option")
		}

		returnedOptions = append(returnedOptions, entry)
	}
	return returnedOptions, nil
=======
>>>>>>> 9f6b1bc1
}<|MERGE_RESOLUTION|>--- conflicted
+++ resolved
@@ -6,16 +6,6 @@
 	absser "github.com/microsoft/kiota-abstractions-go/serialization"
 	msgraphgocore "github.com/microsoftgraph/msgraph-sdk-go-core"
 	"github.com/microsoftgraph/msgraph-sdk-go/models"
-<<<<<<< HEAD
-	msuser "github.com/microsoftgraph/msgraph-sdk-go/users"
-	mscontactfolder "github.com/microsoftgraph/msgraph-sdk-go/users/item/contactfolders"
-	mscontacts "github.com/microsoftgraph/msgraph-sdk-go/users/item/contacts"
-	msevents "github.com/microsoftgraph/msgraph-sdk-go/users/item/events"
-	msfolder "github.com/microsoftgraph/msgraph-sdk-go/users/item/mailfolders"
-	msmessage "github.com/microsoftgraph/msgraph-sdk-go/users/item/messages"
-	msitem "github.com/microsoftgraph/msgraph-sdk-go/users/item/messages/item"
-=======
->>>>>>> 9f6b1bc1
 	"github.com/pkg/errors"
 
 	"github.com/alcionai/corso/internal/connector/graph"
@@ -120,345 +110,6 @@
 	return gs.Client().UsersById(user).MessagesById(m365ID).Get()
 }
 
-<<<<<<< HEAD
-// GraphIterateFuncs are iterate functions to be used with the M365 iterators (e.g. msgraphgocore.NewPageIterator)
-// @returns a callback func that works with msgraphgocore.PageIterator.Iterate function
-type GraphIterateFunc func(
-	tenant string,
-	scope selectors.ExchangeScope,
-	errs error,
-	failFast bool,
-	credentials account.M365Config,
-	collections map[string]*Collection,
-	graphStatusChannel chan<- *support.ConnectorOperationStatus,
-) func(any) bool
-
-// IterateSelectAllMessageForCollection utility function for
-// Iterating through MessagesCollectionResponse
-// During iteration, messages belonging to any folder are
-// placed into a Collection based on the parent folder
-func IterateSelectAllMessagesForCollections(
-	tenant string,
-	scope selectors.ExchangeScope,
-	errs error,
-	failFast bool,
-	credentials account.M365Config,
-	collections map[string]*Collection,
-	statusCh chan<- *support.ConnectorOperationStatus,
-) func(any) bool {
-	return func(messageItem any) bool {
-		// Defines the type of collection being created within the function
-		collectionType := messages
-		user := scope.Get(selectors.ExchangeUser)[0]
-
-		message, ok := messageItem.(models.Messageable)
-		if !ok {
-			errs = support.WrapAndAppendf(user, errors.New("message iteration failure"), errs)
-			return true
-		}
-		// Saving to messages to list. Indexed by folder
-		directory := *message.GetParentFolderId()
-		if _, ok = collections[directory]; !ok {
-			service, err := createService(credentials, failFast)
-			if err != nil {
-				errs = support.WrapAndAppend(user, err, errs)
-				return true
-			}
-			edc := NewCollection(
-				user,
-				[]string{tenant, user, mailCategory, directory},
-				collectionType,
-				service,
-				statusCh,
-			)
-			collections[directory] = &edc
-		}
-		collections[directory].AddJob(*message.GetId())
-		return true
-	}
-}
-
-// IterateSelectAllEventsForCollections
-// utility function for iterating through events
-// and storing events in collections based on
-// the calendarID which originates from M365.
-func IterateSelectAllEventsForCollections(
-	tenant string,
-	scope selectors.ExchangeScope,
-	errs error,
-	failFast bool,
-	credentials account.M365Config,
-	collections map[string]*Collection,
-	statusCh chan<- *support.ConnectorOperationStatus,
-) func(any) bool {
-	return func(eventItem any) bool {
-		user := scope.Get(selectors.ExchangeUser)[0]
-
-		event, ok := eventItem.(models.Eventable)
-		if !ok {
-			errs = support.WrapAndAppend(
-				user,
-				errors.New("event iteration failure"),
-				errs,
-			)
-			return true
-		}
-
-		adtl := event.GetAdditionalData()
-		value, ok := adtl["calendar@odata.associationLink"]
-		if !ok {
-			errs = support.WrapAndAppend(
-				user,
-				fmt.Errorf("%s: does not support calendar look up", *event.GetId()),
-				errs,
-			)
-			return true
-		}
-		link, ok := value.(*string)
-		if !ok || link == nil {
-			errs = support.WrapAndAppend(
-				user,
-				fmt.Errorf("%s: unable to obtain calendar event data", *event.GetId()),
-				errs,
-			)
-			return true
-		}
-		// calendars and events are not easily correlated
-		// helper function retrieves calendarID from url
-		directory, err := parseCalendarIDFromEvent(*link)
-		if err != nil {
-			errs = support.WrapAndAppend(
-				user,
-				errors.Wrap(err, *event.GetId()),
-				errs,
-			)
-			return true
-		}
-
-		if _, ok := collections[directory]; !ok {
-
-			service, err := createService(credentials, failFast)
-			if err != nil {
-				errs = support.WrapAndAppend(user, err, errs)
-				return true
-			}
-			edc := NewCollection(
-				user,
-				[]string{tenant, user, eventsCategory, directory},
-				events,
-				service,
-				statusCh,
-			)
-			collections[directory] = &edc
-		}
-
-		collections[directory].AddJob(*event.GetId())
-		return true
-	}
-}
-
-// IterateAllContactsForCollection GraphIterateFunc for moving through
-// a ContactsCollectionsResponse using the msgraphgocore paging interface.
-// Contacts Ids are placed into a collection based upon the parent folder
-func IterateAllContactsForCollection(
-	tenant string,
-	scope selectors.ExchangeScope,
-	errs error,
-	failFast bool,
-	credentials account.M365Config,
-	collections map[string]*Collection,
-	statusCh chan<- *support.ConnectorOperationStatus,
-) func(any) bool {
-	return func(contactsItem any) bool {
-		user := scope.Get(selectors.ExchangeUser)[0]
-
-		contact, ok := contactsItem.(models.Contactable)
-		if !ok {
-			errs = support.WrapAndAppend(user, errors.New("contact iteration failure"), errs)
-			return true
-		}
-		directory := *contact.GetParentFolderId()
-		if _, ok := collections[directory]; !ok {
-			service, err := createService(credentials, failFast)
-			if err != nil {
-				errs = support.WrapAndAppend(user, err, errs)
-				return true
-			}
-			edc := NewCollection(
-				user,
-				[]string{tenant, user, contactsCategory, directory},
-				contacts,
-				service,
-				statusCh,
-			)
-			collections[directory] = &edc
-		}
-		collections[directory].AddJob(*contact.GetId())
-		return true
-	}
-}
-
-// iterateSelectFoldersByCategory is a utility function for updating
-func iterateSelectFoldersByCategory(
-	category optionIdentifier,
-	folderID **string,
-	folderName, errorIdentifier string,
-	errs error,
-) func(any) bool {
-	return func(entry any) bool {
-		switch category {
-		case messages:
-			folder, ok := entry.(models.MailFolderable)
-			if !ok {
-				errs = support.WrapAndAppend(
-					errorIdentifier,
-					errors.New("invalid return on HasFolder.mail iteration failure"),
-					errs,
-				)
-				return true
-			}
-			// Display name not set on folder
-			if folder.GetDisplayName() == nil {
-				return true
-			}
-			name := *folder.GetDisplayName()
-			if folderName == name {
-				if folder.GetId() == nil {
-					return true // invalid folder
-				}
-				*folderID = folder.GetId()
-				return false
-			}
-			return true
-		case contacts:
-			folder, ok := entry.(models.ContactFolderable)
-			if !ok {
-				errs = support.WrapAndAppend(
-					errorIdentifier,
-					errors.New("invalid return on HasFolder.contacts iteration failure"),
-					errs,
-				)
-				return true
-			}
-			// Display name not set on Contact Folder
-			if folder.GetDisplayName() == nil {
-				return true
-			}
-			if folderName == *folder.GetDisplayName() {
-				if folder.GetId() == nil {
-					return true // invalid folder
-				}
-				*folderID = folder.GetId()
-				return false
-			}
-			return true
-		default:
-			return true
-		}
-	}
-}
-
-func IterateAndFilterMessagesForCollections(
-	tenant string,
-	scope selectors.ExchangeScope,
-	errs error,
-	failFast bool,
-	credentials account.M365Config,
-	collections map[string]*Collection,
-	statusCh chan<- *support.ConnectorOperationStatus,
-) func(any) bool {
-	var isFilterSet bool
-	return func(messageItem any) bool {
-		user := scope.Get(selectors.ExchangeUser)[0]
-		if !isFilterSet {
-
-			err := CollectMailFolders(
-				scope,
-				tenant,
-				user,
-				collections,
-				credentials,
-				failFast,
-				statusCh,
-			)
-			if err != nil {
-				errs = support.WrapAndAppend(user, err, errs)
-				return false
-			}
-			isFilterSet = true
-		}
-
-		message, ok := messageItem.(models.Messageable)
-		if !ok {
-			errs = support.WrapAndAppend(user, errors.New("message iteration failure"), errs)
-			return true
-		}
-		// Saving only messages for the created directories
-		directory := *message.GetParentFolderId()
-		if _, ok = collections[directory]; !ok {
-			return true
-		}
-		collections[directory].AddJob(*message.GetId())
-		return true
-	}
-}
-
-func IterateFilterFolderDirectoriesForCollections(
-	tenant string,
-	scope selectors.ExchangeScope,
-	errs error,
-	failFast bool,
-	credentials account.M365Config,
-	collections map[string]*Collection,
-	statusCh chan<- *support.ConnectorOperationStatus,
-) func(any) bool {
-	var (
-		service graph.Service
-		err     error
-	)
-	return func(folderItem any) bool {
-		user := scope.Get(selectors.ExchangeUser)[0]
-		folder, ok := folderItem.(models.MailFolderable)
-		if !ok {
-			errs = support.WrapAndAppend(
-				user,
-				errors.New("unable to transform folderable item"),
-				errs,
-			)
-
-			return true
-		}
-		if !scope.Contains(selectors.ExchangeMailFolder, *folder.GetDisplayName()) {
-			return true
-		}
-		directory := *folder.GetId()
-		service, err = createService(credentials, failFast)
-		if err != nil {
-			errs = support.WrapAndAppend(
-				*folder.GetDisplayName(),
-				errors.Wrap(
-					err,
-					"unable to create service a folder query service for "+user,
-				),
-				errs,
-			)
-			return true
-		}
-		temp := NewCollection(
-			user,
-			[]string{tenant, user, mailCategory, directory},
-			messages,
-			service,
-			statusCh,
-		)
-		collections[directory] = &temp
-
-		return true
-	}
-}
-
-=======
->>>>>>> 9f6b1bc1
 func CollectMailFolders(
 	scope selectors.ExchangeScope,
 	tenant string,
@@ -507,161 +158,4 @@
 		err = support.WrapAndAppend(user+" iterate failure", iterateFailure, err)
 	}
 	return err
-<<<<<<< HEAD
-}
-
-//---------------------------------------------------
-// exchange.Query Option Section
-//------------------------------------------------
-
-// optionsForMessages - used to select allowable options for exchange.Mail types
-// @param moreOps is []string of options(e.g. "parentFolderId, subject")
-// @return is first call in Messages().GetWithRequestConfigurationAndResponseHandler
-func optionsForMessages(moreOps []string) (*msmessage.MessagesRequestBuilderGetRequestConfiguration, error) {
-	selecting, err := buildOptions(moreOps, messages)
-	if err != nil {
-		return nil, err
-	}
-	requestParameters := &msmessage.MessagesRequestBuilderGetQueryParameters{
-		Select: selecting,
-	}
-	options := &msmessage.MessagesRequestBuilderGetRequestConfiguration{
-		QueryParameters: requestParameters,
-	}
-	return options, nil
-}
-
-// optionsForSingleMessage to select allowable option for a singular exchange.Mail object
-// @params moreOps is []string of options (e.g. subject, content.Type)
-// @return is first call in MessageById().GetWithRequestConfigurationAndResponseHandler
-func OptionsForSingleMessage(moreOps []string) (*msitem.MessageItemRequestBuilderGetRequestConfiguration, error) {
-	selecting, err := buildOptions(moreOps, messages)
-	if err != nil {
-		return nil, err
-	}
-	requestParams := &msitem.MessageItemRequestBuilderGetQueryParameters{
-		Select: selecting,
-	}
-	options := &msitem.MessageItemRequestBuilderGetRequestConfiguration{
-		QueryParameters: requestParams,
-	}
-	return options, nil
-}
-
-func optionsForContactFolders(moreOps []string) (
-	*mscontactfolder.ContactFoldersRequestBuilderGetRequestConfiguration,
-	error,
-) {
-	selecting, err := buildOptions(moreOps, folders)
-	if err != nil {
-		return nil, err
-	}
-	requestParameters := &mscontactfolder.ContactFoldersRequestBuilderGetQueryParameters{
-		Select: selecting,
-	}
-	options := &mscontactfolder.ContactFoldersRequestBuilderGetRequestConfiguration{
-		QueryParameters: requestParameters,
-	}
-	return options, nil
-}
-
-// optionsForMailFolders transforms the options into a more dynamic call for MailFolders.
-// @param moreOps is a []string of options(e.g. "displayName", "isHidden")
-// @return is first call in MailFolders().GetWithRequestConfigurationAndResponseHandler(options, handler)
-func optionsForMailFolders(moreOps []string) (*msfolder.MailFoldersRequestBuilderGetRequestConfiguration, error) {
-	selecting, err := buildOptions(moreOps, folders)
-	if err != nil {
-		return nil, err
-	}
-
-	requestParameters := &msfolder.MailFoldersRequestBuilderGetQueryParameters{
-		Select: selecting,
-	}
-	options := &msfolder.MailFoldersRequestBuilderGetRequestConfiguration{
-		QueryParameters: requestParameters,
-	}
-	return options, nil
-}
-
-// optionsForEvents ensures valid option inputs for exchange.Events
-// @return is first call in Events().GetWithRequestConfigurationAndResponseHandler(options, handler)
-func optionsForEvents(moreOps []string) (*msevents.EventsRequestBuilderGetRequestConfiguration, error) {
-	selecting, err := buildOptions(moreOps, events)
-	if err != nil {
-		return nil, err
-	}
-	requestParameters := &msevents.EventsRequestBuilderGetQueryParameters{
-		Select: selecting,
-	}
-	options := &msevents.EventsRequestBuilderGetRequestConfiguration{
-		QueryParameters: requestParameters,
-	}
-	return options, nil
-}
-
-// optionsForContacts transforms options into select query for MailContacts
-// @return is the first call in Contacts().GetWithRequestConfigurationAndResponseHandler(options, handler)
-func optionsForContacts(moreOps []string) (*mscontacts.ContactsRequestBuilderGetRequestConfiguration, error) {
-	selecting, err := buildOptions(moreOps, contacts)
-	if err != nil {
-		return nil, err
-	}
-	requestParameters := &mscontacts.ContactsRequestBuilderGetQueryParameters{
-		Select: selecting,
-	}
-	options := &mscontacts.ContactsRequestBuilderGetRequestConfiguration{
-		QueryParameters: requestParameters,
-	}
-	return options, nil
-}
-
-func optionsForUsers(moreOps []string) (*msuser.UsersRequestBuilderGetRequestConfiguration, error) {
-	selecting, err := buildOptions(moreOps, users)
-	if err != nil {
-		return nil, err
-	}
-	requestParams := &msuser.UsersRequestBuilderGetQueryParameters{
-		Select: selecting,
-	}
-	options := &msuser.UsersRequestBuilderGetRequestConfiguration{
-		QueryParameters: requestParams,
-	}
-	return options, nil
-}
-
-// buildOptions - Utility Method for verifying if select options are valid for the m365 object type
-// @return is a pair. The first is a string literal of allowable options based on the object type,
-// the second is an error. An error is returned if an unsupported option or optionIdentifier was used
-func buildOptions(options []string, optID optionIdentifier) ([]string, error) {
-	var allowedOptions map[string]int
-	returnedOptions := []string{"id"}
-
-	switch optID {
-	case events:
-		allowedOptions = fieldsForEvents
-	case contacts:
-		allowedOptions = fieldsForContacts
-	case folders:
-		allowedOptions = fieldsForFolders
-	case users:
-		allowedOptions = fieldsForUsers
-	case messages:
-		allowedOptions = fieldsForMessages
-	case unknown:
-		fallthrough
-	default:
-		return nil, errors.New("unsupported option")
-	}
-
-	for _, entry := range options {
-		_, ok := allowedOptions[entry]
-		if !ok {
-			return nil, errors.New("unsupported option")
-		}
-
-		returnedOptions = append(returnedOptions, entry)
-	}
-	return returnedOptions, nil
-=======
->>>>>>> 9f6b1bc1
 }
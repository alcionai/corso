--- conflicted
+++ resolved
@@ -73,29 +73,6 @@
 	return gs.Client().UsersById(identities[0]).MailFolders().GetWithRequestConfigurationAndResponseHandler(options, nil)
 }
 
-<<<<<<< HEAD
-// GetAllContactsForUser GraphQuery function for receiving all contacts for a single user
-func GetAllContactsForUser(gs graph.Service, identities []string) (absser.Parsable, error) {
-	selecting := []string{"id", "parentFolderId"}
-	options, err := optionsForMailContacts(selecting)
-	if err != nil {
-		return nil, err
-	}
-	return gs.Client().UsersById(identities[0]).Contacts().GetWithRequestConfigurationAndResponseHandler(options, nil)
-
-}
-
-// GraphIterateFuncs are iterate functions to be used with the M365 iterators (e.g. msgraphgocore.NewPageIterator)
-// @returns a callback func that works with msgraphgocore.PageIterator.Iterate function
-type GraphIterateFunc func(
-	string,
-	selectors.ExchangeScope,
-	error,
-	bool,
-	account.M365Config,
-	map[string]*Collection,
-	chan<- *support.ConnectorOperationStatus,
-=======
 // GraphIterateFuncs are iterate functions to be used with the M365 iterators (e.g. msgraphgocore.NewPageIterator)
 // @returns a callback func that works with msgraphgocore.PageIterator.Iterate function
 type GraphIterateFunc func(
@@ -106,7 +83,6 @@
 	credentials account.M365Config,
 	collections map[string]*Collection,
 	graphStatusChannel chan<- *support.ConnectorOperationStatus,
->>>>>>> da66cc4c
 ) func(any) bool
 
 // IterateSelectAllMessageForCollection utility function for
@@ -124,11 +100,7 @@
 ) func(any) bool {
 	return func(messageItem any) bool {
 		// Defines the type of collection being created within the function
-<<<<<<< HEAD
-		collection_type := messages
-=======
 		collectionType := messages
->>>>>>> da66cc4c
 		user := scope.Get(selectors.ExchangeUser)[0]
 
 		message, ok := messageItem.(models.Messageable)
@@ -147,9 +119,6 @@
 			edc := NewCollection(
 				user,
 				[]string{tenant, user, mailCategory, directory},
-<<<<<<< HEAD
-				collection_type,
-=======
 				collectionType,
 				service,
 				statusCh,
@@ -192,7 +161,6 @@
 				user,
 				[]string{tenant, user, contactsCategory, directory},
 				contacts,
->>>>>>> da66cc4c
 				service,
 				statusCh,
 			)
@@ -248,47 +216,6 @@
 	}
 }
 
-<<<<<<< HEAD
-func IterateAllContactsForCollection(
-	tenant string,
-	scope selectors.ExchangeScope,
-	errs error,
-	failFast bool,
-	credentials account.M365Config,
-	collections map[string]*Collection,
-	statusCh chan<- *support.ConnectorOperationStatus,
-) func(any) bool {
-	return func(contactsItem any) bool {
-
-		collection_type := users
-		user := scope.Get(selectors.ExchangeUser)[0]
-
-		contact, ok := contactsItem.(models.Contactable)
-		if !ok {
-			errs = support.WrapAndAppend(user, errors.New("contact iteration failure"), errs)
-			return true
-		}
-		directory := *contact.GetParentFolderId()
-		if _, ok := collections[directory]; !ok {
-			service, err := createService(credentials, failFast)
-			if err != nil {
-				errs = support.WrapAndAppend(user, err, errs)
-				return true
-			}
-			edc := NewCollection(
-				user,
-				[]string{tenant, user, contactsCategory, directory},
-				collection_type,
-				service,
-				statusCh,
-			)
-			collections[directory] = &edc
-		}
-		collections[directory].AddJob(*contact.GetId())
-		return true
-
-	}
-=======
 func CollectMailFolders(
 	scope selectors.ExchangeScope,
 	tenant string,
@@ -357,7 +284,6 @@
 		err = support.WrapAndAppend(user+" iterate failure", iterateFailure, err)
 	}
 	return err
->>>>>>> da66cc4c
 }
 
 //---------------------------------------------------
@@ -416,15 +342,9 @@
 	return options, nil
 }
 
-<<<<<<< HEAD
-// optionsForMailContacts transforms options into select query for MailContacts
-// @return is the first call in Contacts().GetWithRequestConfigurationAndResponseHandler(options, handler)
-func optionsForMailContacts(moreOps []string) (*mscontacts.ContactsRequestBuilderGetRequestConfiguration, error) {
-=======
 // optionsForContacts transforms options into select query for MailContacts
 // @return is the first call in Contacts().GetWithRequestConfigurationAndResponseHandler(options, handler)
 func optionsForContacts(moreOps []string) (*mscontacts.ContactsRequestBuilderGetRequestConfiguration, error) {
->>>>>>> da66cc4c
 	selecting, err := buildOptions(moreOps, contacts)
 	if err != nil {
 		return nil, err
@@ -473,7 +393,6 @@
 
 	fieldsForContacts := map[string]int{
 		"id":             1,
-<<<<<<< HEAD
 		"companyName":    2,
 		"department":     3,
 		"displayName":    4,
@@ -484,14 +403,7 @@
 	}
 	returnedOptions := []string{"id"}
 
-	switch optId {
-=======
-		"parentFolderId": 2,
-	}
-	returnedOptions := []string{"id"}
-
 	switch optID {
->>>>>>> da66cc4c
 	case contacts:
 		allowedOptions = fieldsForContacts
 	case folders:

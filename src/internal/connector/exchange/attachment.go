package exchange

import (
	"bytes"
	"context"
	"io"

	"github.com/microsoftgraph/msgraph-sdk-go/models"
	"github.com/pkg/errors"

	"github.com/alcionai/corso/src/internal/connector/uploadsession"
	"github.com/alcionai/corso/src/pkg/logger"
)

const (
	// Use large attachment logic for attachments > 3MB
	// https://learn.microsoft.com/en-us/graph/outlook-large-attachments
	largeAttachmentSize           = int32(3 * 1024 * 1024)
	attachmentChunkSize           = 4 * 1024 * 1024
	fileAttachmentOdataValue      = "#microsoft.graph.fileAttachment"
	itemAttachmentOdataValue      = "#microsoft.graph.itemAttachment"
	referenceAttachmentOdataValue = "#microsoft.graph.referenceAttachment"
)

func attachmentType(attachment models.Attachmentable) models.AttachmentType {
	switch *attachment.GetOdataType() {
	case fileAttachmentOdataValue:
		return models.FILE_ATTACHMENTTYPE
	case itemAttachmentOdataValue:
		return models.ITEM_ATTACHMENTTYPE
	case referenceAttachmentOdataValue:
		return models.REFERENCE_ATTACHMENTTYPE
	default:
		// Should not hit this but default to ITEM_ATTACHMENTTYPE
		// which will pick the default attachment upload mechanism
		return models.ITEM_ATTACHMENTTYPE
	}
}

// uploadAttachment will upload the specified message attachment to M365
func uploadAttachment(
	ctx context.Context,
	uploader attachmentUploadable,
	attachment models.Attachmentable,
) error {
	logger.Ctx(ctx).Debugf("uploading attachment with size %d", *attachment.GetSize())
	attachmentType := attachmentType(attachment)

	// Reference attachments that are inline() do not need to be recreated. The contents are part of the body.
	if attachmentType == models.REFERENCE_ATTACHMENTTYPE &&
		attachment.GetIsInline() != nil && *attachment.GetIsInline() {
		logger.Ctx(ctx).Debugf("skip uploading inline reference attachment: ", *attachment.GetName())
		return nil
	}

	// item Attachments to be skipped until the completion of Issue #2353
	if attachmentType == models.ITEM_ATTACHMENTTYPE {
<<<<<<< HEAD
		logger.Ctx(ctx).Infow("item attachment uploads are not supported ",
			"attachment_name", *attachment.GetName(), // TODO: Update to support PII protection
			"attachment_type", attachmentType,
=======
		name := ""
		if attachment.GetName() != nil {
			name = *attachment.GetName()
		}

		logger.Ctx(ctx).Infow("item attachment uploads are not supported ",
			"attachment_name", name, // TODO: Update to support PII protection
			"attachment_type", attachmentType,
			"internal_item_type", getItemAttachmentItemType(attachment),
>>>>>>> 2ed5674f
			"attachment_id", *attachment.GetId(),
		)

		return nil
	}

	// For Item/Reference attachments *or* file attachments < 3MB, use the attachments endpoint
	if attachmentType != models.FILE_ATTACHMENTTYPE || *attachment.GetSize() < largeAttachmentSize {
		err := uploader.uploadSmallAttachment(ctx, attachment)

		return err
	}

	return uploadLargeAttachment(ctx, uploader, attachment)
}

// uploadLargeAttachment will upload the specified attachment by creating an upload session and
// doing a chunked upload
func uploadLargeAttachment(ctx context.Context, uploader attachmentUploadable,
	attachment models.Attachmentable,
) error {
	ab := attachmentBytes(attachment)
	size := int64(len(ab))

	session, err := uploader.uploadSession(ctx, *attachment.GetName(), size)
	if err != nil {
		return err
	}

	url := *session.GetUploadUrl()
	aw := uploadsession.NewWriter(uploader.getItemID(), url, size)
	logger.Ctx(ctx).Debugf("Created an upload session for item %s. URL: %s", uploader.getItemID(), url)

	// Upload the stream data
	copyBuffer := make([]byte, attachmentChunkSize)

	_, err = io.CopyBuffer(aw, bytes.NewReader(ab), copyBuffer)
	if err != nil {
		return errors.Wrapf(err, "failed to upload attachment: item %s", uploader.getItemID())
	}

	return nil
}

func getItemAttachmentItemType(query models.Attachmentable) string {
	empty := ""
	attachment, ok := query.(models.ItemAttachmentable)

	if !ok {
		return empty
	}

	item := attachment.GetItem()
	if item.GetOdataType() == nil {
		return empty
	}

	return *item.GetOdataType()
}<|MERGE_RESOLUTION|>--- conflicted
+++ resolved
@@ -55,11 +55,6 @@
 
 	// item Attachments to be skipped until the completion of Issue #2353
 	if attachmentType == models.ITEM_ATTACHMENTTYPE {
-<<<<<<< HEAD
-		logger.Ctx(ctx).Infow("item attachment uploads are not supported ",
-			"attachment_name", *attachment.GetName(), // TODO: Update to support PII protection
-			"attachment_type", attachmentType,
-=======
 		name := ""
 		if attachment.GetName() != nil {
 			name = *attachment.GetName()
@@ -69,7 +64,6 @@
 			"attachment_name", name, // TODO: Update to support PII protection
 			"attachment_type", attachmentType,
 			"internal_item_type", getItemAttachmentItemType(attachment),
->>>>>>> 2ed5674f
 			"attachment_id", *attachment.GetId(),
 		)
 

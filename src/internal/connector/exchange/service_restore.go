package exchange

import (
	"bytes"
	"context"
	"fmt"
	"reflect"
	"runtime/trace"

	"github.com/microsoftgraph/msgraph-sdk-go/models"
	"github.com/pkg/errors"

	"github.com/alcionai/corso/src/internal/common"
	"github.com/alcionai/corso/src/internal/connector/graph"
	"github.com/alcionai/corso/src/internal/connector/support"
	"github.com/alcionai/corso/src/internal/data"
	"github.com/alcionai/corso/src/pkg/backup/details"
	"github.com/alcionai/corso/src/pkg/control"
	"github.com/alcionai/corso/src/pkg/logger"
	"github.com/alcionai/corso/src/pkg/path"
)

<<<<<<< HEAD
=======
// GetRestoreContainer utility function to create
// an unique folder for the restore process
//
// @param category: input from fullPath()[2]
// that defines the application the folder is created in.
func GetRestoreContainer(
	ctx context.Context,
	service graph.Service,
	user string,
	category path.CategoryType,
	name string,
) (string, error) {
	option := categoryToOptionIdentifier(category)

	folderID, err := GetContainerID(ctx, service, name, user, option)
	if err == nil {
		return *folderID, nil
	}
	// Experienced error other than folder does not exist
	if !errors.Is(err, ErrFolderNotFound) {
		return "", support.WrapAndAppend(user+": lookup failue during GetContainerID", err, err)
	}

	switch option {
	case messages:
		fold, err := CreateMailFolder(ctx, service, user, name)
		if err != nil {
			return "", support.WrapAndAppend(fmt.Sprintf("creating folder %s for user %s", name, user), err, err)
		}

		return *fold.GetId(), nil
	case contacts:
		fold, err := CreateContactFolder(ctx, service, user, name)
		if err != nil {
			return "", support.WrapAndAppend(user+"failure during CreateContactFolder during restore Contact", err, err)
		}

		return *fold.GetId(), nil
	case events:
		calendar, err := CreateCalendar(ctx, service, user, name)
		if err != nil {
			return "", support.WrapAndAppend(user+"failure during CreateCalendar during restore Event", err, err)
		}

		return *calendar.GetId(), nil
	default:
		return "", fmt.Errorf("category: %s not supported for folder creation: GetRestoreContainer", option)
	}
}

>>>>>>> f1f6c06b
// RestoreExchangeObject directs restore pipeline towards restore function
// based on the path.CategoryType. All input params are necessary to perform
// the type-specific restore function.
func RestoreExchangeObject(
	ctx context.Context,
	bits []byte,
	category path.CategoryType,
	policy control.CollisionPolicy,
	service graph.Service,
	destination, user string,
) (*details.ExchangeInfo, error) {
	if policy != control.Copy {
		return nil, fmt.Errorf("restore policy: %s not supported for RestoreExchangeObject", policy)
	}

	setting := categoryToOptionIdentifier(category)

	switch setting {
	case messages:
		return RestoreMailMessage(ctx, bits, service, control.Copy, destination, user)
	case contacts:
		return RestoreExchangeContact(ctx, bits, service, control.Copy, destination, user)
	case events:
		return RestoreExchangeEvent(ctx, bits, service, control.Copy, destination, user)
	default:
		return nil, fmt.Errorf("type: %s not supported for RestoreExchangeObject", category)
	}
}

// RestoreExchangeContact restores a contact to the @bits byte
// representation of M365 contact object.
// @destination M365 ID representing a M365 Contact_Folder
// Returns an error if the input bits do not parse into a models.Contactable object
// or if an error is encountered sending data to the M365 account.
// Post details: https://docs.microsoft.com/en-us/graph/api/user-post-contacts?view=graph-rest-1.0&tabs=go
func RestoreExchangeContact(
	ctx context.Context,
	bits []byte,
	service graph.Service,
	cp control.CollisionPolicy,
	destination, user string,
) (*details.ExchangeInfo, error) {
	contact, err := support.CreateContactFromBytes(bits)
	if err != nil {
		return nil, errors.Wrap(err, "failure to create contact from bytes: RestoreExchangeContact")
	}

	response, err := service.Client().UsersById(user).ContactFoldersById(destination).Contacts().Post(ctx, contact, nil)
	if err != nil {
		name := *contact.GetGivenName()

		return nil, errors.Wrap(
			err,
			"failure to create Contact during RestoreExchangeContact: "+name+" "+
				support.ConnectorStackErrorTrace(err),
		)
	}

	if response == nil {
		return nil, errors.New("msgraph contact post fail: REST response not received")
	}

	return ContactInfo(contact), nil
}

// RestoreExchangeEvent restores a contact to the @bits byte
// representation of M365 event object.
// @param destination is the M365 ID representing Calendar that will receive the event.
// Returns an error if input byte array doesn't parse into models.Eventable object
// or if an error occurs during sending data to M365 account.
// Post details: https://docs.microsoft.com/en-us/graph/api/user-post-events?view=graph-rest-1.0&tabs=http
func RestoreExchangeEvent(
	ctx context.Context,
	bits []byte,
	service graph.Service,
	cp control.CollisionPolicy,
	destination, user string,
) (*details.ExchangeInfo, error) {
	event, err := support.CreateEventFromBytes(bits)
	if err != nil {
		return nil, err
	}

	transformedEvent := support.ToEventSimplified(event)

	response, err := service.Client().UsersById(user).CalendarsById(destination).Events().Post(ctx, transformedEvent, nil)
	if err != nil {
		return nil, errors.Wrap(err,
			fmt.Sprintf(
				"failure to event creation failure during RestoreExchangeEvent: %s",
				support.ConnectorStackErrorTrace(err)),
		)
	}

	if response == nil {
		return nil, errors.New("msgraph event post fail: REST response not received")
	}

	return EventInfo(event), nil
}

// RestoreMailMessage utility function to place an exchange.Mail
// message into the user's M365 Exchange account.
// @param bits - byte array representation of exchange.Message from Corso backstore
// @param service - connector to M365 graph
// @param cp - collision policy that directs restore workflow
// @param destination - M365 Folder ID. Verified and sent by higher function. `copy` policy can use directly
func RestoreMailMessage(
	ctx context.Context,
	bits []byte,
	service graph.Service,
	cp control.CollisionPolicy,
	destination,
	user string,
) (*details.ExchangeInfo, error) {
	// Creates messageable object from original bytes
	originalMessage, err := support.CreateMessageFromBytes(bits)
	if err != nil {
		return nil, err
	}
	// Sets fields from original message from storage
	clone := support.ToMessage(originalMessage)
	valueID := MailRestorePropertyTag
	enableValue := RestoreCanonicalEnableValue

	// Set Extended Properties:
	// 1st: No transmission
	// 2nd: Send Date
	// 3rd: Recv Date
	sv1 := models.NewSingleValueLegacyExtendedProperty()
	sv1.SetId(&valueID)
	sv1.SetValue(&enableValue)

	sv2 := models.NewSingleValueLegacyExtendedProperty()
	sendPropertyValue := common.FormatLegacyTime(*clone.GetSentDateTime())
	sendPropertyTag := MailSendDateTimeOverrideProperty
	sv2.SetId(&sendPropertyTag)
	sv2.SetValue(&sendPropertyValue)

	sv3 := models.NewSingleValueLegacyExtendedProperty()
	recvPropertyValue := common.FormatLegacyTime(*clone.GetReceivedDateTime())
	recvPropertyTag := MailReceiveDateTimeOverriveProperty
	sv3.SetId(&recvPropertyTag)
	sv3.SetValue(&recvPropertyValue)

	svlep := []models.SingleValueLegacyExtendedPropertyable{sv1, sv2, sv3}
	clone.SetSingleValueExtendedProperties(svlep)

	// Switch workflow based on collision policy
	switch cp {
	default:
		logger.Ctx(ctx).DPanicw("restoreMailMessage received unrecognized restore policy; defaulting to copy",
			"policy", cp)
		fallthrough
	case control.Copy:
		err := SendMailToBackStore(ctx, service, user, destination, clone)
		if err != nil {
			return nil, err
		}
	}

	return MessageInfo(clone), nil
}

// attachmentBytes is a helper to retrieve the attachment content from a models.Attachmentable
// TODO: Revisit how we retrieve/persist attachment content during backup so this is not needed
func attachmentBytes(attachment models.Attachmentable) []byte {
	return reflect.Indirect(reflect.ValueOf(attachment)).FieldByName("contentBytes").Bytes()
}

// SendMailToBackStore function for transporting in-memory messageable item to M365 backstore
// @param user string represents M365 ID of user within the tenant
// @param destination represents M365 ID of a folder within the users's space
// @param message is a models.Messageable interface from "github.com/microsoftgraph/msgraph-sdk-go/models"
func SendMailToBackStore(
	ctx context.Context,
	service graph.Service,
	user, destination string,
	message models.Messageable,
) error {
	var (
		attached []models.Attachmentable
		errs     error
	)

	if *message.GetHasAttachments() {
		attached = message.GetAttachments()
		message.SetAttachments([]models.Attachmentable{})
	}

	sentMessage, err := service.Client().UsersById(user).MailFoldersById(destination).Messages().Post(ctx, message, nil)
	if err != nil {
		return errors.Wrap(err,
			user+": failure sendMailAPI:  "+support.ConnectorStackErrorTrace(err),
		)
	}

	if sentMessage == nil {
		return errors.New("message not Sent: blocked by server")
	}

	if len(attached) > 0 {
		id := *sentMessage.GetId()
		for _, attachment := range attached {
			err := uploadAttachment(ctx, service, user, destination, id, attachment)
			if err != nil {
				errs = support.WrapAndAppend(fmt.Sprintf("uploading attachment for message %s", id),
					err,
					errs,
				)

				break
			}
		}
	}

	return errs
}

// RestoreExchangeDataCollections restores M365 objects in data.Collection to MSFT
// store through GraphAPI.
// @param dest:  container destination to M365
func RestoreExchangeDataCollections(
	ctx context.Context,
	gs graph.Service,
	dest control.RestoreDestination,
	dcs []data.Collection,
	deets *details.Details,
) (*support.ConnectorOperationStatus, error) {
	var (
		// map of caches... but not yet...
		directoryCaches = make(map[string]map[path.CategoryType]graph.ContainerResolver)
		metrics         support.CollectionMetrics
		errs            error
		// TODO policy to be updated from external source after completion of refactoring
		policy = control.Copy
	)

	errUpdater := func(id string, err error) {
		errs = support.WrapAndAppend(id, err, errs)
	}

	for _, dc := range dcs {
		userID := dc.FullPath().ResourceOwner()

		userCaches := directoryCaches[userID]
		if userCaches == nil {
			directoryCaches[userID] = make(map[path.CategoryType]graph.ContainerResolver)
			userCaches = directoryCaches[userID]
		}

		containerID, err := GetContainerIDFromCache(
			ctx,
			gs,
			dc.FullPath(),
			dest.ContainerName,
			userCaches)
		if err != nil {
			errs = support.WrapAndAppend(dc.FullPath().ShortRef(), err, errs)
			continue
		}

		temp, canceled := restoreCollection(ctx, gs, dc, containerID, policy, deets, errUpdater)

		metrics.Combine(temp)

		if canceled {
			break
		}
	}

	status := support.CreateStatus(ctx,
		support.Restore,
		len(dcs),
		metrics,
		errs,
		dest.ContainerName)

	return status, errs
}

// restoreCollection handles restoration of an individual collection.
func restoreCollection(
	ctx context.Context,
	gs graph.Service,
	dc data.Collection,
	folderID string,
	policy control.CollisionPolicy,
	deets *details.Details,
	errUpdater func(string, error),
) (support.CollectionMetrics, bool) {
	defer trace.StartRegion(ctx, "gc:exchange:restoreCollection").End()
	trace.Log(ctx, "gc:exchange:restoreCollection", dc.FullPath().String())

	var (
		metrics   support.CollectionMetrics
		items     = dc.Items()
		directory = dc.FullPath()
		service   = directory.Service()
		category  = directory.Category()
		user      = directory.ResourceOwner()
	)

	for {
		select {
		case <-ctx.Done():
			errUpdater("context cancelled", ctx.Err())
			return metrics, true

		case itemData, ok := <-items:
			if !ok {
				return metrics, false
			}
			metrics.Objects++

			trace.Log(ctx, "gc:exchange:restoreCollection:item", itemData.UUID())

			buf := &bytes.Buffer{}

			_, err := buf.ReadFrom(itemData.ToReader())
			if err != nil {
				errUpdater(itemData.UUID()+": byteReadError during RestoreDataCollection", err)
				continue
			}

			byteArray := buf.Bytes()

			info, err := RestoreExchangeObject(ctx, byteArray, category, policy, gs, folderID, user)
			if err != nil {
				//  More information to be here
				errUpdater(
					itemData.UUID()+": failed to upload RestoreExchangeObject: "+service.String()+"-"+category.String(),
					err)

				continue
			}

			metrics.TotalBytes += int64(len(byteArray))
			metrics.Successes++

			itemPath, err := dc.FullPath().Append(itemData.UUID(), true)
			if err != nil {
				logger.Ctx(ctx).DPanicw("transforming item to full path", "error", err)
				continue
			}

			deets.Add(
				itemPath.String(),
				itemPath.ShortRef(),
				"",
				details.ItemInfo{
					Exchange: info,
				})
		}
	}
}

// generateRestoreContainerFunc utility function that holds logic for creating
// Root Directory or necessary functions based on path.CategoryType
// Assumption: collisionPolicy == COPY
// Constraint: Only works on exchange.Mail
func GetContainerIDFromCache(
	ctx context.Context,
	gs graph.Service,
	directory path.Path,
	destination string,
	caches map[path.CategoryType]graph.ContainerResolver,
) (string, error) {
	var (
		newCache       = false
		user           = directory.ResourceOwner()
		category       = directory.Category()
		directoryCache = caches[category]
		newPathFolders = append([]string{destination}, directory.Folders()...)
	)

	switch category {
	case path.EmailCategory:
		if directoryCache == nil {
			mfc := &mailFolderCache{
				userID: user,
				gs:     gs,
			}

			caches[category] = mfc
			newCache = true
			directoryCache = mfc
		}

		return establishMailRestoreLocation(
			ctx,
			newPathFolders,
			directoryCache,
			user,
			gs,
			newCache)
	case path.ContactsCategory:
		if directoryCache == nil {
			cfc := &contactFolderCache{
				userID: user,
				gs:     gs,
			}
			caches[category] = cfc
			newCache = true
			directoryCache = cfc
		}

		return establishContactsRestoreLocation(
			ctx,
			newPathFolders,
			directoryCache,
			user,
			gs,
			newCache)
	case path.EventsCategory:
		if directoryCache == nil {
			ecc := &eventCalendarCache{
				userID: user,
				gs:     gs,
			}
			caches[category] = ecc
			newCache = true
			directoryCache = ecc
		}

		return establishEventsRestoreLocation(
			ctx,
			newPathFolders,
			directoryCache,
			user,
			gs,
			newCache,
		)
	default:
		return "", fmt.Errorf("category: %s not support for exchange cache", category)
	}
}

// establishMailRestoreLocation creates Mail folders in sequence
// [root leaf1 leaf2] in a similar to a linked list.
// @param folders is the desired path from the root to the container
// that the items will be restored into
// @param isNewCache identifies if the cache is created and not populated
func establishMailRestoreLocation(
	ctx context.Context,
	folders []string,
	mfc graph.ContainerResolver,
	user string,
	service graph.Service,
	isNewCache bool,
) (string, error) {
	// Process starts with the root folder in order to recreate
	// the top-level folder with the same tactic
	folderID := rootFolderAlias
	pb := path.Builder{}

	for _, folder := range folders {
		pb = *pb.Append(folder)
		cached, ok := mfc.PathInCache(pb.String())

		if ok {
			folderID = cached
			continue
		}

		temp, err := CreateMailFolderWithParent(ctx,
			service, user, folder, folderID)
		if err != nil {
			// Should only error if cache malfunctions or incorrect parameters
			return "", errors.Wrap(err, support.ConnectorStackErrorTrace(err))
		}

		folderID = *temp.GetId()

		// Only populate the cache if we actually had to create it. Since we set
		// newCache to false in this we'll only try to populate it once per function
		// call even if we make a new cache.
		if isNewCache {
			if err := mfc.Populate(ctx, folderID, folder); err != nil {
				return "", errors.Wrap(err, "populating folder cache")
			}

			isNewCache = false
		}

		// NOOP if the folder is already in the cache.
		if err = mfc.AddToCache(ctx, temp); err != nil {
			return "", errors.Wrap(err, "adding folder to cache")
		}
	}

	return folderID, nil
}

// establishContactsRestoreLocation creates Contact Folders in sequence
// and updates the container resolver appropriately. Contact Folders have
// are displayed in a flat representation. Therefore, only the root can be populated and all content
// must be restored into the root location.
// @param folders is the list of intended folders from root to leaf (e.g. [root ...])
// @param isNewCache bool representation of whether Populate function needs to be run
func establishContactsRestoreLocation(
	ctx context.Context,
	folders []string,
	cfc graph.ContainerResolver,
	user string,
	gs graph.Service,
	isNewCache bool,
) (string, error) {
	cached, ok := cfc.PathInCache(folders[0])
	if ok {
		return cached, nil
	}

	temp, err := CreateContactFolder(ctx, gs, user, folders[0])
	if err != nil {
		return "", errors.Wrap(err, support.ConnectorStackErrorTrace(err))
	}

	folderID := *temp.GetId()

	if isNewCache {
		if err := cfc.Populate(ctx, folderID, folders[0]); err != nil {
			return "", errors.Wrap(err, "populating contact cache")
		}

		if err = cfc.AddToCache(ctx, temp); err != nil {
			return "", errors.Wrap(err, "adding contact folder to cache")
		}
	}

	return folderID, nil
}

func establishEventsRestoreLocation(
	ctx context.Context,
	folders []string,
	ecc graph.ContainerResolver, // eventCalendarCache
	user string,
	gs graph.Service,
	isNewCache bool,
) (string, error) {
	cached, ok := ecc.PathInCache(folders[0])
	if ok {
		return cached, nil
	}

	temp, err := CreateCalendar(ctx, gs, user, folders[0])
	if err != nil {
		return "", errors.Wrap(err, support.ConnectorStackErrorTrace(err))
	}

	folderID := *temp.GetId()

	if isNewCache {
		if err = ecc.Populate(ctx, folderID, folders[0]); err != nil {
			return "", errors.Wrap(err, "populating event cache")
		}

		transform := CreateCalendarDisplayable(temp, folderID)
		if err = ecc.AddToCache(ctx, transform); err != nil {
			return "", errors.Wrap(err, "adding new calendar to cache")
		}
	}

	return folderID, nil
}<|MERGE_RESOLUTION|>--- conflicted
+++ resolved
@@ -20,8 +20,6 @@
 	"github.com/alcionai/corso/src/pkg/path"
 )
 
-<<<<<<< HEAD
-=======
 // GetRestoreContainer utility function to create
 // an unique folder for the restore process
 //
@@ -72,7 +70,6 @@
 	}
 }
 
->>>>>>> f1f6c06b
 // RestoreExchangeObject directs restore pipeline towards restore function
 // based on the path.CategoryType. All input params are necessary to perform
 // the type-specific restore function.

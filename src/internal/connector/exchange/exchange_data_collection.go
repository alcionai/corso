--- conflicted
+++ resolved
@@ -57,17 +57,13 @@
 
 // NewExchangeDataCollection creates an ExchangeDataCollection with fullPath is annotated
 func NewCollection(
-<<<<<<< HEAD
 	user string,
 	fullPath []string,
 	service graph.Service,
-	populate populater,
-=======
 	aUser string,
 	pathRepresentation []string,
 	collectionType optionIdentifier,
 	aService graph.Service,
->>>>>>> d656bc18
 	statusCh chan<- *support.ConnectorOperationStatus,
 ) Collection {
 	collection := Collection{
@@ -77,9 +73,20 @@
 		service:  service,
 		statusCh: statusCh,
 		fullPath: fullPath,
-		populate: populate,
+		populate: getPopulateFunction(collectionType),
 	}
 	return collection
+}
+
+// getPopulateFunction is a function to set populate function field
+// with exchange-application specific functions
+func getPopulateFunction(optId optionIdentifier) populater {
+	switch optId {
+	case messages:
+		return PopulateFromCollection
+	default:
+		return nil
+	}
 }
 
 // AddJob appends additional objectID to structure's jobs field

// Package exchange provides support for retrieving M365 Exchange objects
// from M365 servers using the Graph API. M365 object support centers
// on the applications: Mail, Contacts, and Calendar.
package exchange

import (
	"bytes"
	"context"
	"io"
	"sync"
	"sync/atomic"
	"time"

	"github.com/microsoft/kiota-abstractions-go/serialization"

	"github.com/alcionai/corso/src/internal/connector/support"
	"github.com/alcionai/corso/src/internal/data"
	"github.com/alcionai/corso/src/internal/observe"
	"github.com/alcionai/corso/src/pkg/backup/details"
	"github.com/alcionai/corso/src/pkg/control"
	"github.com/alcionai/corso/src/pkg/logger"
	"github.com/alcionai/corso/src/pkg/path"
)

var (
	_ data.Collection    = &Collection{}
	_ data.Stream        = &Stream{}
	_ data.StreamInfo    = &Stream{}
	_ data.StreamModTime = &Stream{}
)

const (
	collectionChannelBufferSize = 1000
	numberOfRetries             = 4

	// Outlooks expects max 4 concurrent requests
	// https://learn.microsoft.com/en-us/graph/throttling-limits#outlook-service-limits
	urlPrefetchChannelBufferSize = 4
)

type itemer interface {
	GetItem(
		ctx context.Context,
		user, itemID string,
	) (serialization.Parsable, *details.ExchangeInfo, error)
	Serialize(
		ctx context.Context,
		item serialization.Parsable,
		user, itemID string,
	) ([]byte, error)
}

// Collection implements the interface from data.Collection
// Structure holds data for an Exchange application for a single user
type Collection struct {
	// M365 user
	user string // M365 user
	data chan data.Stream

	// added is a list of existing item IDs that were added to a container
	added map[string]struct{}
	// removed is a list of item IDs that were deleted from, or moved out, of a container
	removed map[string]struct{}

	items itemer

	category      path.CategoryType
	statusUpdater support.StatusUpdater
	ctrl          control.Options

	// FullPath is the current hierarchical path used by this collection.
	fullPath path.Path

	// PrevPath is the previous hierarchical path used by this collection.
	// It may be the same as fullPath, if the folder was not renamed or
	// moved.  It will be empty on its first retrieval.
	prevPath path.Path

	state data.CollectionState

	// doNotMergeItems should only be true if the old delta token expired.
	doNotMergeItems bool
}

// NewExchangeDataCollection creates an ExchangeDataCollection.
// State of the collection is set as an observation of the current
// and previous paths.  If the curr path is nil, the state is assumed
// to be deleted.  If the prev path is nil, it is assumed newly created.
// If both are populated, then state is either moved (if they differ),
// or notMoved (if they match).
func NewCollection(
	user string,
	curr, prev path.Path,
	category path.CategoryType,
	items itemer,
	statusUpdater support.StatusUpdater,
	ctrlOpts control.Options,
	doNotMergeItems bool,
) Collection {
	collection := Collection{
		category:        category,
		ctrl:            ctrlOpts,
		data:            make(chan data.Stream, collectionChannelBufferSize),
		doNotMergeItems: doNotMergeItems,
		fullPath:        curr,
		added:           make(map[string]struct{}, 0),
		removed:         make(map[string]struct{}, 0),
		prevPath:        prev,
		state:           stateOf(prev, curr),
		statusUpdater:   statusUpdater,
		user:            user,
		items:           items,
	}

	return collection
}

func stateOf(prev, curr path.Path) data.CollectionState {
	if curr == nil || len(curr.String()) == 0 {
		return data.DeletedState
	}

	if prev == nil || len(prev.String()) == 0 {
		return data.NewState
	}

	if curr.Folder() != prev.Folder() {
		return data.MovedState
	}

	return data.NotMovedState
}

// Items utility function to asynchronously execute process to fill data channel with
// M365 exchange objects and returns the data channel
func (col *Collection) Items() <-chan data.Stream {
	go col.streamItems(context.TODO())
	return col.data
}

// FullPath returns the Collection's fullPath []string
func (col *Collection) FullPath() path.Path {
	return col.fullPath
}

// TODO(ashmrtn): Fill in with previous path once GraphConnector compares old
// and new folder hierarchies.
func (col Collection) PreviousPath() path.Path {
	return col.prevPath
}

func (col Collection) State() data.CollectionState {
	return col.state
}

func (col Collection) DoNotMergeItems() bool {
	return col.doNotMergeItems
}

// ---------------------------------------------------------------------------
// Items() channel controller
// ---------------------------------------------------------------------------

// streamItems is a utility function that uses col.collectionType to be able to serialize
// all the M365IDs defined in the added field. data channel is closed by this function
func (col *Collection) streamItems(ctx context.Context) {
	var (
		errs        error
		success     int64
		totalBytes  int64
		wg          sync.WaitGroup
		colProgress chan<- struct{}

		user = col.user
	)

	defer func() {
		col.finishPopulation(ctx, int(success), totalBytes, errs)
	}()

	if len(col.added)+len(col.removed) > 0 {
		var closer func()
		colProgress, closer = observe.CollectionProgress(
			ctx,
			user,
			col.fullPath.Category().String(),
			col.fullPath.Folder())

		go closer()

		defer func() {
			close(colProgress)
		}()
	}

	// Limit the max number of active requests to GC
	semaphoreCh := make(chan struct{}, urlPrefetchChannelBufferSize)
	defer close(semaphoreCh)

<<<<<<< HEAD
=======
	updaterMu := sync.Mutex{}
	errUpdater := func(user string, err error) {
		updaterMu.Lock()
		defer updaterMu.Unlock()

		errs = support.WrapAndAppend(user, err, errs)
	}

>>>>>>> 298ee35f
	// delete all removed items
	for id := range col.removed {
		semaphoreCh <- struct{}{}

		wg.Add(1)

		go func(id string) {
			defer wg.Done()
			defer func() { <-semaphoreCh }()

			col.data <- &Stream{
				id:      id,
				modTime: time.Now().UTC(), // removed items have no modTime entry.
				deleted: true,
			}

			atomic.AddInt64(&success, 1)
			atomic.AddInt64(&totalBytes, 0)

			if colProgress != nil {
				colProgress <- struct{}{}
			}
		}(id)
	}

	errUpdater := func(user string, err error) {
		errs = support.WrapAndAppend(user, err, errs)
	}

	// add any new items
	for id := range col.added {
		if col.ctrl.FailFast && errs != nil {
			break
		}

		semaphoreCh <- struct{}{}

		wg.Add(1)

		go func(id string) {
			defer wg.Done()
			defer func() { <-semaphoreCh }()

			var (
				item serialization.Parsable
				info *details.ExchangeInfo
				err  error
			)

			for i := 1; i <= numberOfRetries; i++ {
				item, info, err = col.items.GetItem(ctx, user, id)
				if err == nil {
					break
				}

				if i < numberOfRetries {
					time.Sleep(time.Duration(3*(i+1)) * time.Second)
				}
			}

			if err != nil {
				errUpdater(user, support.ConnectorStackErrorTraceWrap(err, "fetching item"))
				return
			}

			data, err := col.items.Serialize(ctx, item, user, id)
			if err != nil {
				errUpdater(user, err)
				return
			}

			info.Size = int64(len(data))

			col.data <- &Stream{
				id:      id,
				message: data,
				info:    info,
				modTime: info.Modified,
			}

			atomic.AddInt64(&success, 1)
			atomic.AddInt64(&totalBytes, info.Size)

			if colProgress != nil {
				colProgress <- struct{}{}
			}
		}(id)
	}

	wg.Wait()
}

// terminatePopulateSequence is a utility function used to close a Collection's data channel
// and to send the status update through the channel.
func (col *Collection) finishPopulation(ctx context.Context, success int, totalBytes int64, errs error) {
	close(col.data)
	attempted := len(col.added) + len(col.removed)
	status := support.CreateStatus(ctx,
		support.Backup,
		1,
		support.CollectionMetrics{
			Objects:    attempted,
			Successes:  success,
			TotalBytes: totalBytes,
		},
		errs,
		col.fullPath.Folder())
	logger.Ctx(ctx).Debugw("done streaming items", "status", status.String())
	col.statusUpdater(status)
}

// Stream represents a single item retrieved from exchange
type Stream struct {
	id string
	// TODO: We may need this to be a "oneOf" of `message`, `contact`, etc.
	// going forward. Using []byte for now but I assume we'll have
	// some structured type in here (serialization to []byte can be done in `Read`)
	message []byte
	info    *details.ExchangeInfo // temporary change to bring populate function into directory
	// TODO(ashmrtn): Can probably eventually be sourced from info as there's a
	// request to provide modtime in ItemInfo structs.
	modTime time.Time

	// true if the item was marked by graph as deleted.
	deleted bool
}

func (od *Stream) UUID() string {
	return od.id
}

func (od *Stream) ToReader() io.ReadCloser {
	return io.NopCloser(bytes.NewReader(od.message))
}

func (od Stream) Deleted() bool {
	return od.deleted
}

func (od *Stream) Info() details.ItemInfo {
	return details.ItemInfo{Exchange: od.info}
}

func (od *Stream) ModTime() time.Time {
	return od.modTime
}

// NewStream constructor for exchange.Stream object
func NewStream(identifier string, dataBytes []byte, detail details.ExchangeInfo, modTime time.Time) Stream {
	return Stream{
		id:      identifier,
		message: dataBytes,
		info:    &detail,
		modTime: modTime,
	}
}<|MERGE_RESOLUTION|>--- conflicted
+++ resolved
@@ -197,43 +197,36 @@
 	semaphoreCh := make(chan struct{}, urlPrefetchChannelBufferSize)
 	defer close(semaphoreCh)
 
-<<<<<<< HEAD
-=======
+	// delete all removed items
+	for id := range col.removed {
+		semaphoreCh <- struct{}{}
+
+		wg.Add(1)
+
+		go func(id string) {
+			defer wg.Done()
+			defer func() { <-semaphoreCh }()
+
+			col.data <- &Stream{
+				id:      id,
+				modTime: time.Now().UTC(), // removed items have no modTime entry.
+				deleted: true,
+			}
+
+			atomic.AddInt64(&success, 1)
+			atomic.AddInt64(&totalBytes, 0)
+
+			if colProgress != nil {
+				colProgress <- struct{}{}
+			}
+		}(id)
+	}
+
 	updaterMu := sync.Mutex{}
 	errUpdater := func(user string, err error) {
 		updaterMu.Lock()
 		defer updaterMu.Unlock()
 
-		errs = support.WrapAndAppend(user, err, errs)
-	}
-
->>>>>>> 298ee35f
-	// delete all removed items
-	for id := range col.removed {
-		semaphoreCh <- struct{}{}
-
-		wg.Add(1)
-
-		go func(id string) {
-			defer wg.Done()
-			defer func() { <-semaphoreCh }()
-
-			col.data <- &Stream{
-				id:      id,
-				modTime: time.Now().UTC(), // removed items have no modTime entry.
-				deleted: true,
-			}
-
-			atomic.AddInt64(&success, 1)
-			atomic.AddInt64(&totalBytes, 0)
-
-			if colProgress != nil {
-				colProgress <- struct{}{}
-			}
-		}(id)
-	}
-
-	errUpdater := func(user string, err error) {
 		errs = support.WrapAndAppend(user, err, errs)
 	}
 

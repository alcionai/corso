// Package exchange provides support for retrieving M365 Exchange objects
// from M365 servers using the Graph API. M365 object support centers
// on the applications: Mail, Contacts, and Calendar.
package exchange

import (
	"bytes"
	"context"
	"io"

	kw "github.com/microsoft/kiota-serialization-json-go"
	msgraphsdk "github.com/microsoftgraph/msgraph-sdk-go"
	"github.com/microsoftgraph/msgraph-sdk-go/models"
	"github.com/pkg/errors"

	"github.com/alcionai/corso/internal/connector/graph"
	"github.com/alcionai/corso/internal/connector/support"
	"github.com/alcionai/corso/internal/data"
	"github.com/alcionai/corso/pkg/backup/details"
	"github.com/alcionai/corso/pkg/logger"
)

var (
	_ data.Collection = &Collection{}
	_ data.Stream     = &Stream{}
	_ data.StreamInfo = &Stream{}
)

const (
	collectionChannelBufferSize = 1000
	numberOfRetries             = 4
	// RestorePropertyTag defined: https://docs.microsoft.com/en-us/office/client-developer/outlook/mapi/pidtagmessageflags-canonical-property
	RestorePropertyTag          = "Integer 0x0E07"
	RestoreCanonicalEnableValue = "4"
)

// Collection implements the interface from data.Collection
// Structure holds data for an Exchange application for a single user
type Collection struct {
	// M365 user
	user string // M365 user
	data chan data.Stream
	// jobs represents items from the inventory of M365 objectIds whose information
	// is desired to be sent through the data channel for eventual storage
	jobs []string
	// service - client/adapter pair used to access M365 back store
	service graph.Service
	// populate - Utility function to populate collection based on the M365 application type and granularity
	populate populater
	statusCh chan<- *support.ConnectorOperationStatus
	// FullPath is the slice representation of the action context passed down through the hierarchy.
	// The original request can be gleaned from the slice. (e.g. {<tenant ID>, <user ID>, "emails"})
	fullPath []string
}

// Populater are a class of functions that can be used to fill exchange.Collections with
// the corresponding information
type populater func(
	ctx context.Context,
	service graph.Service,
	user string,
	jobs []string,
	dataChannel chan<- data.Stream,
	statusChannel chan<- *support.ConnectorOperationStatus,
)

// NewExchangeDataCollection creates an ExchangeDataCollection with fullPath is annotated
func NewCollection(
<<<<<<< HEAD
	aUser string,
	pathRepresentation []string,
	collectionType optionIdentifier,
	aService graph.Service,
=======
	user string,
	fullPath []string,
	collectionType optionIdentifier,
	service graph.Service,
>>>>>>> da66cc4c
	statusCh chan<- *support.ConnectorOperationStatus,
) Collection {
	collection := Collection{
		user:     user,
		data:     make(chan data.Stream, collectionChannelBufferSize),
		jobs:     make([]string, 0),
		service:  service,
		statusCh: statusCh,
		fullPath: fullPath,
		populate: getPopulateFunction(collectionType),
	}
	return collection
}

// getPopulateFunction is a function to set populate function field
// with exchange-application specific functions
func getPopulateFunction(optID optionIdentifier) populater {
	switch optID {
	case messages:
		return PopulateForMailCollection
	case contacts:
		return PopulateForContactCollection
	default:
		return nil
	}
}

// AddJob appends additional objectID to structure's jobs field
func (eoc *Collection) AddJob(objID string) {
	eoc.jobs = append(eoc.jobs, objID)
}

// Items utility function to asynchronously execute process to fill data channel with
// M365 exchange objects and returns the data channel
func (eoc *Collection) Items() <-chan data.Stream {
	if eoc.populate != nil {
		go eoc.populate(
			context.TODO(),
			eoc.service,
			eoc.user,
			eoc.jobs,
			eoc.data,
			eoc.statusCh,
		)
	}
	return eoc.data
}

// FullPath returns the Collection's fullPath []string
func (eoc *Collection) FullPath() []string {
	return append([]string{}, eoc.fullPath...)
}

<<<<<<< HEAD
func (edc *Collection) PopulateForContactCollection(
	ctx context.Context,
	service graph.Service,
	statusChannel chan<- *support.ConnectorOperationStatus,
) {
	var (
		errs    error
		success int
	)
	objectWriter := kw.NewJsonSerializationWriter()

	for _, task := range edc.jobs {
		response, err := service.Client().UsersById(edc.user).ContactsById(task).Get()
		if err != nil {
			details := support.ConnectorStackErrorTrace(err)
			errs = support.WrapAndAppend(edc.user, errors.Wrapf(
				err,
				"unable to retrieve item %s; details: %s", task, details,
			),
				errs,
			)
			continue
		}
		err = contactToDataCollection(service.Client(), ctx, objectWriter, edc.data, response, edc.user)
		if err != nil {
			errs = support.WrapAndAppendf(edc.user, err, errs)

			if service.ErrPolicy() {
				break
			}
		}

		success++

	}
	close(edc.data)
	attemptedItems := len(edc.jobs)
	status := support.CreateStatus(ctx, support.Backup, attemptedItems, success, 1, errs)
	logger.Ctx(ctx).Debug(status.String())
	statusChannel <- status
}

// populateFromTaskList async call to fill DataCollection via channel implementation
func (edc *Collection) PopulateFromCollection(
=======
func PopulateForContactCollection(
>>>>>>> da66cc4c
	ctx context.Context,
	service graph.Service,
	user string,
	jobs []string,
	dataChannel chan<- data.Stream,
	statusChannel chan<- *support.ConnectorOperationStatus,
) {
	var (
		errs    error
		success int
	)
	objectWriter := kw.NewJsonSerializationWriter()

	for _, task := range jobs {
		response, err := service.Client().UsersById(user).ContactsById(task).Get()
		if err != nil {
			trace := support.ConnectorStackErrorTrace(err)
			errs = support.WrapAndAppend(
				user,
				errors.Wrapf(err, "unable to retrieve item %s; details: %s", task, trace),
				errs,
			)
			continue
		}
<<<<<<< HEAD
		err = messageToDataCollection(service.Client(), ctx, objectWriter, edc.data, response, edc.user)
		if err != nil {
			errs = support.WrapAndAppendf(edc.user, err, errs)
=======
		err = contactToDataCollection(ctx, service.Client(), objectWriter, dataChannel, response, user)
		if err != nil {
			errs = support.WrapAndAppendf(user, err, errs)

			if service.ErrPolicy() {
				break
			}
			continue
		}

		success++

	}
	close(dataChannel)
	attemptedItems := len(jobs)
	status := support.CreateStatus(ctx, support.Backup, attemptedItems, success, 1, errs)
	logger.Ctx(ctx).Debug(status.String())
	statusChannel <- status
}

// PopulateForMailCollection async call to fill DataCollection via channel implementation
func PopulateForMailCollection(
	ctx context.Context,
	service graph.Service,
	user string,
	jobs []string,
	dataChannel chan<- data.Stream,
	statusChannel chan<- *support.ConnectorOperationStatus,
) {
	var errs error
	var attemptedItems, success int
	objectWriter := kw.NewJsonSerializationWriter()

	for _, task := range jobs {
		response, err := service.Client().UsersById(user).MessagesById(task).Get()
		if err != nil {
			trace := support.ConnectorStackErrorTrace(err)
			errs = support.WrapAndAppend(user, errors.Wrapf(err, "unable to retrieve item %s; details %s", task, trace), errs)
			continue
		}
		err = messageToDataCollection(ctx, service.Client(), objectWriter, dataChannel, response, user)
		if err != nil {
			errs = support.WrapAndAppendf(user, err, errs)
>>>>>>> da66cc4c

			if service.ErrPolicy() {
				break
			}
<<<<<<< HEAD
=======
			continue
>>>>>>> da66cc4c
		}
		success++
	}
	close(dataChannel)
	attemptedItems += len(jobs)

	status := support.CreateStatus(ctx, support.Backup, attemptedItems, success, 1, errs)
	logger.Ctx(ctx).Debug(status.String())
	statusChannel <- status
}

func contactToDataCollection(
<<<<<<< HEAD
	client *msgraphsdk.GraphServiceClient,
	ctx context.Context,
	objectWriter *kw.JsonSerializationWriter,
	dataChannel chan<- data.Stream,
	contact models.Contactable,
	user string,
) error {
	defer objectWriter.Close()
	err := objectWriter.WriteObjectValue("", contact)
	if err != nil {
		return support.SetNonRecoverableError(errors.Wrap(err, *contact.GetId()))
	}
	byteArray, err := objectWriter.GetSerializedContent()
	if err != nil {
		return support.WrapAndAppend(*contact.GetId(), err, nil)
	}
	if byteArray != nil {
		dataChannel <- &Stream{id: *contact.GetId(), message: byteArray, info: nil}
	}
	return nil
}

func messageToDataCollection(
=======
	ctx context.Context,
>>>>>>> da66cc4c
	client *msgraphsdk.GraphServiceClient,
	objectWriter *kw.JsonSerializationWriter,
	dataChannel chan<- data.Stream,
	contact models.Contactable,
	user string,
) error {
	defer objectWriter.Close()
	err := objectWriter.WriteObjectValue("", contact)
	if err != nil {
		return support.SetNonRecoverableError(errors.Wrap(err, *contact.GetId()))
	}
	byteArray, err := objectWriter.GetSerializedContent()
	if err != nil {
		return support.WrapAndAppend(*contact.GetId(), err, nil)
	}
	if byteArray != nil {
		dataChannel <- &Stream{id: *contact.GetId(), message: byteArray, info: nil}
	}
	return nil
}

func messageToDataCollection(
	ctx context.Context,
	client *msgraphsdk.GraphServiceClient,
	objectWriter *kw.JsonSerializationWriter,
	dataChannel chan<- data.Stream,
	message models.Messageable,
	user string,
) error {
	var err error
	aMessage := message
	adtl := message.GetAdditionalData()
	if len(adtl) > 2 {
		aMessage, err = support.ConvertFromMessageable(adtl, message)
		if err != nil {
			return err
		}
	}
	if *aMessage.GetHasAttachments() {
		// getting all the attachments might take a couple attempts due to filesize
		var retriesErr error
		for count := 0; count < numberOfRetries; count++ {
			attached, err := client.
				UsersById(user).
				MessagesById(*aMessage.GetId()).
				Attachments().
				Get()
			retriesErr = err
			if err == nil && attached != nil {
				aMessage.SetAttachments(attached.GetValue())
				break
			}
		}
		if retriesErr != nil {
			logger.Ctx(ctx).Debug("exceeded maximum retries")
			return support.WrapAndAppend(*aMessage.GetId(), errors.Wrap(retriesErr, "attachment failed"), nil)
		}
	}
	err = objectWriter.WriteObjectValue("", aMessage)
	if err != nil {
		return support.SetNonRecoverableError(errors.Wrapf(err, "%s", *aMessage.GetId()))
	}

	byteArray, err := objectWriter.GetSerializedContent()
	objectWriter.Close()
	if err != nil {
		return support.WrapAndAppend(*aMessage.GetId(), errors.Wrap(err, "serializing mail content"), nil)
	}
	if byteArray != nil {
		dataChannel <- &Stream{id: *aMessage.GetId(), message: byteArray, info: MessageInfo(aMessage)}
	}
	return nil
}

// Stream represents a single item retrieved from exchange
type Stream struct {
	id string
	// TODO: We may need this to be a "oneOf" of `message`, `contact`, etc.
	// going forward. Using []byte for now but I assume we'll have
	// some structured type in here (serialization to []byte can be done in `Read`)
	message []byte
	info    *details.ExchangeInfo // temporary change to bring populate function into directory
}

func (od *Stream) UUID() string {
	return od.id
}

func (od *Stream) ToReader() io.ReadCloser {
	return io.NopCloser(bytes.NewReader(od.message))
}

func (od *Stream) Info() details.ItemInfo {
	return details.ItemInfo{Exchange: od.info}
}

// NewStream constructor for exchange.Stream object
func NewStream(identifier string, dataBytes []byte, detail details.ExchangeInfo) Stream {
	return Stream{
		id:      identifier,
		message: dataBytes,
		info:    &detail,
	}
}<|MERGE_RESOLUTION|>--- conflicted
+++ resolved
@@ -66,17 +66,10 @@
 
 // NewExchangeDataCollection creates an ExchangeDataCollection with fullPath is annotated
 func NewCollection(
-<<<<<<< HEAD
-	aUser string,
-	pathRepresentation []string,
-	collectionType optionIdentifier,
-	aService graph.Service,
-=======
 	user string,
 	fullPath []string,
 	collectionType optionIdentifier,
 	service graph.Service,
->>>>>>> da66cc4c
 	statusCh chan<- *support.ConnectorOperationStatus,
 ) Collection {
 	collection := Collection{
@@ -130,10 +123,12 @@
 	return append([]string{}, eoc.fullPath...)
 }
 
-<<<<<<< HEAD
-func (edc *Collection) PopulateForContactCollection(
+func PopulateForContactCollection(
 	ctx context.Context,
 	service graph.Service,
+	user string,
+	jobs []string,
+	dataChannel chan<- data.Stream,
 	statusChannel chan<- *support.ConnectorOperationStatus,
 ) {
 	var (
@@ -142,55 +137,6 @@
 	)
 	objectWriter := kw.NewJsonSerializationWriter()
 
-	for _, task := range edc.jobs {
-		response, err := service.Client().UsersById(edc.user).ContactsById(task).Get()
-		if err != nil {
-			details := support.ConnectorStackErrorTrace(err)
-			errs = support.WrapAndAppend(edc.user, errors.Wrapf(
-				err,
-				"unable to retrieve item %s; details: %s", task, details,
-			),
-				errs,
-			)
-			continue
-		}
-		err = contactToDataCollection(service.Client(), ctx, objectWriter, edc.data, response, edc.user)
-		if err != nil {
-			errs = support.WrapAndAppendf(edc.user, err, errs)
-
-			if service.ErrPolicy() {
-				break
-			}
-		}
-
-		success++
-
-	}
-	close(edc.data)
-	attemptedItems := len(edc.jobs)
-	status := support.CreateStatus(ctx, support.Backup, attemptedItems, success, 1, errs)
-	logger.Ctx(ctx).Debug(status.String())
-	statusChannel <- status
-}
-
-// populateFromTaskList async call to fill DataCollection via channel implementation
-func (edc *Collection) PopulateFromCollection(
-=======
-func PopulateForContactCollection(
->>>>>>> da66cc4c
-	ctx context.Context,
-	service graph.Service,
-	user string,
-	jobs []string,
-	dataChannel chan<- data.Stream,
-	statusChannel chan<- *support.ConnectorOperationStatus,
-) {
-	var (
-		errs    error
-		success int
-	)
-	objectWriter := kw.NewJsonSerializationWriter()
-
 	for _, task := range jobs {
 		response, err := service.Client().UsersById(user).ContactsById(task).Get()
 		if err != nil {
@@ -202,11 +148,6 @@
 			)
 			continue
 		}
-<<<<<<< HEAD
-		err = messageToDataCollection(service.Client(), ctx, objectWriter, edc.data, response, edc.user)
-		if err != nil {
-			errs = support.WrapAndAppendf(edc.user, err, errs)
-=======
 		err = contactToDataCollection(ctx, service.Client(), objectWriter, dataChannel, response, user)
 		if err != nil {
 			errs = support.WrapAndAppendf(user, err, errs)
@@ -250,15 +191,11 @@
 		err = messageToDataCollection(ctx, service.Client(), objectWriter, dataChannel, response, user)
 		if err != nil {
 			errs = support.WrapAndAppendf(user, err, errs)
->>>>>>> da66cc4c
 
 			if service.ErrPolicy() {
 				break
 			}
-<<<<<<< HEAD
-=======
 			continue
->>>>>>> da66cc4c
 		}
 		success++
 	}
@@ -271,33 +208,7 @@
 }
 
 func contactToDataCollection(
-<<<<<<< HEAD
-	client *msgraphsdk.GraphServiceClient,
-	ctx context.Context,
-	objectWriter *kw.JsonSerializationWriter,
-	dataChannel chan<- data.Stream,
-	contact models.Contactable,
-	user string,
-) error {
-	defer objectWriter.Close()
-	err := objectWriter.WriteObjectValue("", contact)
-	if err != nil {
-		return support.SetNonRecoverableError(errors.Wrap(err, *contact.GetId()))
-	}
-	byteArray, err := objectWriter.GetSerializedContent()
-	if err != nil {
-		return support.WrapAndAppend(*contact.GetId(), err, nil)
-	}
-	if byteArray != nil {
-		dataChannel <- &Stream{id: *contact.GetId(), message: byteArray, info: nil}
-	}
-	return nil
-}
-
-func messageToDataCollection(
-=======
-	ctx context.Context,
->>>>>>> da66cc4c
+	ctx context.Context,
 	client *msgraphsdk.GraphServiceClient,
 	objectWriter *kw.JsonSerializationWriter,
 	dataChannel chan<- data.Stream,

// Package exchange provides support for retrieving M365 Exchange objects
// from M365 servers using the Graph API. M365 object support centers
// on the applications: Mail, Contacts, and Calendar.
package exchange

import (
	"bytes"
	"context"
	"io"

	kw "github.com/microsoft/kiota-serialization-json-go"
	msgraphsdk "github.com/microsoftgraph/msgraph-sdk-go"
	"github.com/microsoftgraph/msgraph-sdk-go/models"
	"github.com/pkg/errors"

	"github.com/alcionai/corso/internal/connector/graph"
	"github.com/alcionai/corso/internal/connector/support"
	"github.com/alcionai/corso/internal/data"
	"github.com/alcionai/corso/pkg/backup/details"
	"github.com/alcionai/corso/pkg/logger"
)

var _ data.Collection = &Collection{}
var _ data.Stream = &Stream{}
var _ data.StreamInfo = &Stream{}

const (
	collectionChannelBufferSize = 1000
	numberOfRetries             = 4
	// RestorePropertyTag defined: https://docs.microsoft.com/en-us/office/client-developer/outlook/mapi/pidtagmessageflags-canonical-property
	RestorePropertyTag          = "Integer 0x0E07"
	RestoreCanonicalEnableValue = "4"
)

// Collection implements the interface from data.Collection
// Structure holds data for an Exchange application for a single user
type Collection struct {
	// M365 user
	user string // M365 user
	data chan data.Stream
	// jobs represents items from the inventory of M365 objectIds whose information
	// is desired to be sent through the data channel for eventual storage
	jobs []string
	// service - client/adapter pair used to access M365 back store
	service graph.Service
	// populate - Utility function to populate collection based on the M365 application type and granularity
	populate populater
	statusCh chan<- *support.ConnectorOperationStatus
	// FullPath is the slice representation of the action context passed down through the hierarchy.
	//The original request can be gleaned from the slice. (e.g. {<tenant ID>, <user ID>, "emails"})
	fullPath []string
}

// Populater are a class of functions that can be used to fill exchange.Collections with
// the corresponding information
type populater func(context.Context, graph.Service, *Collection, chan<- *support.ConnectorOperationStatus)

// NewExchangeDataCollection creates an ExchangeDataCollection with fullPath is annotated
func NewCollection(
<<<<<<< HEAD
	aUser string,
	pathRepresentation []string,
	collectionType optionIdentifier,
	aService graph.Service,
=======
	user string,
	fullPath []string,
	collectionType optionIdentifier,
	service graph.Service,
>>>>>>> d9205895
	statusCh chan<- *support.ConnectorOperationStatus,
) Collection {
	collection := Collection{
		user:     user,
		data:     make(chan data.Stream, collectionChannelBufferSize),
		jobs:     make([]string, 0),
		service:  service,
		statusCh: statusCh,
		fullPath: fullPath,
		populate: getPopulateFunction(collectionType),
	}
	return collection
}

// getPopulateFunction is a function to set populate function field
// with exchange-application specific functions
func getPopulateFunction(optId optionIdentifier) populater {
	switch optId {
	case messages:
		return PopulateFromCollection
	default:
		return nil
	}
}

// AddJob appends additional objectID to structure's jobs field
func (eoc *Collection) AddJob(objID string) {
	eoc.jobs = append(eoc.jobs, objID)
}

// Items utility function to asynchronously execute process to fill data channel with
// M365 exchange objects and returns the data channel
func (eoc *Collection) Items() <-chan data.Stream {
	if eoc.populate != nil {
		go eoc.populate(context.TODO(), eoc.service, eoc, eoc.statusCh)
	}
	return eoc.data
}

// FullPath returns the Collection's fullPath []string
func (edc *Collection) FullPath() []string {
	return append([]string{}, edc.fullPath...)
}

<<<<<<< HEAD
func (edc *Collection) PopulateForContactCollection(
	ctx context.Context,
	service graph.Service,
	statusChannel chan<- *support.ConnectorOperationStatus,
) {
	var (
		errs    error
		success int
	)
	objectWriter := kw.NewJsonSerializationWriter()

	for _, task := range edc.jobs {
		response, err := service.Client().UsersById(edc.user).ContactsById(task).Get()
		if err != nil {
			details := support.ConnectorStackErrorTrace(err)
			errs = support.WrapAndAppend(edc.user, errors.Wrapf(
				err,
				"unable to retrieve item %s; details: %s", task, details,
			),
				errs,
			)
			continue
		}
		err = contactToDataCollection(service.Client(), ctx, objectWriter, edc.data, response, edc.user)
		if err != nil {
			errs = support.WrapAndAppendf(edc.user, err, errs)

			if service.ErrPolicy() {
				break
			}
		}

		success++

	}
	close(edc.data)
	attemptedItems := len(edc.jobs)
	status := support.CreateStatus(ctx, support.Backup, attemptedItems, success, 1, errs)
	logger.Ctx(ctx).Debug(status.String())
	statusChannel <- status
}

// populateFromTaskList async call to fill DataCollection via channel implementation
func (edc *Collection) PopulateFromCollection(
=======
// PopulateFromCollection async call to fill DataCollection via channel implementation
func PopulateFromCollection(
>>>>>>> d9205895
	ctx context.Context,
	service graph.Service,
	edc *Collection,
	statusChannel chan<- *support.ConnectorOperationStatus,
) {
	var errs error
	var attemptedItems, success int
	objectWriter := kw.NewJsonSerializationWriter()

	for _, task := range edc.jobs {
		response, err := service.Client().UsersById(edc.user).MessagesById(task).Get()
		if err != nil {
			details := support.ConnectorStackErrorTrace(err)
			errs = support.WrapAndAppend(edc.user, errors.Wrapf(err, "unable to retrieve item %s; details %s", task, details), errs)
			continue
		}
		err = messageToDataCollection(service.Client(), ctx, objectWriter, edc.data, response, edc.user)
		if err != nil {
			errs = support.WrapAndAppendf(edc.user, err, errs)

			if service.ErrPolicy() {
				break
			}
		}
		success++
	}
	close(edc.data)
	attemptedItems += len(edc.jobs)

	status := support.CreateStatus(ctx, support.Backup, attemptedItems, success, 1, errs)
	logger.Ctx(ctx).Debug(status.String())
	statusChannel <- status
}

func contactToDataCollection(
	client *msgraphsdk.GraphServiceClient,
	ctx context.Context,
	objectWriter *kw.JsonSerializationWriter,
	dataChannel chan<- data.Stream,
	contact models.Contactable,
	user string,
) error {
	defer objectWriter.Close()
	err := objectWriter.WriteObjectValue("", contact)
	if err != nil {
		return support.SetNonRecoverableError(errors.Wrap(err, *contact.GetId()))
	}
	byteArray, err := objectWriter.GetSerializedContent()
	if err != nil {
		return support.WrapAndAppend(*contact.GetId(), err, nil)
	}
	if byteArray != nil {
		dataChannel <- &Stream{id: *contact.GetId(), message: byteArray, info: nil}
	}
	return nil
}

func messageToDataCollection(
	client *msgraphsdk.GraphServiceClient,
	ctx context.Context,
	objectWriter *kw.JsonSerializationWriter,
	dataChannel chan<- data.Stream,
	message models.Messageable,
	user string,
) error {
	var err error
	aMessage := message
	adtl := message.GetAdditionalData()
	if len(adtl) > 2 {
		aMessage, err = support.ConvertFromMessageable(adtl, message)
		if err != nil {
			return err
		}
	}
	if *aMessage.GetHasAttachments() {
		// getting all the attachments might take a couple attempts due to filesize
		var retriesErr error
		for count := 0; count < numberOfRetries; count++ {
			attached, err := client.
				UsersById(user).
				MessagesById(*aMessage.GetId()).
				Attachments().
				Get()
			retriesErr = err
			if err == nil && attached != nil {
				aMessage.SetAttachments(attached.GetValue())
				break
			}
		}
		if retriesErr != nil {
			logger.Ctx(ctx).Debug("exceeded maximum retries")
			return support.WrapAndAppend(*aMessage.GetId(), errors.Wrap(retriesErr, "attachment failed"), nil)
		}
	}
	err = objectWriter.WriteObjectValue("", aMessage)
	if err != nil {
		return support.SetNonRecoverableError(errors.Wrapf(err, "%s", *aMessage.GetId()))
	}

	byteArray, err := objectWriter.GetSerializedContent()
	objectWriter.Close()
	if err != nil {
		return support.WrapAndAppend(*aMessage.GetId(), errors.Wrap(err, "serializing mail content"), nil)
	}
	if byteArray != nil {
		dataChannel <- &Stream{id: *aMessage.GetId(), message: byteArray, info: MessageInfo(aMessage)}
	}
	return nil
}

// Stream represents a single item retrieved from exchange
type Stream struct {
	id string
	// TODO: We may need this to be a "oneOf" of `message`, `contact`, etc.
	// going forward. Using []byte for now but I assume we'll have
	// some structured type in here (serialization to []byte can be done in `Read`)
	message []byte
	info    *details.ExchangeInfo //temporary change to bring populate function into directory
}

func (od *Stream) UUID() string {
	return od.id

}

func (od *Stream) ToReader() io.ReadCloser {
	return io.NopCloser(bytes.NewReader(od.message))
}

func (od *Stream) Info() details.ItemInfo {
	return details.ItemInfo{Exchange: od.info}
}

// NewStream constructor for exchange.Stream object
func NewStream(identifier string, bytes []byte, detail details.ExchangeInfo) Stream {
	return Stream{
		id:      identifier,
		message: bytes,
		info:    &detail,
	}

}<|MERGE_RESOLUTION|>--- conflicted
+++ resolved
@@ -57,17 +57,10 @@
 
 // NewExchangeDataCollection creates an ExchangeDataCollection with fullPath is annotated
 func NewCollection(
-<<<<<<< HEAD
-	aUser string,
-	pathRepresentation []string,
-	collectionType optionIdentifier,
-	aService graph.Service,
-=======
 	user string,
 	fullPath []string,
 	collectionType optionIdentifier,
 	service graph.Service,
->>>>>>> d9205895
 	statusCh chan<- *support.ConnectorOperationStatus,
 ) Collection {
 	collection := Collection{
@@ -112,55 +105,8 @@
 	return append([]string{}, edc.fullPath...)
 }
 
-<<<<<<< HEAD
-func (edc *Collection) PopulateForContactCollection(
-	ctx context.Context,
-	service graph.Service,
-	statusChannel chan<- *support.ConnectorOperationStatus,
-) {
-	var (
-		errs    error
-		success int
-	)
-	objectWriter := kw.NewJsonSerializationWriter()
-
-	for _, task := range edc.jobs {
-		response, err := service.Client().UsersById(edc.user).ContactsById(task).Get()
-		if err != nil {
-			details := support.ConnectorStackErrorTrace(err)
-			errs = support.WrapAndAppend(edc.user, errors.Wrapf(
-				err,
-				"unable to retrieve item %s; details: %s", task, details,
-			),
-				errs,
-			)
-			continue
-		}
-		err = contactToDataCollection(service.Client(), ctx, objectWriter, edc.data, response, edc.user)
-		if err != nil {
-			errs = support.WrapAndAppendf(edc.user, err, errs)
-
-			if service.ErrPolicy() {
-				break
-			}
-		}
-
-		success++
-
-	}
-	close(edc.data)
-	attemptedItems := len(edc.jobs)
-	status := support.CreateStatus(ctx, support.Backup, attemptedItems, success, 1, errs)
-	logger.Ctx(ctx).Debug(status.String())
-	statusChannel <- status
-}
-
-// populateFromTaskList async call to fill DataCollection via channel implementation
-func (edc *Collection) PopulateFromCollection(
-=======
 // PopulateFromCollection async call to fill DataCollection via channel implementation
 func PopulateFromCollection(
->>>>>>> d9205895
 	ctx context.Context,
 	service graph.Service,
 	edc *Collection,

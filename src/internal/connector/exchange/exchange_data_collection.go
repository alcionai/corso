// Package exchange provides support for retrieving M365 Exchange objects
// from M365 servers using the Graph API. M365 object support centers
// on the applications: Mail, Contacts, and Calendar.
package exchange

import (
	"bytes"
	"context"
	"io"
	"sync"
	"sync/atomic"
	"time"

	"github.com/microsoft/kiota-abstractions-go/serialization"

	"github.com/alcionai/corso/src/internal/connector/graph"
	"github.com/alcionai/corso/src/internal/connector/support"
	"github.com/alcionai/corso/src/internal/data"
	"github.com/alcionai/corso/src/internal/observe"
	"github.com/alcionai/corso/src/pkg/backup/details"
	"github.com/alcionai/corso/src/pkg/control"
	"github.com/alcionai/corso/src/pkg/logger"
	"github.com/alcionai/corso/src/pkg/path"
)

var (
	_ data.Collection    = &Collection{}
	_ data.Stream        = &Stream{}
	_ data.StreamInfo    = &Stream{}
	_ data.StreamModTime = &Stream{}
)

const (
	collectionChannelBufferSize = 1000
	numberOfRetries             = 4

	// Outlooks expects max 4 concurrent requests
	// https://learn.microsoft.com/en-us/graph/throttling-limits#outlook-service-limits
	urlPrefetchChannelBufferSize = 4
)

type itemer interface {
	GetItem(
		ctx context.Context,
		user, itemID string,
	) (serialization.Parsable, *details.ExchangeInfo, error)
	Serialize(
		ctx context.Context,
		item serialization.Parsable,
		user, itemID string,
	) ([]byte, error)
}

// Collection implements the interface from data.Collection
// Structure holds data for an Exchange application for a single user
type Collection struct {
	// M365 user
	user string // M365 user
	data chan data.Stream

	// added is a list of existing item IDs that were added to a container
	added map[string]struct{}
	// removed is a list of item IDs that were deleted from, or moved out, of a container
	removed map[string]struct{}

	items itemer

	category      path.CategoryType
	statusUpdater support.StatusUpdater
	ctrl          control.Options

	// FullPath is the current hierarchical path used by this collection.
	fullPath path.Path

	// PrevPath is the previous hierarchical path used by this collection.
	// It may be the same as fullPath, if the folder was not renamed or
	// moved.  It will be empty on its first retrieval.
	prevPath path.Path

	state data.CollectionState

	// doNotMergeItems should only be true if the old delta token expired.
	doNotMergeItems bool
}

// NewExchangeDataCollection creates an ExchangeDataCollection.
// State of the collection is set as an observation of the current
// and previous paths.  If the curr path is nil, the state is assumed
// to be deleted.  If the prev path is nil, it is assumed newly created.
// If both are populated, then state is either moved (if they differ),
// or notMoved (if they match).
func NewCollection(
	user string,
	curr, prev path.Path,
	category path.CategoryType,
	items itemer,
	statusUpdater support.StatusUpdater,
	ctrlOpts control.Options,
	doNotMergeItems bool,
) Collection {
	collection := Collection{
		category:        category,
		ctrl:            ctrlOpts,
		data:            make(chan data.Stream, collectionChannelBufferSize),
		doNotMergeItems: doNotMergeItems,
		fullPath:        curr,
		added:           make(map[string]struct{}, 0),
		removed:         make(map[string]struct{}, 0),
		prevPath:        prev,
		state:           stateOf(prev, curr),
		statusUpdater:   statusUpdater,
		user:            user,
		items:           items,
	}

	return collection
}

func stateOf(prev, curr path.Path) data.CollectionState {
	if curr == nil || len(curr.String()) == 0 {
		return data.DeletedState
	}

	if prev == nil || len(prev.String()) == 0 {
		return data.NewState
	}

	if curr.Folder() != prev.Folder() {
		return data.MovedState
	}

	return data.NotMovedState
}

// Items utility function to asynchronously execute process to fill data channel with
// M365 exchange objects and returns the data channel
func (col *Collection) Items() <-chan data.Stream {
	go col.streamItems(context.TODO())
	return col.data
}

// FullPath returns the Collection's fullPath []string
func (col *Collection) FullPath() path.Path {
	return col.fullPath
}

// TODO(ashmrtn): Fill in with previous path once GraphConnector compares old
// and new folder hierarchies.
func (col Collection) PreviousPath() path.Path {
	return col.prevPath
}

func (col Collection) State() data.CollectionState {
	return col.state
}

func (col Collection) DoNotMergeItems() bool {
	return col.doNotMergeItems
}

// ---------------------------------------------------------------------------
// Items() channel controller
// ---------------------------------------------------------------------------

// streamItems is a utility function that uses col.collectionType to be able to serialize
// all the M365IDs defined in the added field. data channel is closed by this function
func (col *Collection) streamItems(ctx context.Context) {
	var (
		errs        error
		success     int64
		totalBytes  int64
		wg          sync.WaitGroup
		colProgress chan<- struct{}

		user = col.user
	)

	defer func() {
		col.finishPopulation(ctx, int(success), totalBytes, errs)
	}()

	if len(col.added)+len(col.removed) > 0 {
		var closer func()
		colProgress, closer = observe.CollectionProgress(
			ctx,
			user,
			col.fullPath.Category().String(),
			col.fullPath.Folder())

		go closer()

		defer func() {
			close(colProgress)
		}()
	}

	// Limit the max number of active requests to GC
	semaphoreCh := make(chan struct{}, urlPrefetchChannelBufferSize)
	defer close(semaphoreCh)

	// delete all removed items
	for id := range col.removed {
		semaphoreCh <- struct{}{}

		wg.Add(1)

		go func(id string) {
			defer wg.Done()
			defer func() { <-semaphoreCh }()

			col.data <- &Stream{
				id:      id,
				modTime: time.Now().UTC(), // removed items have no modTime entry.
				deleted: true,
			}

			atomic.AddInt64(&success, 1)
			atomic.AddInt64(&totalBytes, 0)

			if colProgress != nil {
				colProgress <- struct{}{}
			}
		}(id)
	}

	updaterMu := sync.Mutex{}
	errUpdater := func(user string, err error) {
		updaterMu.Lock()
		defer updaterMu.Unlock()

		errs = support.WrapAndAppend(user, err, errs)
	}

	// add any new items
	for id := range col.added {
		if col.ctrl.FailFast && errs != nil {
			break
		}

		semaphoreCh <- struct{}{}

		wg.Add(1)

		go func(id string) {
			defer wg.Done()
			defer func() { <-semaphoreCh }()

			var (
				item serialization.Parsable
				info *details.ExchangeInfo
				err  error
			)

			for i := 1; i <= numberOfRetries; i++ {
				item, info, err = col.items.GetItem(ctx, user, id)
				if err == nil {
					break
				}

				if i < numberOfRetries {
					time.Sleep(time.Duration(3*(i+1)) * time.Second)
				}
			}

			if err != nil {
<<<<<<< HEAD
				errUpdater(user, support.ConnectorStackErrorTraceWrap(err, "fetching item"))
=======
				// Don't report errors for deleted items as there's no way for us to
				// back up data that is gone. Chalk them up as a "success" though since
				// there's really nothing we can do and not reporting it will make the
				// status code upset cause we won't have the same number of results as
				// attempted items.
				if e := graph.IsErrDeletedInFlight(err); e != nil {
					atomic.AddInt64(&success, 1)
					return
				}

				errUpdater(user, err)

>>>>>>> 38b9fabb
				return
			}

			data, err := col.items.Serialize(ctx, item, user, id)
			if err != nil {
				errUpdater(user, err)
				return
			}

			info.Size = int64(len(data))

			col.data <- &Stream{
				id:      id,
				message: data,
				info:    info,
				modTime: info.Modified,
			}

			atomic.AddInt64(&success, 1)
			atomic.AddInt64(&totalBytes, info.Size)

			if colProgress != nil {
				colProgress <- struct{}{}
			}
		}(id)
	}

	wg.Wait()
}

// terminatePopulateSequence is a utility function used to close a Collection's data channel
// and to send the status update through the channel.
func (col *Collection) finishPopulation(ctx context.Context, success int, totalBytes int64, errs error) {
	close(col.data)
	attempted := len(col.added) + len(col.removed)
	status := support.CreateStatus(ctx,
		support.Backup,
		1,
		support.CollectionMetrics{
			Objects:    attempted,
			Successes:  success,
			TotalBytes: totalBytes,
		},
		errs,
		col.fullPath.Folder())
	logger.Ctx(ctx).Debugw("done streaming items", "status", status.String())
	col.statusUpdater(status)
}

// Stream represents a single item retrieved from exchange
type Stream struct {
	id string
	// TODO: We may need this to be a "oneOf" of `message`, `contact`, etc.
	// going forward. Using []byte for now but I assume we'll have
	// some structured type in here (serialization to []byte can be done in `Read`)
	message []byte
	info    *details.ExchangeInfo // temporary change to bring populate function into directory
	// TODO(ashmrtn): Can probably eventually be sourced from info as there's a
	// request to provide modtime in ItemInfo structs.
	modTime time.Time

	// true if the item was marked by graph as deleted.
	deleted bool
}

func (od *Stream) UUID() string {
	return od.id
}

func (od *Stream) ToReader() io.ReadCloser {
	return io.NopCloser(bytes.NewReader(od.message))
}

func (od Stream) Deleted() bool {
	return od.deleted
}

func (od *Stream) Info() details.ItemInfo {
	return details.ItemInfo{Exchange: od.info}
}

func (od *Stream) ModTime() time.Time {
	return od.modTime
}

// NewStream constructor for exchange.Stream object
func NewStream(identifier string, dataBytes []byte, detail details.ExchangeInfo, modTime time.Time) Stream {
	return Stream{
		id:      identifier,
		message: dataBytes,
		info:    &detail,
		modTime: modTime,
	}
}<|MERGE_RESOLUTION|>--- conflicted
+++ resolved
@@ -263,9 +263,6 @@
 			}
 
 			if err != nil {
-<<<<<<< HEAD
-				errUpdater(user, support.ConnectorStackErrorTraceWrap(err, "fetching item"))
-=======
 				// Don't report errors for deleted items as there's no way for us to
 				// back up data that is gone. Chalk them up as a "success" though since
 				// there's really nothing we can do and not reporting it will make the
@@ -276,9 +273,8 @@
 					return
 				}
 
-				errUpdater(user, err)
-
->>>>>>> 38b9fabb
+				errUpdater(user, support.ConnectorStackErrorTraceWrap(err, "fetching item"))
+
 				return
 			}
 

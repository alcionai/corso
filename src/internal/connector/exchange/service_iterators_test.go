--- conflicted
+++ resolved
@@ -427,12 +427,7 @@
 ) {
 	catPaths, _, err := parseMetadataCollections(
 		ctx,
-<<<<<<< HEAD
-		[]data.RestoreCollection{data.NotFoundRestoreCollection{Collection: c}})
-=======
-		[]data.RestoreCollection{data.NoFetchRestoreCollection{Collection: c}},
-		fault.New(true))
->>>>>>> 29ef5e4b
+		[]data.RestoreCollection{data.NoFetchRestoreCollection{Collection: c}})
 	if !assert.NoError(t, err, "getting metadata", clues.ToCore(err)) {
 		return
 	}

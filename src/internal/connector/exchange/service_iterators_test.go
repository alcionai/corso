package exchange

import (
	"context"
	"testing"

	"github.com/alcionai/clues"
	"github.com/stretchr/testify/assert"
	"github.com/stretchr/testify/require"
	"github.com/stretchr/testify/suite"

	inMock "github.com/alcionai/corso/src/internal/common/idname/mock"
	"github.com/alcionai/corso/src/internal/common/ptr"
	"github.com/alcionai/corso/src/internal/connector/exchange/api"
	"github.com/alcionai/corso/src/internal/connector/graph"
	"github.com/alcionai/corso/src/internal/connector/support"
	"github.com/alcionai/corso/src/internal/data"
	"github.com/alcionai/corso/src/internal/tester"
	"github.com/alcionai/corso/src/pkg/account"
	"github.com/alcionai/corso/src/pkg/control"
	"github.com/alcionai/corso/src/pkg/fault"
	"github.com/alcionai/corso/src/pkg/path"
	"github.com/alcionai/corso/src/pkg/selectors"
)

// ---------------------------------------------------------------------------
// mocks
// ---------------------------------------------------------------------------

var _ addedAndRemovedItemIDsGetter = &mockGetter{}

type (
	mockGetter        map[string]mockGetterResults
	mockGetterResults struct {
		added    []string
		removed  []string
		newDelta api.DeltaUpdate
		err      error
	}
)

func (mg mockGetter) GetAddedAndRemovedItemIDs(
	ctx context.Context,
	userID, cID, prevDelta string,
	_ bool,
	_ bool,
) (
	[]string,
	[]string,
	api.DeltaUpdate,
	error,
) {
	results, ok := mg[cID]
	if !ok {
		return nil, nil, api.DeltaUpdate{}, clues.New("mock not found for " + cID)
	}

	return results.added, results.removed, results.newDelta, results.err
}

var _ graph.ContainerResolver = &mockResolver{}

type (
	mockResolver struct {
		items []graph.CachedContainer
		added map[string]string
	}
)

func newMockResolver(items ...mockContainer) mockResolver {
	is := make([]graph.CachedContainer, 0, len(items))

	for _, i := range items {
		is = append(is, i)
	}

	return mockResolver{items: is}
}

func (m mockResolver) Items() []graph.CachedContainer {
	return m.items
}

func (m mockResolver) AddToCache(ctx context.Context, gc graph.Container) error {
	if len(m.added) == 0 {
		m.added = map[string]string{}
	}

	m.added[ptr.Val(gc.GetDisplayName())] = ptr.Val(gc.GetId())

	return nil
}
func (m mockResolver) DestinationNameToID(dest string) string { return m.added[dest] }
func (m mockResolver) IDToPath(context.Context, string) (*path.Builder, *path.Builder, error) {
	return nil, nil, nil
}
func (m mockResolver) PathInCache(string) (string, bool)                             { return "", false }
func (m mockResolver) LocationInCache(string) (string, bool)                         { return "", false }
func (m mockResolver) Populate(context.Context, *fault.Bus, string, ...string) error { return nil }

// ---------------------------------------------------------------------------
// tests
// ---------------------------------------------------------------------------

type ServiceIteratorsSuite struct {
	tester.Suite
	creds account.M365Config
}

func TestServiceIteratorsSuite(t *testing.T) {
	suite.Run(t, &ServiceIteratorsSuite{Suite: tester.NewUnitSuite(t)})
}

func (suite *ServiceIteratorsSuite) SetupSuite() {
	a := tester.NewMockM365Account(suite.T())
	m365, err := a.M365Config()
	require.NoError(suite.T(), err, clues.ToCore(err))
	suite.creds = m365
}

func (suite *ServiceIteratorsSuite) TestFilterContainersAndFillCollections() {
	var (
		qp = graph.QueryParams{
			Category:      path.EmailCategory, // doesn't matter which one we use.
			ResourceOwner: inMock.NewProvider("user_id", "user_name"),
			Credentials:   suite.creds,
		}
		statusUpdater = func(*support.ConnectorOperationStatus) {}
		allScope      = selectors.NewExchangeBackup(nil).MailFolders(selectors.Any())[0]
		dps           = DeltaPaths{} // incrementals are tested separately
		commonResult  = mockGetterResults{
			added:    []string{"a1", "a2", "a3"},
			removed:  []string{"r1", "r2", "r3"},
			newDelta: api.DeltaUpdate{URL: "delta_url"},
		}
		errorResult = mockGetterResults{
			added:    []string{"a1", "a2", "a3"},
			removed:  []string{"r1", "r2", "r3"},
			newDelta: api.DeltaUpdate{URL: "delta_url"},
			err:      assert.AnError,
		}
		deletedInFlightResult = mockGetterResults{
			added:    []string{"a1", "a2", "a3"},
			removed:  []string{"r1", "r2", "r3"},
			newDelta: api.DeltaUpdate{URL: "delta_url"},
			err:      graph.ErrDeletedInFlight,
		}
		container1 = mockContainer{
			id:          strPtr("1"),
			displayName: strPtr("display_name_1"),
			p:           path.Builder{}.Append("1"),
			l:           path.Builder{}.Append("display_name_1"),
		}
		container2 = mockContainer{
			id:          strPtr("2"),
			displayName: strPtr("display_name_2"),
			p:           path.Builder{}.Append("2"),
			l:           path.Builder{}.Append("display_name_2"),
		}
	)

	table := []struct {
		name                  string
		getter                mockGetter
		resolver              graph.ContainerResolver
		scope                 selectors.ExchangeScope
		failFast              control.FailureBehavior
		expectErr             assert.ErrorAssertionFunc
		expectNewColls        int
		expectMetadataColls   int
		expectDoNotMergeColls int
	}{
		{
			name: "happy path, one container",
			getter: map[string]mockGetterResults{
				"1": commonResult,
			},
			resolver:            newMockResolver(container1),
			scope:               allScope,
			expectErr:           assert.NoError,
			expectNewColls:      1,
			expectMetadataColls: 1,
		},
		{
			name: "happy path, many containers",
			getter: map[string]mockGetterResults{
				"1": commonResult,
				"2": commonResult,
			},
			resolver:            newMockResolver(container1, container2),
			scope:               allScope,
			expectErr:           assert.NoError,
			expectNewColls:      2,
			expectMetadataColls: 1,
		},
		{
			name: "no containers pass scope",
			getter: map[string]mockGetterResults{
				"1": commonResult,
				"2": commonResult,
			},
			resolver:            newMockResolver(container1, container2),
			scope:               selectors.NewExchangeBackup(nil).MailFolders(selectors.None())[0],
			expectErr:           assert.NoError,
			expectNewColls:      0,
			expectMetadataColls: 1,
		},
		{
			name: "err: deleted in flight",
			getter: map[string]mockGetterResults{
				"1": deletedInFlightResult,
			},
			resolver:              newMockResolver(container1),
			scope:                 allScope,
			expectErr:             assert.NoError,
			expectNewColls:        1,
			expectMetadataColls:   1,
			expectDoNotMergeColls: 1,
		},
		{
			name: "err: other error",
			getter: map[string]mockGetterResults{
				"1": errorResult,
			},
			resolver:            newMockResolver(container1),
			scope:               allScope,
			expectErr:           assert.NoError,
			expectNewColls:      0,
			expectMetadataColls: 1,
		},
		{
			name: "half collections error: deleted in flight",
			getter: map[string]mockGetterResults{
				"1": deletedInFlightResult,
				"2": commonResult,
			},
			resolver:              newMockResolver(container1, container2),
			scope:                 allScope,
			expectErr:             assert.NoError,
			expectNewColls:        2,
			expectMetadataColls:   1,
			expectDoNotMergeColls: 1,
		},
		{
			name: "half collections error: other error",
			getter: map[string]mockGetterResults{
				"1": errorResult,
				"2": commonResult,
			},
			resolver:            newMockResolver(container1, container2),
			scope:               allScope,
			expectErr:           assert.NoError,
			expectNewColls:      1,
			expectMetadataColls: 1,
		},
		{
			name: "half collections error: deleted in flight, fail fast",
			getter: map[string]mockGetterResults{
				"1": deletedInFlightResult,
				"2": commonResult,
			},
			resolver:              newMockResolver(container1, container2),
			scope:                 allScope,
			failFast:              control.FailFast,
			expectErr:             assert.NoError,
			expectNewColls:        2,
			expectMetadataColls:   1,
			expectDoNotMergeColls: 1,
		},
		{
			name: "half collections error: other error, fail fast",
			getter: map[string]mockGetterResults{
				"1": errorResult,
				"2": commonResult,
			},
			resolver:            newMockResolver(container1, container2),
			scope:               allScope,
			failFast:            control.FailFast,
			expectErr:           assert.Error,
			expectNewColls:      0,
			expectMetadataColls: 0,
		},
	}
	for _, test := range table {
		for _, canMakeDeltaQueries := range []bool{true, false} {
			name := test.name

			if canMakeDeltaQueries {
				name += "-delta"
			} else {
				name += "-non-delta"
			}

			suite.Run(name, func() {
				t := suite.T()

				ctx, flush := tester.NewContext()
				defer flush()

<<<<<<< HEAD
				collections := map[string]data.BackupCollection{}

				ctrlOpts := control.Options{FailureHandling: test.failFast}
				ctrlOpts.ToggleFeatures.DisableDelta = !canMakeDeltaQueries

				err := filterContainersAndFillCollections(
					ctx,
					qp,
					test.getter,
					collections,
=======
				collections, err := filterContainersAndFillCollections(
					ctx,
					qp,
					test.getter,
>>>>>>> fd72406c
					statusUpdater,
					test.resolver,
					test.scope,
					dps,
<<<<<<< HEAD
					ctrlOpts,
=======
					control.Options{FailureHandling: test.failFast},
					canMakeDeltaQueries,
>>>>>>> fd72406c
					fault.New(test.failFast == control.FailFast))
				test.expectErr(t, err, clues.ToCore(err))

				// collection assertions

				deleteds, news, metadatas, doNotMerges := 0, 0, 0, 0
				for _, c := range collections {
					if c.FullPath().Service() == path.ExchangeMetadataService {
						metadatas++
						continue
					}

					if c.State() == data.DeletedState {
						deleteds++
					}

					if c.State() == data.NewState {
						news++
					}

					if c.DoNotMergeItems() {
						doNotMerges++
					}
				}

				assert.Zero(t, deleteds, "deleted collections")
				assert.Equal(t, test.expectNewColls, news, "new collections")
				assert.Equal(t, test.expectMetadataColls, metadatas, "metadata collections")
				assert.Equal(t, test.expectDoNotMergeColls, doNotMerges, "doNotMerge collections")

				// items in collections assertions
				for k, expect := range test.getter {
					coll := collections[k]

					if coll == nil {
						continue
					}

					exColl, ok := coll.(*Collection)
					require.True(t, ok, "collection is an *exchange.Collection")

					ids := [][]string{
						make([]string, 0, len(exColl.added)),
						make([]string, 0, len(exColl.removed)),
					}

					for i, cIDs := range []map[string]struct{}{exColl.added, exColl.removed} {
						for id := range cIDs {
							ids[i] = append(ids[i], id)
						}
					}

					assert.ElementsMatch(t, expect.added, ids[0], "added items")
					assert.ElementsMatch(t, expect.removed, ids[1], "removed items")
				}
			})
		}
	}
}

func checkMetadata(
	t *testing.T,
	ctx context.Context, //revive:disable-line:context-as-argument
	cat path.CategoryType,
	expect DeltaPaths,
	c data.BackupCollection,
) {
	catPaths, err := parseMetadataCollections(
		ctx,
		[]data.RestoreCollection{data.NotFoundRestoreCollection{Collection: c}},
		fault.New(true))
	if !assert.NoError(t, err, "getting metadata", clues.ToCore(err)) {
		return
	}

	assert.Equal(t, expect, catPaths[cat])
}

func (suite *ServiceIteratorsSuite) TestFilterContainersAndFillCollections_DuplicateFolders() {
	type scopeCat struct {
		scope selectors.ExchangeScope
		cat   path.CategoryType
	}

	var (
		qp = graph.QueryParams{
			ResourceOwner: inMock.NewProvider("user_id", "user_name"),
			Credentials:   suite.creds,
		}
		statusUpdater = func(*support.ConnectorOperationStatus) {}

		dataTypes = []scopeCat{
			{
				scope: selectors.NewExchangeBackup(nil).MailFolders(selectors.Any())[0],
				cat:   path.EmailCategory,
			},
			{
				scope: selectors.NewExchangeBackup(nil).ContactFolders(selectors.Any())[0],
				cat:   path.ContactsCategory,
			},
		}

		location = path.Builder{}.Append("foo", "bar")

		result1 = mockGetterResults{
			added:    []string{"a1", "a2", "a3"},
			removed:  []string{"r1", "r2", "r3"},
			newDelta: api.DeltaUpdate{URL: "delta_url"},
		}
		result2 = mockGetterResults{
			added:    []string{"a4", "a5", "a6"},
			removed:  []string{"r4", "r5", "r6"},
			newDelta: api.DeltaUpdate{URL: "delta_url2"},
		}

		container1 = mockContainer{
			id:          strPtr("1"),
			displayName: strPtr("bar"),
			p:           path.Builder{}.Append("1"),
			l:           location,
		}
		container2 = mockContainer{
			id:          strPtr("2"),
			displayName: strPtr("bar"),
			p:           path.Builder{}.Append("2"),
			l:           location,
		}
	)

	oldPath1 := func(t *testing.T, cat path.CategoryType) path.Path {
		res, err := location.Append("1").ToDataLayerPath(
			suite.creds.AzureTenantID,
			qp.ResourceOwner.ID(),
			path.ExchangeService,
			cat,
			false)
		require.NoError(t, err, clues.ToCore(err))

		return res
	}

	oldPath2 := func(t *testing.T, cat path.CategoryType) path.Path {
		res, err := location.Append("2").ToDataLayerPath(
			suite.creds.AzureTenantID,
			qp.ResourceOwner.ID(),
			path.ExchangeService,
			cat,
			false)
		require.NoError(t, err, clues.ToCore(err))

		return res
	}

	locPath := func(t *testing.T, cat path.CategoryType) path.Path {
		res, err := location.ToDataLayerPath(
			suite.creds.AzureTenantID,
			qp.ResourceOwner.ID(),
			path.ExchangeService,
			cat,
			false)
		require.NoError(t, err, clues.ToCore(err))

		return res
	}

	table := []struct {
		name           string
		getter         mockGetter
		resolver       graph.ContainerResolver
		inputMetadata  func(t *testing.T, cat path.CategoryType) DeltaPaths
		expectNewColls int
		expectDeleted  int
		expectAdded    []string
		expectRemoved  []string
		expectMetadata func(t *testing.T, cat path.CategoryType) DeltaPaths
	}{
		{
			name: "1 moved to duplicate",
			getter: map[string]mockGetterResults{
				"1": result1,
				"2": result2,
			},
			resolver: newMockResolver(container1, container2),
			inputMetadata: func(t *testing.T, cat path.CategoryType) DeltaPaths {
				return DeltaPaths{
					"1": DeltaPath{
						delta: "old_delta",
						path:  oldPath1(t, cat).String(),
					},
					"2": DeltaPath{
						delta: "old_delta",
						path:  locPath(t, cat).String(),
					},
				}
			},
			expectDeleted: 1,
			expectAdded:   result2.added,
			expectRemoved: result2.removed,
			expectMetadata: func(t *testing.T, cat path.CategoryType) DeltaPaths {
				return DeltaPaths{
					"2": DeltaPath{
						delta: "delta_url2",
						path:  locPath(t, cat).String(),
					},
				}
			},
		},
		{
			name: "1 moved to duplicate, other order",
			getter: map[string]mockGetterResults{
				"1": result1,
				"2": result2,
			},
			resolver: newMockResolver(container2, container1),
			inputMetadata: func(t *testing.T, cat path.CategoryType) DeltaPaths {
				return DeltaPaths{
					"1": DeltaPath{
						delta: "old_delta",
						path:  oldPath1(t, cat).String(),
					},
					"2": DeltaPath{
						delta: "old_delta",
						path:  locPath(t, cat).String(),
					},
				}
			},
			expectDeleted: 1,
			expectAdded:   result2.added,
			expectRemoved: result2.removed,
			expectMetadata: func(t *testing.T, cat path.CategoryType) DeltaPaths {
				return DeltaPaths{
					"2": DeltaPath{
						delta: "delta_url2",
						path:  locPath(t, cat).String(),
					},
				}
			},
		},
		{
			name: "both move to duplicate",
			getter: map[string]mockGetterResults{
				"1": result1,
				"2": result2,
			},
			resolver: newMockResolver(container1, container2),
			inputMetadata: func(t *testing.T, cat path.CategoryType) DeltaPaths {
				return DeltaPaths{
					"1": DeltaPath{
						delta: "old_delta",
						path:  oldPath1(t, cat).String(),
					},
					"2": DeltaPath{
						delta: "old_delta",
						path:  oldPath2(t, cat).String(),
					},
				}
			},
			expectDeleted: 1,
			expectAdded:   result2.added,
			expectRemoved: result2.removed,
			expectMetadata: func(t *testing.T, cat path.CategoryType) DeltaPaths {
				return DeltaPaths{
					"2": DeltaPath{
						delta: "delta_url2",
						path:  locPath(t, cat).String(),
					},
				}
			},
		},
		{
			name: "both new",
			getter: map[string]mockGetterResults{
				"1": result1,
				"2": result2,
			},
			resolver: newMockResolver(container1, container2),
			inputMetadata: func(t *testing.T, cat path.CategoryType) DeltaPaths {
				return DeltaPaths{}
			},
			expectNewColls: 1,
			expectAdded:    result2.added,
			expectRemoved:  result2.removed,
			expectMetadata: func(t *testing.T, cat path.CategoryType) DeltaPaths {
				return DeltaPaths{
					"2": DeltaPath{
						delta: "delta_url2",
						path:  locPath(t, cat).String(),
					},
				}
			},
		},
		{
			name: "add 1 remove 2",
			getter: map[string]mockGetterResults{
				"1": result1,
			},
			resolver: newMockResolver(container1),
			inputMetadata: func(t *testing.T, cat path.CategoryType) DeltaPaths {
				return DeltaPaths{
					"2": DeltaPath{
						delta: "old_delta",
						path:  locPath(t, cat).String(),
					},
				}
			},
			expectNewColls: 1,
			expectDeleted:  1,
			expectAdded:    result1.added,
			expectRemoved:  result1.removed,
			expectMetadata: func(t *testing.T, cat path.CategoryType) DeltaPaths {
				return DeltaPaths{
					"1": DeltaPath{
						delta: "delta_url",
						path:  locPath(t, cat).String(),
					},
				}
			},
		},
	}

	for _, sc := range dataTypes {
		suite.Run(sc.cat.String(), func() {
			qp.Category = sc.cat

			for _, test := range table {
				suite.Run(test.name, func() {
					t := suite.T()

					ctx, flush := tester.NewContext()
					defer flush()

					collections, err := filterContainersAndFillCollections(
						ctx,
						qp,
						test.getter,
						statusUpdater,
						test.resolver,
						sc.scope,
						test.inputMetadata(t, sc.cat),
						control.Options{FailureHandling: control.FailFast},
						true,
						fault.New(true))
					require.NoError(t, err, "getting collections", clues.ToCore(err))

					// collection assertions

					deleteds, news, metadatas := 0, 0, 0
					for _, c := range collections {
						if c.State() == data.DeletedState {
							deleteds++
							continue
						}

						if c.FullPath().Service() == path.ExchangeMetadataService {
							metadatas++
							checkMetadata(t, ctx, sc.cat, test.expectMetadata(t, sc.cat), c)
							continue
						}

						if c.State() == data.NewState {
							news++
						}

						exColl, ok := c.(*Collection)
						require.True(t, ok, "collection is an *exchange.Collection")

						if exColl.LocationPath() != nil {
							assert.Equal(t, location.String(), exColl.LocationPath().String())
						}

						ids := [][]string{
							make([]string, 0, len(exColl.added)),
							make([]string, 0, len(exColl.removed)),
						}

						for i, cIDs := range []map[string]struct{}{exColl.added, exColl.removed} {
							for id := range cIDs {
								ids[i] = append(ids[i], id)
							}
						}

						assert.ElementsMatch(t, test.expectAdded, ids[0], "added items")
						assert.ElementsMatch(t, test.expectRemoved, ids[1], "removed items")
					}

					assert.Equal(t, test.expectDeleted, deleteds, "deleted collections")
					assert.Equal(t, test.expectNewColls, news, "new collections")
					assert.Equal(t, 1, metadatas, "metadata collections")
				})
			}
		})
	}
}

func (suite *ServiceIteratorsSuite) TestFilterContainersAndFillCollections_DuplicateFolders_Events() {
	var (
		qp = graph.QueryParams{
			ResourceOwner: inMock.NewProvider("user_id", "user_name"),
			Category:      path.EventsCategory,
			Credentials:   suite.creds,
		}
		statusUpdater = func(*support.ConnectorOperationStatus) {}

		scope = selectors.NewExchangeBackup(nil).EventCalendars(selectors.Any())[0]

		location = path.Builder{}.Append("foo", "bar")

		result1 = mockGetterResults{
			added:    []string{"a1", "a2", "a3"},
			removed:  []string{"r1", "r2", "r3"},
			newDelta: api.DeltaUpdate{URL: "delta_url"},
		}
		result2 = mockGetterResults{
			added:    []string{"a4", "a5", "a6"},
			removed:  []string{"r4", "r5", "r6"},
			newDelta: api.DeltaUpdate{URL: "delta_url2"},
		}

		container1 = mockContainer{
			id:          strPtr("1"),
			displayName: strPtr("bar"),
			p:           path.Builder{}.Append("1"),
			l:           location,
		}
		container2 = mockContainer{
			id:          strPtr("2"),
			displayName: strPtr("bar"),
			p:           path.Builder{}.Append("2"),
			l:           location,
		}
	)

	oldPath1, err := location.Append("1").ToDataLayerPath(
		suite.creds.AzureTenantID,
		qp.ResourceOwner.ID(),
		path.ExchangeService,
		qp.Category,
		false)
	require.NoError(suite.T(), err, clues.ToCore(err))

	oldPath2, err := location.Append("2").ToDataLayerPath(
		suite.creds.AzureTenantID,
		qp.ResourceOwner.ID(),
		path.ExchangeService,
		qp.Category,
		false)
	require.NoError(suite.T(), err, clues.ToCore(err))

	idPath1, err := path.Builder{}.Append("1").ToDataLayerPath(
		suite.creds.AzureTenantID,
		qp.ResourceOwner.ID(),
		path.ExchangeService,
		qp.Category,
		false)
	require.NoError(suite.T(), err, clues.ToCore(err))

	idPath2, err := path.Builder{}.Append("2").ToDataLayerPath(
		suite.creds.AzureTenantID,
		qp.ResourceOwner.ID(),
		path.ExchangeService,
		qp.Category,
		false)
	require.NoError(suite.T(), err, clues.ToCore(err))

	table := []struct {
		name           string
		getter         mockGetter
		resolver       graph.ContainerResolver
		inputMetadata  DeltaPaths
		expectNewColls int
		expectDeleted  int
		expectMetadata DeltaPaths
	}{
		{
			name: "1 moved to duplicate",
			getter: map[string]mockGetterResults{
				"1": result1,
				"2": result2,
			},
			resolver: newMockResolver(container1, container2),
			inputMetadata: DeltaPaths{
				"1": DeltaPath{
					delta: "old_delta",
					path:  oldPath1.String(),
				},
				"2": DeltaPath{
					delta: "old_delta",
					path:  idPath2.String(),
				},
			},
			expectMetadata: DeltaPaths{
				"1": DeltaPath{
					delta: "delta_url",
					path:  idPath1.String(),
				},
				"2": DeltaPath{
					delta: "delta_url2",
					path:  idPath2.String(),
				},
			},
		},
		{
			name: "both move to duplicate",
			getter: map[string]mockGetterResults{
				"1": result1,
				"2": result2,
			},
			resolver: newMockResolver(container1, container2),
			inputMetadata: DeltaPaths{
				"1": DeltaPath{
					delta: "old_delta",
					path:  oldPath1.String(),
				},
				"2": DeltaPath{
					delta: "old_delta",
					path:  oldPath2.String(),
				},
			},
			expectMetadata: DeltaPaths{
				"1": DeltaPath{
					delta: "delta_url",
					path:  idPath1.String(),
				},
				"2": DeltaPath{
					delta: "delta_url2",
					path:  idPath2.String(),
				},
			},
		},
		{
			name: "both new",
			getter: map[string]mockGetterResults{
				"1": result1,
				"2": result2,
			},
			resolver:       newMockResolver(container1, container2),
			inputMetadata:  DeltaPaths{},
			expectNewColls: 2,
			expectMetadata: DeltaPaths{
				"1": DeltaPath{
					delta: "delta_url",
					path:  idPath1.String(),
				},
				"2": DeltaPath{
					delta: "delta_url2",
					path:  idPath2.String(),
				},
			},
		},
		{
			name: "add 1 remove 2",
			getter: map[string]mockGetterResults{
				"1": result1,
			},
			resolver: newMockResolver(container1),
			inputMetadata: DeltaPaths{
				"2": DeltaPath{
					delta: "old_delta",
					path:  idPath2.String(),
				},
			},
			expectNewColls: 1,
			expectDeleted:  1,
			expectMetadata: DeltaPaths{
				"1": DeltaPath{
					delta: "delta_url",
					path:  idPath1.String(),
				},
			},
		},
	}
	for _, test := range table {
		suite.Run(test.name, func() {
			t := suite.T()

			ctx, flush := tester.NewContext()
			defer flush()

			collections, err := filterContainersAndFillCollections(
				ctx,
				qp,
				test.getter,
				statusUpdater,
				test.resolver,
				scope,
				test.inputMetadata,
				control.Options{FailureHandling: control.FailFast},
				true,
				fault.New(true))
			require.NoError(t, err, "getting collections", clues.ToCore(err))

			// collection assertions

			deleteds, news, metadatas := 0, 0, 0
			for _, c := range collections {
				if c.State() == data.DeletedState {
					deleteds++
					continue
				}

				if c.FullPath().Service() == path.ExchangeMetadataService {
					metadatas++
					checkMetadata(t, ctx, qp.Category, test.expectMetadata, c)
					continue
				}

				if c.State() == data.NewState {
					news++
				}
			}

			assert.Equal(t, test.expectDeleted, deleteds, "deleted collections")
			assert.Equal(t, test.expectNewColls, news, "new collections")
			assert.Equal(t, 1, metadatas, "metadata collections")

			// items in collections assertions
			for k, expect := range test.getter {
				coll := collections[k]

				if coll == nil {
					continue
				}

				exColl, ok := coll.(*Collection)
				require.True(t, ok, "collection is an *exchange.Collection")

				ids := [][]string{
					make([]string, 0, len(exColl.added)),
					make([]string, 0, len(exColl.removed)),
				}

				for i, cIDs := range []map[string]struct{}{exColl.added, exColl.removed} {
					for id := range cIDs {
						ids[i] = append(ids[i], id)
					}
				}

				assert.ElementsMatch(t, expect.added, ids[0], "added items")
				assert.ElementsMatch(t, expect.removed, ids[1], "removed items")
			}
		})
	}
}

func (suite *ServiceIteratorsSuite) TestFilterContainersAndFillCollections_repeatedItems() {
	newDelta := api.DeltaUpdate{URL: "delta_url"}

	table := []struct {
		name          string
		getter        mockGetter
		expectAdded   map[string]struct{}
		expectRemoved map[string]struct{}
	}{
		{
			name: "repeated adds",
			getter: map[string]mockGetterResults{
				"1": {
					added:    []string{"a1", "a2", "a3", "a1"},
					newDelta: newDelta,
				},
			},
			expectAdded: map[string]struct{}{
				"a1": {},
				"a2": {},
				"a3": {},
			},
			expectRemoved: map[string]struct{}{},
		},
		{
			name: "repeated removes",
			getter: map[string]mockGetterResults{
				"1": {
					removed:  []string{"r1", "r2", "r3", "r1"},
					newDelta: newDelta,
				},
			},
			expectAdded: map[string]struct{}{},
			expectRemoved: map[string]struct{}{
				"r1": {},
				"r2": {},
				"r3": {},
			},
		},
		{
			name: "remove for same item wins",
			getter: map[string]mockGetterResults{
				"1": {
					added:    []string{"i1", "a2", "a3"},
					removed:  []string{"i1", "r2", "r3"},
					newDelta: newDelta,
				},
			},
			expectAdded: map[string]struct{}{
				"a2": {},
				"a3": {},
			},
			expectRemoved: map[string]struct{}{
				"i1": {},
				"r2": {},
				"r3": {},
			},
		},
	}
	for _, test := range table {
		suite.Run(test.name, func() {
			t := suite.T()

			ctx, flush := tester.NewContext()
			defer flush()

			var (
				qp = graph.QueryParams{
					Category:      path.EmailCategory, // doesn't matter which one we use.
					ResourceOwner: inMock.NewProvider("user_id", "user_name"),
					Credentials:   suite.creds,
				}
				statusUpdater = func(*support.ConnectorOperationStatus) {}
				allScope      = selectors.NewExchangeBackup(nil).MailFolders(selectors.Any())[0]
				dps           = DeltaPaths{} // incrementals are tested separately
				container1    = mockContainer{
					id:          strPtr("1"),
					displayName: strPtr("display_name_1"),
					p:           path.Builder{}.Append("1"),
					l:           path.Builder{}.Append("display_name_1"),
				}
				resolver = newMockResolver(container1)
			)

			require.Equal(t, "user_id", qp.ResourceOwner.ID(), qp.ResourceOwner)
			require.Equal(t, "user_name", qp.ResourceOwner.Name(), qp.ResourceOwner)

			collections, err := filterContainersAndFillCollections(
				ctx,
				qp,
				test.getter,
				statusUpdater,
				resolver,
				allScope,
				dps,
				control.Options{FailureHandling: control.FailFast},
				true,
				fault.New(true))
			require.NoError(t, err, clues.ToCore(err))

			// collection assertions

			deleteds, news, metadatas, doNotMerges := 0, 0, 0, 0
			for _, c := range collections {
				if c.FullPath().Service() == path.ExchangeMetadataService {
					metadatas++
					continue
				}

				if c.State() == data.DeletedState {
					deleteds++
				}

				if c.State() == data.NewState {
					news++
				}

				if c.DoNotMergeItems() {
					doNotMerges++
				}
			}

			assert.Zero(t, deleteds, "deleted collections")
			assert.Equal(t, 1, news, "new collections")
			assert.Equal(t, 1, metadatas, "metadata collections")
			assert.Zero(t, doNotMerges, "doNotMerge collections")

			// items in collections assertions
			for k := range test.getter {
				coll := collections[k]
				if !assert.NotNilf(t, coll, "missing collection for path %s", k) {
					continue
				}

				exColl, ok := coll.(*Collection)
				require.True(t, ok, "collection is an *exchange.Collection")

				assert.Equal(t, test.expectAdded, exColl.added, "added items")
				assert.Equal(t, test.expectRemoved, exColl.removed, "removed items")
			}
		})
	}
}

func (suite *ServiceIteratorsSuite) TestFilterContainersAndFillCollections_incrementals() {
	var (
		userID   = "user_id"
		tenantID = suite.creds.AzureTenantID
		cat      = path.EmailCategory // doesn't matter which one we use,
		qp       = graph.QueryParams{
			Category:      cat,
			ResourceOwner: inMock.NewProvider("user_id", "user_name"),
			Credentials:   suite.creds,
		}
		statusUpdater = func(*support.ConnectorOperationStatus) {}
		allScope      = selectors.NewExchangeBackup(nil).MailFolders(selectors.Any())[0]
		commonResults = mockGetterResults{
			added:    []string{"added"},
			newDelta: api.DeltaUpdate{URL: "new_delta_url"},
		}
		expiredResults = mockGetterResults{
			added: []string{"added"},
			newDelta: api.DeltaUpdate{
				URL:   "new_delta_url",
				Reset: true,
			},
		}
	)

	prevPath := func(t *testing.T, at ...string) path.Path {
		p, err := path.Build(tenantID, userID, path.ExchangeService, cat, false, at...)
		require.NoError(t, err, clues.ToCore(err))

		return p
	}

	type endState struct {
		state      data.CollectionState
		doNotMerge bool
	}

	table := []struct {
		name     string
		getter   mockGetter
		resolver graph.ContainerResolver
		dps      DeltaPaths
		expect   map[string]endState
	}{
		{
			name: "new container",
			getter: map[string]mockGetterResults{
				"1": commonResults,
			},
			resolver: newMockResolver(mockContainer{
				id:          strPtr("1"),
				displayName: strPtr("new"),
				p:           path.Builder{}.Append("1", "new"),
				l:           path.Builder{}.Append("1", "new"),
			}),
			dps: DeltaPaths{},
			expect: map[string]endState{
				"1": {data.NewState, false},
			},
		},
		{
			name: "not moved container",
			getter: map[string]mockGetterResults{
				"1": commonResults,
			},
			resolver: newMockResolver(mockContainer{
				id:          strPtr("1"),
				displayName: strPtr("not_moved"),
				p:           path.Builder{}.Append("1", "not_moved"),
				l:           path.Builder{}.Append("1", "not_moved"),
			}),
			dps: DeltaPaths{
				"1": DeltaPath{
					delta: "old_delta_url",
					path:  prevPath(suite.T(), "1", "not_moved").String(),
				},
			},
			expect: map[string]endState{
				"1": {data.NotMovedState, false},
			},
		},
		{
			name: "moved container",
			getter: map[string]mockGetterResults{
				"1": commonResults,
			},
			resolver: newMockResolver(mockContainer{
				id:          strPtr("1"),
				displayName: strPtr("moved"),
				p:           path.Builder{}.Append("1", "moved"),
				l:           path.Builder{}.Append("1", "moved"),
			}),
			dps: DeltaPaths{
				"1": DeltaPath{
					delta: "old_delta_url",
					path:  prevPath(suite.T(), "1", "prev").String(),
				},
			},
			expect: map[string]endState{
				"1": {data.MovedState, false},
			},
		},
		{
			name:     "deleted container",
			getter:   map[string]mockGetterResults{},
			resolver: newMockResolver(),
			dps: DeltaPaths{
				"1": DeltaPath{
					delta: "old_delta_url",
					path:  prevPath(suite.T(), "1", "deleted").String(),
				},
			},
			expect: map[string]endState{
				"1": {data.DeletedState, false},
			},
		},
		{
			name: "one deleted, one new",
			getter: map[string]mockGetterResults{
				"2": commonResults,
			},
			resolver: newMockResolver(mockContainer{
				id:          strPtr("2"),
				displayName: strPtr("new"),
				p:           path.Builder{}.Append("2", "new"),
				l:           path.Builder{}.Append("2", "new"),
			}),
			dps: DeltaPaths{
				"1": DeltaPath{
					delta: "old_delta_url",
					path:  prevPath(suite.T(), "1", "deleted").String(),
				},
			},
			expect: map[string]endState{
				"1": {data.DeletedState, false},
				"2": {data.NewState, false},
			},
		},
		{
			name: "one deleted, one new, same path",
			getter: map[string]mockGetterResults{
				"2": commonResults,
			},
			resolver: newMockResolver(mockContainer{
				id:          strPtr("2"),
				displayName: strPtr("same"),
				p:           path.Builder{}.Append("2", "same"),
				l:           path.Builder{}.Append("2", "same"),
			}),
			dps: DeltaPaths{
				"1": DeltaPath{
					delta: "old_delta_url",
					path:  prevPath(suite.T(), "1", "same").String(),
				},
			},
			expect: map[string]endState{
				"1": {data.DeletedState, false},
				"2": {data.NewState, false},
			},
		},
		{
			name: "one moved, one new, same path",
			getter: map[string]mockGetterResults{
				"1": commonResults,
				"2": commonResults,
			},
			resolver: newMockResolver(
				mockContainer{
					id:          strPtr("1"),
					displayName: strPtr("moved"),
					p:           path.Builder{}.Append("1", "moved"),
					l:           path.Builder{}.Append("1", "moved"),
				},
				mockContainer{
					id:          strPtr("2"),
					displayName: strPtr("prev"),
					p:           path.Builder{}.Append("2", "prev"),
					l:           path.Builder{}.Append("2", "prev"),
				},
			),
			dps: DeltaPaths{
				"1": DeltaPath{
					delta: "old_delta_url",
					path:  prevPath(suite.T(), "1", "prev").String(),
				},
			},
			expect: map[string]endState{
				"1": {data.MovedState, false},
				"2": {data.NewState, false},
			},
		},
		{
			name: "bad previous path strings",
			getter: map[string]mockGetterResults{
				"1": commonResults,
			},
			resolver: newMockResolver(mockContainer{
				id:          strPtr("1"),
				displayName: strPtr("not_moved"),
				p:           path.Builder{}.Append("1", "not_moved"),
				l:           path.Builder{}.Append("1", "not_moved"),
			}),
			dps: DeltaPaths{
				"1": DeltaPath{
					delta: "old_delta_url",
					path:  "1/fnords/mc/smarfs",
				},
				"2": DeltaPath{
					delta: "old_delta_url",
					path:  "2/fnords/mc/smarfs",
				},
			},
			expect: map[string]endState{
				"1": {data.NewState, false},
			},
		},
		{
			name: "delta expiration",
			getter: map[string]mockGetterResults{
				"1": expiredResults,
			},
			resolver: newMockResolver(mockContainer{
				id:          strPtr("1"),
				displayName: strPtr("same"),
				p:           path.Builder{}.Append("1", "same"),
				l:           path.Builder{}.Append("1", "same"),
			}),
			dps: DeltaPaths{
				"1": DeltaPath{
					delta: "old_delta_url",
					path:  prevPath(suite.T(), "1", "same").String(),
				},
			},
			expect: map[string]endState{
				"1": {data.NotMovedState, true},
			},
		},
		{
			name: "a little bit of everything",
			getter: map[string]mockGetterResults{
				"1": commonResults,  // new
				"2": commonResults,  // notMoved
				"3": commonResults,  // moved
				"4": expiredResults, // moved
				// "5" gets deleted
			},
			resolver: newMockResolver(
				mockContainer{
					id:          strPtr("1"),
					displayName: strPtr("new"),
					p:           path.Builder{}.Append("1", "new"),
					l:           path.Builder{}.Append("1", "new"),
				},
				mockContainer{
					id:          strPtr("2"),
					displayName: strPtr("not_moved"),
					p:           path.Builder{}.Append("2", "not_moved"),
					l:           path.Builder{}.Append("2", "not_moved"),
				},
				mockContainer{
					id:          strPtr("3"),
					displayName: strPtr("moved"),
					p:           path.Builder{}.Append("3", "moved"),
					l:           path.Builder{}.Append("3", "moved"),
				},
				mockContainer{
					id:          strPtr("4"),
					displayName: strPtr("moved"),
					p:           path.Builder{}.Append("4", "moved"),
					l:           path.Builder{}.Append("4", "moved"),
				},
			),
			dps: DeltaPaths{
				"2": DeltaPath{
					delta: "old_delta_url",
					path:  prevPath(suite.T(), "2", "not_moved").String(),
				},
				"3": DeltaPath{
					delta: "old_delta_url",
					path:  prevPath(suite.T(), "3", "prev").String(),
				},
				"4": DeltaPath{
					delta: "old_delta_url",
					path:  prevPath(suite.T(), "4", "prev").String(),
				},
				"5": DeltaPath{
					delta: "old_delta_url",
					path:  prevPath(suite.T(), "5", "deleted").String(),
				},
			},
			expect: map[string]endState{
				"1": {data.NewState, false},
				"2": {data.NotMovedState, false},
				"3": {data.MovedState, false},
				"4": {data.MovedState, true},
				"5": {data.DeletedState, false},
			},
		},
	}
	for _, test := range table {
		suite.Run(test.name, func() {
			t := suite.T()

			ctx, flush := tester.NewContext()
			defer flush()

			collections, err := filterContainersAndFillCollections(
				ctx,
				qp,
				test.getter,
				statusUpdater,
				test.resolver,
				allScope,
				test.dps,
				control.Defaults(),
				true,
				fault.New(true))
			assert.NoError(t, err, clues.ToCore(err))

			metadatas := 0
			for _, c := range collections {
				p := c.FullPath()
				if p == nil {
					p = c.PreviousPath()
				}

				require.NotNil(t, p)

				if p.Service() == path.ExchangeMetadataService {
					metadatas++
					continue
				}

				p0 := p.Folders()[0]

				expect, ok := test.expect[p0]
				assert.True(t, ok, "collection is expected in result")

				assert.Equalf(t, expect.state, c.State(), "collection %s state", p0)
				assert.Equalf(t, expect.doNotMerge, c.DoNotMergeItems(), "collection %s DoNotMergeItems", p0)
			}

			assert.Equal(t, 1, metadatas, "metadata collections")
		})
	}
}<|MERGE_RESOLUTION|>--- conflicted
+++ resolved
@@ -297,36 +297,20 @@
 				ctx, flush := tester.NewContext()
 				defer flush()
 
-<<<<<<< HEAD
-				collections := map[string]data.BackupCollection{}
-
 				ctrlOpts := control.Options{FailureHandling: test.failFast}
 				ctrlOpts.ToggleFeatures.DisableDelta = !canMakeDeltaQueries
 
-				err := filterContainersAndFillCollections(
-					ctx,
-					qp,
-					test.getter,
-					collections,
-=======
 				collections, err := filterContainersAndFillCollections(
 					ctx,
 					qp,
 					test.getter,
->>>>>>> fd72406c
 					statusUpdater,
 					test.resolver,
 					test.scope,
 					dps,
-<<<<<<< HEAD
 					ctrlOpts,
-=======
-					control.Options{FailureHandling: test.failFast},
-					canMakeDeltaQueries,
->>>>>>> fd72406c
 					fault.New(test.failFast == control.FailFast))
 				test.expectErr(t, err, clues.ToCore(err))
-
 				// collection assertions
 
 				deleteds, news, metadatas, doNotMerges := 0, 0, 0, 0
@@ -664,7 +648,6 @@
 						sc.scope,
 						test.inputMetadata(t, sc.cat),
 						control.Options{FailureHandling: control.FailFast},
-						true,
 						fault.New(true))
 					require.NoError(t, err, "getting collections", clues.ToCore(err))
 
@@ -911,7 +894,6 @@
 				scope,
 				test.inputMetadata,
 				control.Options{FailureHandling: control.FailFast},
-				true,
 				fault.New(true))
 			require.NoError(t, err, "getting collections", clues.ToCore(err))
 
@@ -1064,7 +1046,6 @@
 				allScope,
 				dps,
 				control.Options{FailureHandling: control.FailFast},
-				true,
 				fault.New(true))
 			require.NoError(t, err, clues.ToCore(err))
 
@@ -1427,7 +1408,6 @@
 				allScope,
 				test.dps,
 				control.Defaults(),
-				true,
 				fault.New(true))
 			assert.NoError(t, err, clues.ToCore(err))
 

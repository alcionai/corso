package exchange

import (
<<<<<<< HEAD
=======
	"context"
	"fmt"
	"time"

>>>>>>> d9205895
	absser "github.com/microsoft/kiota-abstractions-go/serialization"
	msgraphsdk "github.com/microsoftgraph/msgraph-sdk-go"
	msgraphgocore "github.com/microsoftgraph/msgraph-sdk-go-core"
	"github.com/microsoftgraph/msgraph-sdk-go/models"
	"github.com/pkg/errors"

	"github.com/alcionai/corso/internal/common"
	"github.com/alcionai/corso/internal/connector/graph"
	"github.com/alcionai/corso/internal/connector/support"
	"github.com/alcionai/corso/pkg/account"
<<<<<<< HEAD
=======
	"github.com/alcionai/corso/pkg/control"
	"github.com/alcionai/corso/pkg/logger"
>>>>>>> d9205895
	"github.com/alcionai/corso/pkg/selectors"
)

var ErrFolderNotFound = errors.New("folder not found")

type exchangeService struct {
	client      msgraphsdk.GraphServiceClient
	adapter     msgraphsdk.GraphRequestAdapter
	failFast    bool // if true service will exit sequence upon encountering an error
	credentials account.M365Config
}

func (es *exchangeService) Client() *msgraphsdk.GraphServiceClient {
	return &es.client
}

func (es *exchangeService) Adapter() *msgraphsdk.GraphRequestAdapter {
	return &es.adapter
}

func (es *exchangeService) ErrPolicy() bool {
	return es.failFast
}

func createService(credentials account.M365Config, shouldFailFast bool) (*exchangeService, error) {
	adapter, err := graph.CreateAdapter(
		credentials.TenantID,
		credentials.ClientID,
		credentials.ClientSecret,
	)
	if err != nil {
		return nil, err
	}
	service := exchangeService{
		adapter:     *adapter,
		client:      *msgraphsdk.NewGraphServiceClient(adapter),
		failFast:    shouldFailFast,
		credentials: credentials,
	}
	return &service, err
}

// CreateMailFolder makes a mail folder iff a folder of the same name does not exist
// Reference: https://docs.microsoft.com/en-us/graph/api/user-post-mailfolders?view=graph-rest-1.0&tabs=http
func CreateMailFolder(gs graph.Service, user, folder string) (models.MailFolderable, error) {
	requestBody := models.NewMailFolder()
	requestBody.SetDisplayName(&folder)
	isHidden := false
	requestBody.SetIsHidden(&isHidden)

	return gs.Client().UsersById(user).MailFolders().Post(requestBody)
}

// DeleteMailFolder removes a mail folder with the corresponding M365 ID  from the user's M365 Exchange account
// Reference: https://docs.microsoft.com/en-us/graph/api/mailfolder-delete?view=graph-rest-1.0&tabs=http
func DeleteMailFolder(gs graph.Service, user, folderID string) error {
	return gs.Client().UsersById(user).MailFoldersById(folderID).Delete()
}

// GetMailFolderID query function to retrieve the M365 ID based on the folder's displayName.
// @param folderName the target folder's display name. Case sensitive
// @returns a *string if the folder exists. If the folder does not exist returns nil, error-> folder not found
func GetMailFolderID(service graph.Service, folderName, user string) (*string, error) {
	var errs error
	var folderId *string
	options, err := optionsForMailFolders([]string{"displayName"})
	if err != nil {
		return nil, err
	}
	response, err := service.Client().UsersById(user).MailFolders().GetWithRequestConfigurationAndResponseHandler(options, nil)
	if err != nil {
		return nil, err
	}
	if response == nil {
		return nil, errors.New("mail folder query to m365 back store returned nil")
	}
	pageIterator, err := msgraphgocore.NewPageIterator(response, service.Adapter(), models.CreateMailFolderCollectionResponseFromDiscriminatorValue)
	if err != nil {
		return nil, err
	}
	callbackFunc := func(folderItem any) bool {
		folder, ok := folderItem.(models.MailFolderable)
		if !ok {
			errs = support.WrapAndAppend(service.Adapter().GetBaseUrl(), errors.New("HasFolder() iteration failure"), errs)
			return true
		}
		if *folder.GetDisplayName() == folderName {
			folderId = folder.GetId()
			return false
		}
		return true
	}
	iterateError := pageIterator.Iterate(callbackFunc)
	if iterateError != nil {
		errs = support.WrapAndAppend(service.Adapter().GetBaseUrl(), iterateError, errs)
	} else if folderId == nil {
		return nil, ErrFolderNotFound
	}
	return folderId, errs

}

<<<<<<< HEAD
=======
// SetupExchangeCollectionVars is a helper function returns a sets
// Exchange.Type specific functions based on scope
>>>>>>> d9205895
func SetupExchangeCollectionVars(scope selectors.ExchangeScope) (
	absser.ParsableFactory,
	GraphQuery,
	GraphIterateFunc,
<<<<<<< HEAD
	error,
=======
>>>>>>> d9205895
) {
	if scope.IncludesCategory(selectors.ExchangeMail) {

		return models.CreateMessageCollectionResponseFromDiscriminatorValue,
			GetAllMessagesForUser,
<<<<<<< HEAD
			IterateSelectAllMessagesForCollections,
			nil
	}
	return nil, nil, nil, errors.New("exchange scope option not supported")
=======
			IterateSelectAllMessagesForCollections
	}
	return nil, nil, nil

}

// GetCopyRestoreFolder utility function to create an unique folder for the restore process
func GetCopyRestoreFolder(service graph.Service, user string) (*string, error) {
	now := time.Now().UTC()
	newFolder := fmt.Sprintf("Corso_Restore_%s", common.FormatSimpleDateTime(now))
	isFolder, err := GetMailFolderID(service, newFolder, user)
	if err != nil {
		// Verify unique folder was not found
		if errors.Is(err, ErrFolderNotFound) {

			fold, err := CreateMailFolder(service, user, newFolder)
			if err != nil {
				return nil, support.WrapAndAppend(user, err, err)
			}
			return fold.GetId(), nil
		} else {
			return nil, err
		}

	}
	return isFolder, nil
}

// RestoreMailMessage utility function to place an exchange.Mail
// message into the user's M365 Exchange account.
// @param bits - byte array representation of exchange.Message from Corso backstore
// @param service - connector to M365 graph
// @param cp - collision policy that directs restore workflow
// @param destination - M365 Folder ID. Verified and sent by higher function. `copy` policy can use directly
func RestoreMailMessage(
	ctx context.Context,
	bits []byte,
	service graph.Service,
	cp control.CollisionPolicy,
	destination,
	user string,
) error {
	// Creates messageable object from original bytes
	originalMessage, err := support.CreateMessageFromBytes(bits)
	if err != nil {
		return err
	}
	// Sets fields from original message from storage
	clone := support.ToMessage(originalMessage)
	valueId := RestorePropertyTag
	enableValue := RestoreCanonicalEnableValue
	sv := models.NewSingleValueLegacyExtendedProperty()
	sv.SetId(&valueId)
	sv.SetValue(&enableValue)
	svlep := []models.SingleValueLegacyExtendedPropertyable{sv}
	clone.SetSingleValueExtendedProperties(svlep)
	draft := false
	clone.SetIsDraft(&draft)

	// Switch workflow based on collision policy
	switch cp {
	default:
		logger.Ctx(ctx).DPanicw("unrecognized restore policy; defaulting to copy",
			"policy", cp)
		fallthrough
	case control.Copy:
		return SendMailToBackStore(service, user, destination, clone)

	}
}

// SendMailToBackStore function for transporting in-memory messageable item to M365 backstore
// @param user string represents M365 ID of user within the tenant
// @param destination represents M365 ID of a folder within the users's space
// @param message is a models.Messageable interface from "github.com/microsoftgraph/msgraph-sdk-go/models"
func SendMailToBackStore(service graph.Service, user, destination string, message models.Messageable) error {
	sentMessage, err := service.Client().UsersById(user).MailFoldersById(destination).Messages().Post(message)
	if err != nil {
		return support.WrapAndAppend(": "+support.ConnectorStackErrorTrace(err), err, nil)
	}
	if sentMessage == nil {
		return errors.New("message not Sent: blocked by server")
	}
	return nil

>>>>>>> d9205895
}<|MERGE_RESOLUTION|>--- conflicted
+++ resolved
@@ -1,13 +1,10 @@
 package exchange
 
 import (
-<<<<<<< HEAD
-=======
 	"context"
 	"fmt"
 	"time"
 
->>>>>>> d9205895
 	absser "github.com/microsoft/kiota-abstractions-go/serialization"
 	msgraphsdk "github.com/microsoftgraph/msgraph-sdk-go"
 	msgraphgocore "github.com/microsoftgraph/msgraph-sdk-go-core"
@@ -18,11 +15,8 @@
 	"github.com/alcionai/corso/internal/connector/graph"
 	"github.com/alcionai/corso/internal/connector/support"
 	"github.com/alcionai/corso/pkg/account"
-<<<<<<< HEAD
-=======
 	"github.com/alcionai/corso/pkg/control"
 	"github.com/alcionai/corso/pkg/logger"
->>>>>>> d9205895
 	"github.com/alcionai/corso/pkg/selectors"
 )
 
@@ -125,34 +119,22 @@
 
 }
 
-<<<<<<< HEAD
-=======
 // SetupExchangeCollectionVars is a helper function returns a sets
 // Exchange.Type specific functions based on scope
->>>>>>> d9205895
 func SetupExchangeCollectionVars(scope selectors.ExchangeScope) (
 	absser.ParsableFactory,
 	GraphQuery,
 	GraphIterateFunc,
-<<<<<<< HEAD
 	error,
-=======
->>>>>>> d9205895
 ) {
 	if scope.IncludesCategory(selectors.ExchangeMail) {
 
 		return models.CreateMessageCollectionResponseFromDiscriminatorValue,
 			GetAllMessagesForUser,
-<<<<<<< HEAD
 			IterateSelectAllMessagesForCollections,
 			nil
 	}
 	return nil, nil, nil, errors.New("exchange scope option not supported")
-=======
-			IterateSelectAllMessagesForCollections
-	}
-	return nil, nil, nil
-
 }
 
 // GetCopyRestoreFolder utility function to create an unique folder for the restore process
@@ -234,5 +216,4 @@
 	}
 	return nil
 
->>>>>>> d9205895
 }
package exchange

import (
	"context"
	"fmt"

	"github.com/hashicorp/go-multierror"
	msgraphsdk "github.com/microsoftgraph/msgraph-sdk-go"
	msgraphgocore "github.com/microsoftgraph/msgraph-sdk-go-core"
	"github.com/microsoftgraph/msgraph-sdk-go/models"
	"github.com/pkg/errors"

	"github.com/alcionai/corso/src/internal/connector/graph"
	"github.com/alcionai/corso/src/internal/connector/support"
	"github.com/alcionai/corso/src/pkg/account"
	"github.com/alcionai/corso/src/pkg/path"
	"github.com/alcionai/corso/src/pkg/selectors"
)

var ErrFolderNotFound = errors.New("folder not found")

type exchangeService struct {
	client      msgraphsdk.GraphServiceClient
	adapter     msgraphsdk.GraphRequestAdapter
	failFast    bool // if true service will exit sequence upon encountering an error
	credentials account.M365Config
}

///------------------------------------------------------------
// Functions to comply with graph.Service Interface
//-------------------------------------------------------
func (es *exchangeService) Client() *msgraphsdk.GraphServiceClient {
	return &es.client
}

func (es *exchangeService) Adapter() *msgraphsdk.GraphRequestAdapter {
	return &es.adapter
}

func (es *exchangeService) ErrPolicy() bool {
	return es.failFast
}

// createService internal constructor for exchangeService struct returns an error
// iff the params for the entry are incorrect (e.g. len(TenantID) == 0, etc.)
// NOTE: Incorrect account information will result in errors on subsequent queries.
func createService(credentials account.M365Config, shouldFailFast bool) (*exchangeService, error) {
	adapter, err := graph.CreateAdapter(
		credentials.TenantID,
		credentials.ClientID,
		credentials.ClientSecret,
	)
	if err != nil {
		return nil, err
	}

	service := exchangeService{
		adapter:     *adapter,
		client:      *msgraphsdk.NewGraphServiceClient(adapter),
		failFast:    shouldFailFast,
		credentials: credentials,
	}

	return &service, err
}

// CreateMailFolder makes a mail folder iff a folder of the same name does not exist
// Reference: https://docs.microsoft.com/en-us/graph/api/user-post-mailfolders?view=graph-rest-1.0&tabs=http
func CreateMailFolder(ctx context.Context, gs graph.Service, user, folder string) (models.MailFolderable, error) {
	isHidden := false
	requestBody := models.NewMailFolder()
	requestBody.SetDisplayName(&folder)
	requestBody.SetIsHidden(&isHidden)

	return gs.Client().UsersById(user).MailFolders().Post(ctx, requestBody, nil)
}

func CreateMailFolderWithParent(
	ctx context.Context,
	gs graph.Service,
	user, folder, parentID string,
) (models.MailFolderable, error) {
	isHidden := false
	requestBody := models.NewMailFolder()
	requestBody.SetDisplayName(&folder)
	requestBody.SetIsHidden(&isHidden)

	return gs.Client().
		UsersById(user).
		MailFoldersById(parentID).
		ChildFolders().
		Post(ctx, requestBody, nil)
}

// DeleteMailFolder removes a mail folder with the corresponding M365 ID  from the user's M365 Exchange account
// Reference: https://docs.microsoft.com/en-us/graph/api/mailfolder-delete?view=graph-rest-1.0&tabs=http
func DeleteMailFolder(ctx context.Context, gs graph.Service, user, folderID string) error {
	return gs.Client().UsersById(user).MailFoldersById(folderID).Delete(ctx, nil)
}

// CreateCalendar makes an event Calendar with the name in the user's M365 exchange account
// Reference: https://docs.microsoft.com/en-us/graph/api/user-post-calendars?view=graph-rest-1.0&tabs=go
func CreateCalendar(ctx context.Context, gs graph.Service, user, calendarName string) (models.Calendarable, error) {
	requestbody := models.NewCalendar()
	requestbody.SetName(&calendarName)

	return gs.Client().UsersById(user).Calendars().Post(ctx, requestbody, nil)
}

// DeleteCalendar removes calendar from user's M365 account
// Reference: https://docs.microsoft.com/en-us/graph/api/calendar-delete?view=graph-rest-1.0&tabs=go
func DeleteCalendar(ctx context.Context, gs graph.Service, user, calendarID string) error {
	return gs.Client().UsersById(user).CalendarsById(calendarID).Delete(ctx, nil)
}

// CreateContactFolder makes a contact folder with the displayName of folderName.
// If successful, returns the created folder object.
func CreateContactFolder(
	ctx context.Context,
	gs graph.Service,
	user, folderName string,
) (models.ContactFolderable, error) {
	requestBody := models.NewContactFolder()
	temp := folderName
	requestBody.SetDisplayName(&temp)

	return gs.Client().UsersById(user).ContactFolders().Post(ctx, requestBody, nil)
}

// DeleteContactFolder deletes the ContactFolder associated with the M365 ID if permissions are valid.
// Errors returned if the function call was not successful.
func DeleteContactFolder(ctx context.Context, gs graph.Service, user, folderID string) error {
	return gs.Client().UsersById(user).ContactFoldersById(folderID).Delete(ctx, nil)
}

// GetAllMailFolders retrieves all mail folders for the specified user.
// If nameContains is populated, only returns mail matching that property.
// Returns a slice of {ID, DisplayName} tuples.
func GetAllMailFolders(
	ctx context.Context,
	qp graph.QueryParams,
	gs graph.Service,
) ([]graph.CachedContainer, error) {
	containers := make([]graph.CachedContainer, 0)

	resolver, err := PopulateExchangeContainerResolver(ctx, qp, path.EmailCategory, true)
	if err != nil {
		return nil, err
	}

	for _, c := range resolver.Items() {
		temp, _ := c.Path().ToDataLayerExchangePathForCategory(
			"not",
			"used",
			path.EmailCategory,
			false,
		)
		directories := temp.Folders()

		if qp.Scope.Matches(selectors.ExchangeMailFolder, directories[len(directories)-1]) {
			containers = append(containers, c)
		}
	}

	return containers, nil
}

// GetAllCalendars retrieves all event calendars for the specified user.
// If nameContains is populated, only returns calendars matching that property.
// Returns a slice of {ID, DisplayName} tuples.
<<<<<<< HEAD
func GetAllCalendars(
	ctx context.Context,
	qp graph.QueryParams,
	gs graph.Service,
) ([]graph.CachedContainer, error) {
	containers := make([]graph.CachedContainer, 0)
=======
func GetAllCalendars(ctx context.Context, gs graph.Service, user, nameContains string) ([]graph.Container, error) {
	var (
		cs         = make(map[string]graph.Container)
		containers = make([]graph.Container, 0)
		err, errs  error
		errUpdater = func(s string, e error) {
			errs = support.WrapAndAppend(s, e, errs)
		}
	)

	resp, err := GetAllCalendarNamesForUser(ctx, gs, user)
	if err != nil {
		return nil, err
	}
>>>>>>> 7d72cd12

	resolver, err := PopulateExchangeContainerResolver(ctx, qp, path.EventsCategory, true)
	if err != nil {
		return nil, err
	}

<<<<<<< HEAD
	for _, c := range resolver.Items() {
		temp, _ := c.Path().ToDataLayerExchangePathForCategory(
			"not",
			"used",
			path.EventsCategory,
			false,
		)
		directories := temp.Folders()

		if qp.Scope.Matches(selectors.ExchangeEventCalendar, directories[len(directories)-1]) {
			containers = append(containers, c)
		}
=======
	cb := IterativeCollectCalendarContainers(
		cs,
		nameContains,
		errUpdater,
	)

	if err := iter.Iterate(ctx, cb); err != nil {
		return nil, err
	}

	if errs != nil {
		return nil, errs
	}

	for _, calendar := range cs {
		containers = append(containers, calendar)
>>>>>>> 7d72cd12
	}

	return containers, err
}

// GetAllContactFolders retrieves all contacts folders with a unique display
// name for the specified user. If multiple folders have the same display name
// the result is undefined. TODO: Replace with Cache Usage
// https://github.com/alcionai/corso/issues/1122
func GetAllContactFolders(
	ctx context.Context,
	qp graph.QueryParams,
	gs graph.Service,
<<<<<<< HEAD
) ([]graph.CachedContainer, error) {
	containers := make([]graph.CachedContainer, 0)
=======
	user, nameContains string,
) ([]graph.Container, error) {
	var (
		cs         = make(map[string]graph.Container)
		containers = make([]graph.Container, 0)
		err, errs  error
		errUpdater = func(s string, e error) {
			errs = support.WrapAndAppend(s, e, errs)
		}
	)

	resp, err := GetAllContactFolderNamesForUser(ctx, gs, user)
	if err != nil {
		return nil, err
	}
>>>>>>> 7d72cd12

	resolver, err := PopulateExchangeContainerResolver(ctx, qp, path.ContactsCategory, true)
	if err != nil {
		return nil, err
	}

<<<<<<< HEAD
	for _, c := range resolver.Items() {
		temp := c.Path()
		p, _ := temp.ToDataLayerExchangePathForCategory(
			"not",
			"used",
			path.ContactsCategory,
			false)
		directories := p.Folders()

		if qp.Scope.Matches(selectors.ExchangeContactFolder, directories[len(directories)-1]) {
			containers = append(containers, c)
		}
	}

=======
	cb := IterativeCollectContactContainers(
		cs, nameContains, errUpdater,
	)

	if err := iter.Iterate(ctx, cb); err != nil {
		return nil, err
	}

	for _, entry := range cs {
		containers = append(containers, entry)
	}

>>>>>>> 7d72cd12
	return containers, err
}

func CollectFolders(
	ctx context.Context,
	qp graph.QueryParams,
	gs graph.Service,
) ([]graph.CachedContainer, error) {
	category := graph.ScopeToPathCategory(qp.Scope)

	switch category {
	case path.ContactsCategory:
		return GetAllContactFolders(ctx, qp, gs)
	case path.EmailCategory:
		return GetAllMailFolders(ctx, qp, gs)
	case path.EventsCategory:
		return GetAllCalendars(ctx, qp, gs)
	default:
		return nil, fmt.Errorf("path.Category %s not supported", category)
	}
}

// PopulateExchangeContainerResolver gets a folder resolver if one is available for
// this category of data. If one is not available, returns nil so that other
// logic in the caller can complete as long as they check if the resolver is not
// nil. If an error occurs populating the resolver, returns an error.
func PopulateExchangeContainerResolver(
	ctx context.Context,
	qp graph.QueryParams,
	category path.CategoryType,
	showRoot bool,
) (graph.ContainerResolver, error) {
	var (
<<<<<<< HEAD
		res             graph.ContainerResolver
		cacheRoot, base string
		service, err    = createService(qp.Credentials, qp.FailFast)
=======
		res          graph.ContainerResolver
		cacheRoot    string
		service, err = createService(qp.Credentials, qp.FailFast)
>>>>>>> 7d72cd12
	)

	if err != nil {
		return nil, err
	}

	switch category {
	case path.EmailCategory:
		res = &mailFolderCache{
			userID: qp.User,
			gs:     service,
		}
		cacheRoot = rootFolderAlias

	case path.ContactsCategory:
		res = &contactFolderCache{
			userID: qp.User,
			gs:     service,
		}
		cacheRoot = DefaultContactFolder

	case path.EventsCategory:
		res = &eventCalendarCache{
			userID: qp.User,
			gs:     service,
		}
		cacheRoot = DefaultCalendar

	default:
		return nil, fmt.Errorf("ContainerResolver not present for %s type", category)
	}

	if showRoot {
		base = cacheRoot
	}

<<<<<<< HEAD
	if err := res.Populate(ctx, cacheRoot, base); err != nil {
=======
	if err := res.Populate(ctx, cacheRoot); err != nil {
>>>>>>> 7d72cd12
		return nil, errors.Wrap(err, "populating directory resolver")
	}

	return res, nil
}

func pathAndMatch(qp graph.QueryParams, category path.CategoryType, c graph.CachedContainer) (path.Path, bool) {
	dirPath, _ := c.Path().ToDataLayerExchangePathForCategory(
		qp.Credentials.TenantID,
		qp.User,
		path.EmailCategory,
		false,
	)

	if dirPath == nil {
		return nil, false // Only true for root mail folder
	}

	directories := dirPath.Folders()

	switch category {
	case path.EmailCategory:
		return dirPath, qp.Scope.Matches(selectors.ExchangeMailFolder, directories[len(directories)-1])
	case path.ContactsCategory:
		return dirPath, qp.Scope.Matches(selectors.ExchangeContactFolder, directories[len(directories)-1])
	default:
		return nil, false
	}
}

func checkRoot(qp graph.QueryParams, category path.CategoryType) (path.Path, bool) {
	var (
		dirPath path.Path
		pb      = path.Builder{}
	)

	if category == path.ContactsCategory {
		dirPath, _ = pb.Append(DefaultContactFolder).ToDataLayerExchangePathForCategory(
			qp.Credentials.TenantID,
			qp.User,
			category,
			false,
		)

		dir := dirPath.Folder()

		return dirPath, qp.Scope.Matches(selectors.ExchangeContactFolder, dir)
	}

	if category == path.EventsCategory {
		dirPath, _ = pb.Append(DefaultCalendar).ToDataLayerExchangePathForCategory(
			qp.Credentials.TenantID,
			qp.User,
			category,
			false,
		)

		dir := dirPath.Folder()

		return dirPath, qp.Scope.Matches(selectors.ExchangeEventCalendar, dir)
	}

	return nil, false
}

func AddItemsToCollection(
	ctx context.Context,
	gs graph.Service,
	userID string,
	folderID string,
	collection *Collection,
) error {
	// TODO(ashmrtn): This can be removed when:
	//   1. other data types have caching support
	//   2. we have a good way to switch between the query for items for each data
	//      type.
	//   3. the below is updated to handle different data categories
	//
	// The alternative would be to eventually just have collections fetch items as
	// they are read. This would allow for streaming all items instead of pulling
	// the IDs and then later fetching all the item data.
	if collection.FullPath().Category() != path.EmailCategory {
		return errors.Errorf(
			"unsupported data type %s",
			collection.FullPath().Category().String(),
		)
	}

	options, err := optionsForFolderMessages([]string{"id"})
	if err != nil {
		return errors.Wrap(err, "getting query options")
	}

	messageResp, err := gs.Client().UsersById(userID).MailFoldersById(folderID).Messages().Get(ctx, options)
	if err != nil {
		return errors.Wrap(
			errors.Wrap(err, support.ConnectorStackErrorTrace(err)),
			"initial folder query",
		)
	}

	pageIter, err := msgraphgocore.NewPageIterator(
		messageResp,
		gs.Adapter(),
		models.CreateMessageCollectionResponseFromDiscriminatorValue,
	)
	if err != nil {
		return errors.Wrap(err, "creating graph iterator")
	}

	var errs *multierror.Error

	err = pageIter.Iterate(ctx, func(got any) bool {
		item, ok := got.(graph.Idable)
		if !ok {
			errs = multierror.Append(errs, errors.New("item without ID function"))
			return true
		}

		if item.GetId() == nil {
			errs = multierror.Append(errs, errors.New("item with nil ID"))
			return true
		}

		collection.AddJob(*item.GetId())

		return true
	})

	if err != nil {
		errs = multierror.Append(errs, errors.Wrap(
			errors.Wrap(err, support.ConnectorStackErrorTrace(err)),
			"getting folder messages",
		))
	}

	return errs.ErrorOrNil()
}<|MERGE_RESOLUTION|>--- conflicted
+++ resolved
@@ -168,36 +168,18 @@
 // GetAllCalendars retrieves all event calendars for the specified user.
 // If nameContains is populated, only returns calendars matching that property.
 // Returns a slice of {ID, DisplayName} tuples.
-<<<<<<< HEAD
 func GetAllCalendars(
 	ctx context.Context,
 	qp graph.QueryParams,
 	gs graph.Service,
 ) ([]graph.CachedContainer, error) {
 	containers := make([]graph.CachedContainer, 0)
-=======
-func GetAllCalendars(ctx context.Context, gs graph.Service, user, nameContains string) ([]graph.Container, error) {
-	var (
-		cs         = make(map[string]graph.Container)
-		containers = make([]graph.Container, 0)
-		err, errs  error
-		errUpdater = func(s string, e error) {
-			errs = support.WrapAndAppend(s, e, errs)
-		}
-	)
-
-	resp, err := GetAllCalendarNamesForUser(ctx, gs, user)
+
+	resolver, err := PopulateExchangeContainerResolver(ctx, qp, path.EventsCategory, true)
 	if err != nil {
 		return nil, err
 	}
->>>>>>> 7d72cd12
-
-	resolver, err := PopulateExchangeContainerResolver(ctx, qp, path.EventsCategory, true)
-	if err != nil {
-		return nil, err
-	}
-
-<<<<<<< HEAD
+
 	for _, c := range resolver.Items() {
 		temp, _ := c.Path().ToDataLayerExchangePathForCategory(
 			"not",
@@ -210,24 +192,6 @@
 		if qp.Scope.Matches(selectors.ExchangeEventCalendar, directories[len(directories)-1]) {
 			containers = append(containers, c)
 		}
-=======
-	cb := IterativeCollectCalendarContainers(
-		cs,
-		nameContains,
-		errUpdater,
-	)
-
-	if err := iter.Iterate(ctx, cb); err != nil {
-		return nil, err
-	}
-
-	if errs != nil {
-		return nil, errs
-	}
-
-	for _, calendar := range cs {
-		containers = append(containers, calendar)
->>>>>>> 7d72cd12
 	}
 
 	return containers, err
@@ -241,33 +205,14 @@
 	ctx context.Context,
 	qp graph.QueryParams,
 	gs graph.Service,
-<<<<<<< HEAD
 ) ([]graph.CachedContainer, error) {
 	containers := make([]graph.CachedContainer, 0)
-=======
-	user, nameContains string,
-) ([]graph.Container, error) {
-	var (
-		cs         = make(map[string]graph.Container)
-		containers = make([]graph.Container, 0)
-		err, errs  error
-		errUpdater = func(s string, e error) {
-			errs = support.WrapAndAppend(s, e, errs)
-		}
-	)
-
-	resp, err := GetAllContactFolderNamesForUser(ctx, gs, user)
+
+	resolver, err := PopulateExchangeContainerResolver(ctx, qp, path.ContactsCategory, true)
 	if err != nil {
 		return nil, err
 	}
->>>>>>> 7d72cd12
-
-	resolver, err := PopulateExchangeContainerResolver(ctx, qp, path.ContactsCategory, true)
-	if err != nil {
-		return nil, err
-	}
-
-<<<<<<< HEAD
+
 	for _, c := range resolver.Items() {
 		temp := c.Path()
 		p, _ := temp.ToDataLayerExchangePathForCategory(
@@ -282,20 +227,6 @@
 		}
 	}
 
-=======
-	cb := IterativeCollectContactContainers(
-		cs, nameContains, errUpdater,
-	)
-
-	if err := iter.Iterate(ctx, cb); err != nil {
-		return nil, err
-	}
-
-	for _, entry := range cs {
-		containers = append(containers, entry)
-	}
-
->>>>>>> 7d72cd12
 	return containers, err
 }
 
@@ -329,15 +260,9 @@
 	showRoot bool,
 ) (graph.ContainerResolver, error) {
 	var (
-<<<<<<< HEAD
-		res             graph.ContainerResolver
-		cacheRoot, base string
-		service, err    = createService(qp.Credentials, qp.FailFast)
-=======
 		res          graph.ContainerResolver
 		cacheRoot    string
 		service, err = createService(qp.Credentials, qp.FailFast)
->>>>>>> 7d72cd12
 	)
 
 	if err != nil {
@@ -370,15 +295,7 @@
 		return nil, fmt.Errorf("ContainerResolver not present for %s type", category)
 	}
 
-	if showRoot {
-		base = cacheRoot
-	}
-
-<<<<<<< HEAD
-	if err := res.Populate(ctx, cacheRoot, base); err != nil {
-=======
 	if err := res.Populate(ctx, cacheRoot); err != nil {
->>>>>>> 7d72cd12
 		return nil, errors.Wrap(err, "populating directory resolver")
 	}
 

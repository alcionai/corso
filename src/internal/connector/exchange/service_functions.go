package exchange

import (
<<<<<<< HEAD
=======
	"context"
	"fmt"
	"strings"

>>>>>>> da66cc4c
	absser "github.com/microsoft/kiota-abstractions-go/serialization"
	msgraphsdk "github.com/microsoftgraph/msgraph-sdk-go"
	msgraphgocore "github.com/microsoftgraph/msgraph-sdk-go-core"
	"github.com/microsoftgraph/msgraph-sdk-go/models"
	"github.com/pkg/errors"

	"github.com/alcionai/corso/internal/common"
	"github.com/alcionai/corso/internal/connector/graph"
	"github.com/alcionai/corso/internal/connector/support"
	"github.com/alcionai/corso/pkg/account"
<<<<<<< HEAD
=======
	"github.com/alcionai/corso/pkg/control"
	"github.com/alcionai/corso/pkg/logger"
>>>>>>> da66cc4c
	"github.com/alcionai/corso/pkg/selectors"
)

var ErrFolderNotFound = errors.New("folder not found")

type exchangeService struct {
	client      msgraphsdk.GraphServiceClient
	adapter     msgraphsdk.GraphRequestAdapter
	failFast    bool // if true service will exit sequence upon encountering an error
	credentials account.M365Config
}

// createService internal constructor for exchangeService struct
func createService(credentials account.M365Config, shouldFailFast bool) (*exchangeService, error) {
	adapter, err := graph.CreateAdapter(
		credentials.TenantID,
		credentials.ClientID,
		credentials.ClientSecret,
	)
	if err != nil {
		return nil, err
	}
	service := exchangeService{
		adapter:     *adapter,
		client:      *msgraphsdk.NewGraphServiceClient(adapter),
		failFast:    shouldFailFast,
		credentials: credentials,
	}
	return &service, err
}

///------------------------------------------------------------
// Functions to comply with graph.Service Interface
//-------------------------------------------------------
func (es *exchangeService) Client() *msgraphsdk.GraphServiceClient {
	return &es.client
}

func (es *exchangeService) Adapter() *msgraphsdk.GraphRequestAdapter {
	return &es.adapter
}

func (es *exchangeService) ErrPolicy() bool {
	return es.failFast
}

// CreateMailFolder makes a mail folder iff a folder of the same name does not exist
// Reference: https://docs.microsoft.com/en-us/graph/api/user-post-mailfolders?view=graph-rest-1.0&tabs=http
func CreateMailFolder(gs graph.Service, user, folder string) (models.MailFolderable, error) {
	requestBody := models.NewMailFolder()
	requestBody.SetDisplayName(&folder)
	isHidden := false
	requestBody.SetIsHidden(&isHidden)

	return gs.Client().UsersById(user).MailFolders().Post(requestBody)
}

// DeleteMailFolder removes a mail folder with the corresponding M365 ID  from the user's M365 Exchange account
// Reference: https://docs.microsoft.com/en-us/graph/api/mailfolder-delete?view=graph-rest-1.0&tabs=http
func DeleteMailFolder(gs graph.Service, user, folderID string) error {
	return gs.Client().UsersById(user).MailFoldersById(folderID).Delete()
}

type MailFolder struct {
	ID          string
	DisplayName string
}

// GetAllMailFolders retrieves all mail folders for the specified user.
// If nameContains is populated, only returns mail matching that property.
// Returns a slice of {ID, DisplayName} tuples.
func GetAllMailFolders(gs graph.Service, user, nameContains string) ([]MailFolder, error) {
	var (
		mfs = []MailFolder{}
		err error
	)

	opts, err := optionsForMailFolders([]string{"id", "displayName"})
	if err != nil {
		return nil, err
	}

	resp, err := gs.Client().UsersById(user).MailFolders().GetWithRequestConfigurationAndResponseHandler(opts, nil)
	if err != nil {
		return nil, err
	}

	iter, err := msgraphgocore.NewPageIterator(resp, gs.Adapter(), models.CreateMailFolderCollectionResponseFromDiscriminatorValue)
	if err != nil {
		return nil, err
	}

	cb := func(folderItem any) bool {
		folder, ok := folderItem.(models.MailFolderable)
		if !ok {
			err = errors.New("HasFolder() iteration failure")
			return false
		}

		include := len(nameContains) == 0 ||
			(len(nameContains) > 0 && strings.Contains(*folder.GetDisplayName(), nameContains))
		if include {
			mfs = append(mfs, MailFolder{
				ID:          *folder.GetId(),
				DisplayName: *folder.GetDisplayName(),
			})
		}

		return true
	}

	if err := iter.Iterate(cb); err != nil {
		return nil, err
	}
	return mfs, err
}

// GetMailFolderID query function to retrieve the M365 ID based on the folder's displayName.
// @param folderName the target folder's display name. Case sensitive
// @returns a *string if the folder exists. If the folder does not exist returns nil, error-> folder not found
func GetMailFolderID(service graph.Service, folderName, user string) (*string, error) {
	var errs error
	var folderID *string
	options, err := optionsForMailFolders([]string{"displayName"})
	if err != nil {
		return nil, err
	}
	response, err := service.Client().UsersById(user).MailFolders().GetWithRequestConfigurationAndResponseHandler(options, nil)
	if err != nil {
		return nil, err
	}
	if response == nil {
		return nil, errors.New("mail folder query to m365 back store returned nil")
	}
	pageIterator, err := msgraphgocore.NewPageIterator(response, service.Adapter(), models.CreateMailFolderCollectionResponseFromDiscriminatorValue)
	if err != nil {
		return nil, err
	}
	callbackFunc := func(folderItem any) bool {
		folder, ok := folderItem.(models.MailFolderable)
		if !ok {
			errs = support.WrapAndAppend(service.Adapter().GetBaseUrl(), errors.New("HasFolder() iteration failure"), errs)
			return true
		}
		if *folder.GetDisplayName() == folderName {
			folderID = folder.GetId()
			return false
		}
		return true
	}
	iterateError := pageIterator.Iterate(callbackFunc)
	if iterateError != nil {
		errs = support.WrapAndAppend(service.Adapter().GetBaseUrl(), iterateError, errs)
	} else if folderID == nil {
		return nil, ErrFolderNotFound
	}

	return folderID, errs
}

// SetupExchangeCollectionVars is a helper function returns a sets
// Exchange.Type specific functions based on scope
func SetupExchangeCollectionVars(scope selectors.ExchangeScope) (
	absser.ParsableFactory,
	GraphQuery,
	GraphIterateFunc,
	error,
) {
	if scope.IncludesCategory(selectors.ExchangeMail) {
		if scope.IsAny(selectors.ExchangeMailFolder) {
			return models.CreateMessageCollectionResponseFromDiscriminatorValue,
				GetAllMessagesForUser,
				IterateSelectAllMessagesForCollections,
				nil
		}

		return models.CreateMessageCollectionResponseFromDiscriminatorValue,
			GetAllMessagesForUser,
			IterateAndFilterMessagesForCollections,
			nil
	}

	if scope.IncludesCategory(selectors.ExchangeContactFolder) {
		return models.CreateContactFromDiscriminatorValue,
			GetAllContactsForUser,
			IterateAllContactsForCollection,
			nil
	}

	return nil, nil, nil, errors.New("exchange scope option not supported")
}

// GetCopyRestoreFolder utility function to create an unique folder for the restore process
func GetCopyRestoreFolder(service graph.Service, user string) (*string, error) {
	newFolder := fmt.Sprintf("Corso_Restore_%s", common.FormatNow(common.SimpleDateTimeFormat))
	isFolder, err := GetMailFolderID(service, newFolder, user)
	if err != nil {
		// Verify unique folder was not found
		if errors.Is(err, ErrFolderNotFound) {

			fold, err := CreateMailFolder(service, user, newFolder)
			if err != nil {
				return nil, support.WrapAndAppend(user, err, err)
			}
			return fold.GetId(), nil
		}

		return nil, err
	}

<<<<<<< HEAD
}

func SetupExchangeCollectionVars(scope selectors.ExchangeScope) (
	absser.ParsableFactory,
	GraphQuery,
	GraphIterateFunc,
	error,
) {
	if scope.IncludesCategory(selectors.ExchangeMail) {

		return models.CreateMessageCollectionResponseFromDiscriminatorValue,
			GetAllMessagesForUser,
			IterateSelectAllMessagesForCollections,
			nil
	}
	return nil, nil, nil, errors.New("exchange scope option not supported")
=======
	return isFolder, nil
}

// RestoreMailMessage utility function to place an exchange.Mail
// message into the user's M365 Exchange account.
// @param bits - byte array representation of exchange.Message from Corso backstore
// @param service - connector to M365 graph
// @param cp - collision policy that directs restore workflow
// @param destination - M365 Folder ID. Verified and sent by higher function. `copy` policy can use directly
func RestoreMailMessage(
	ctx context.Context,
	bits []byte,
	service graph.Service,
	cp control.CollisionPolicy,
	destination,
	user string,
) error {
	// Creates messageable object from original bytes
	originalMessage, err := support.CreateMessageFromBytes(bits)
	if err != nil {
		return err
	}
	// Sets fields from original message from storage
	clone := support.ToMessage(originalMessage)
	valueID := RestorePropertyTag
	enableValue := RestoreCanonicalEnableValue
	sv := models.NewSingleValueLegacyExtendedProperty()
	sv.SetId(&valueID)
	sv.SetValue(&enableValue)
	svlep := []models.SingleValueLegacyExtendedPropertyable{sv}
	clone.SetSingleValueExtendedProperties(svlep)
	draft := false
	clone.SetIsDraft(&draft)

	// Switch workflow based on collision policy
	switch cp {
	default:
		logger.Ctx(ctx).DPanicw("unrecognized restore policy; defaulting to copy",
			"policy", cp)
		fallthrough
	case control.Copy:
		return SendMailToBackStore(service, user, destination, clone)
	}
}

// SendMailToBackStore function for transporting in-memory messageable item to M365 backstore
// @param user string represents M365 ID of user within the tenant
// @param destination represents M365 ID of a folder within the users's space
// @param message is a models.Messageable interface from "github.com/microsoftgraph/msgraph-sdk-go/models"
func SendMailToBackStore(service graph.Service, user, destination string, message models.Messageable) error {
	sentMessage, err := service.Client().UsersById(user).MailFoldersById(destination).Messages().Post(message)
	if err != nil {
		return support.WrapAndAppend(": "+support.ConnectorStackErrorTrace(err), err, nil)
	}
	if sentMessage == nil {
		return errors.New("message not Sent: blocked by server")
	}
	return nil
>>>>>>> da66cc4c
}<|MERGE_RESOLUTION|>--- conflicted
+++ resolved
@@ -1,13 +1,10 @@
 package exchange
 
 import (
-<<<<<<< HEAD
-=======
 	"context"
 	"fmt"
 	"strings"
 
->>>>>>> da66cc4c
 	absser "github.com/microsoft/kiota-abstractions-go/serialization"
 	msgraphsdk "github.com/microsoftgraph/msgraph-sdk-go"
 	msgraphgocore "github.com/microsoftgraph/msgraph-sdk-go-core"
@@ -18,11 +15,8 @@
 	"github.com/alcionai/corso/internal/connector/graph"
 	"github.com/alcionai/corso/internal/connector/support"
 	"github.com/alcionai/corso/pkg/account"
-<<<<<<< HEAD
-=======
 	"github.com/alcionai/corso/pkg/control"
 	"github.com/alcionai/corso/pkg/logger"
->>>>>>> da66cc4c
 	"github.com/alcionai/corso/pkg/selectors"
 )
 
@@ -233,24 +227,6 @@
 		return nil, err
 	}
 
-<<<<<<< HEAD
-}
-
-func SetupExchangeCollectionVars(scope selectors.ExchangeScope) (
-	absser.ParsableFactory,
-	GraphQuery,
-	GraphIterateFunc,
-	error,
-) {
-	if scope.IncludesCategory(selectors.ExchangeMail) {
-
-		return models.CreateMessageCollectionResponseFromDiscriminatorValue,
-			GetAllMessagesForUser,
-			IterateSelectAllMessagesForCollections,
-			nil
-	}
-	return nil, nil, nil, errors.New("exchange scope option not supported")
-=======
 	return isFolder, nil
 }
 
@@ -309,5 +285,4 @@
 		return errors.New("message not Sent: blocked by server")
 	}
 	return nil
->>>>>>> da66cc4c
 }
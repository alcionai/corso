package exchange

import (
	"context"
	"fmt"
	"strings"

	absser "github.com/microsoft/kiota-abstractions-go/serialization"
	msgraphsdk "github.com/microsoftgraph/msgraph-sdk-go"
	msgraphgocore "github.com/microsoftgraph/msgraph-sdk-go-core"
	"github.com/microsoftgraph/msgraph-sdk-go/models"
	"github.com/pkg/errors"

	"github.com/alcionai/corso/src/internal/connector/graph"
	"github.com/alcionai/corso/src/internal/connector/support"
	"github.com/alcionai/corso/src/pkg/account"
	"github.com/alcionai/corso/src/pkg/path"
	"github.com/alcionai/corso/src/pkg/selectors"
)

var ErrFolderNotFound = errors.New("folder not found")

type exchangeService struct {
	client      msgraphsdk.GraphServiceClient
	adapter     msgraphsdk.GraphRequestAdapter
	failFast    bool // if true service will exit sequence upon encountering an error
	credentials account.M365Config
}

///------------------------------------------------------------
// Functions to comply with graph.Service Interface
//-------------------------------------------------------
func (es *exchangeService) Client() *msgraphsdk.GraphServiceClient {
	return &es.client
}

func (es *exchangeService) Adapter() *msgraphsdk.GraphRequestAdapter {
	return &es.adapter
}

func (es *exchangeService) ErrPolicy() bool {
	return es.failFast
}

// createService internal constructor for exchangeService struct returns an error
// iff the params for the entry are incorrect (e.g. len(TenantID) == 0, etc.)
// NOTE: Incorrect account information will result in errors on subsequent queries.
func createService(credentials account.M365Config, shouldFailFast bool) (*exchangeService, error) {
	adapter, err := graph.CreateAdapter(
		credentials.TenantID,
		credentials.ClientID,
		credentials.ClientSecret,
	)
	if err != nil {
		return nil, err
	}

	service := exchangeService{
		adapter:     *adapter,
		client:      *msgraphsdk.NewGraphServiceClient(adapter),
		failFast:    shouldFailFast,
		credentials: credentials,
	}

	return &service, err
}

// CreateMailFolder makes a mail folder iff a folder of the same name does not exist
// Reference: https://docs.microsoft.com/en-us/graph/api/user-post-mailfolders?view=graph-rest-1.0&tabs=http
func CreateMailFolder(ctx context.Context, gs graph.Service, user, folder string) (models.MailFolderable, error) {
	requestBody := models.NewMailFolder()
	requestBody.SetDisplayName(&folder)

	isHidden := false
	requestBody.SetIsHidden(&isHidden)

	return gs.Client().UsersById(user).MailFolders().Post(ctx, requestBody, nil)
}

// DeleteMailFolder removes a mail folder with the corresponding M365 ID  from the user's M365 Exchange account
// Reference: https://docs.microsoft.com/en-us/graph/api/mailfolder-delete?view=graph-rest-1.0&tabs=http
func DeleteMailFolder(ctx context.Context, gs graph.Service, user, folderID string) error {
	return gs.Client().UsersById(user).MailFoldersById(folderID).Delete(ctx, nil)
}

// CreateCalendar makes an event Calendar with the name in the user's M365 exchange account
// Reference: https://docs.microsoft.com/en-us/graph/api/user-post-calendars?view=graph-rest-1.0&tabs=go
func CreateCalendar(ctx context.Context, gs graph.Service, user, calendarName string) (models.Calendarable, error) {
	requestbody := models.NewCalendar()
	requestbody.SetName(&calendarName)

	return gs.Client().UsersById(user).Calendars().Post(ctx, requestbody, nil)
}

// DeleteCalendar removes calendar from user's M365 account
// Reference: https://docs.microsoft.com/en-us/graph/api/calendar-delete?view=graph-rest-1.0&tabs=go
func DeleteCalendar(ctx context.Context, gs graph.Service, user, calendarID string) error {
	return gs.Client().UsersById(user).CalendarsById(calendarID).Delete(ctx, nil)
}

// CreateContactFolder makes a contact folder with the displayName of folderName.
// If successful, returns the created folder object.
func CreateContactFolder(
	ctx context.Context,
	gs graph.Service,
	user, folderName string,
) (models.ContactFolderable, error) {
	requestBody := models.NewContactFolder()
	temp := folderName
	requestBody.SetDisplayName(&temp)

	return gs.Client().UsersById(user).ContactFolders().Post(ctx, requestBody, nil)
}

// DeleteContactFolder deletes the ContactFolder associated with the M365 ID if permissions are valid.
// Errors returned if the function call was not successful.
func DeleteContactFolder(ctx context.Context, gs graph.Service, user, folderID string) error {
	return gs.Client().UsersById(user).ContactFoldersById(folderID).Delete(ctx, nil)
}

// GetAllMailFolders retrieves all mail folders for the specified user.
// If nameContains is populated, only returns mail matching that property.
// Returns a slice of {ID, DisplayName} tuples.
func GetAllMailFolders(
	ctx context.Context,
	gs graph.Service,
	user, nameContains string,
) ([]models.MailFolderable, error) {
	var (
		mfs = []models.MailFolderable{}
		err error
	)

	resp, err := GetAllFolderNamesForUser(ctx, gs, user)
	if err != nil {
		return nil, err
	}

	iter, err := msgraphgocore.NewPageIterator(
		resp, gs.Adapter(), models.CreateMailFolderCollectionResponseFromDiscriminatorValue)
	if err != nil {
		return nil, err
	}

	cb := func(item any) bool {
		folder, ok := item.(models.MailFolderable)
		if !ok {
			err = errors.New("casting item to models.MailFolderable")
			return false
		}

		include := len(nameContains) == 0 ||
			(len(nameContains) > 0 && strings.Contains(*folder.GetDisplayName(), nameContains))
		if include {
			mfs = append(mfs, folder)
		}

		return true
	}

	if err := iter.Iterate(ctx, cb); err != nil {
		return nil, err
	}

	return mfs, err
}

// GetAllCalendars retrieves all event calendars for the specified user.
// If nameContains is populated, only returns calendars matching that property.
// Returns a slice of {ID, DisplayName} tuples.
func GetAllCalendars(ctx context.Context, gs graph.Service, user, nameContains string) ([]CalendarDisplayable, error) {
	var (
		cs  = []CalendarDisplayable{}
		err error
	)

	resp, err := GetAllCalendarNamesForUser(ctx, gs, user)
	if err != nil {
		return nil, err
	}

	iter, err := msgraphgocore.NewPageIterator(
		resp, gs.Adapter(), models.CreateCalendarCollectionResponseFromDiscriminatorValue)
	if err != nil {
		return nil, err
	}

	cb := func(item any) bool {
		cal, ok := item.(models.Calendarable)
		if !ok {
			err = errors.New("casting item to models.Calendarable")
			return false
		}

		include := len(nameContains) == 0 ||
			(len(nameContains) > 0 && strings.Contains(*cal.GetName(), nameContains))
		if include {
			cs = append(cs, *CreateCalendarDisplayable(cal))
		}

		return true
	}

	if err := iter.Iterate(ctx, cb); err != nil {
		return nil, err
	}

	return cs, err
}

// GetAllContactFolders retrieves all contacts folders for the specified user.
// If nameContains is populated, only returns folders matching that property.
// Returns a slice of {ID, DisplayName} tuples.
func GetAllContactFolders(
	ctx context.Context,
	gs graph.Service,
	user, nameContains string,
) ([]models.ContactFolderable, error) {
	var (
		cs  = []models.ContactFolderable{}
		err error
	)

	resp, err := GetAllContactFolderNamesForUser(ctx, gs, user)
	if err != nil {
		return nil, err
	}

	iter, err := msgraphgocore.NewPageIterator(
		resp, gs.Adapter(), models.CreateContactFolderCollectionResponseFromDiscriminatorValue)
	if err != nil {
		return nil, err
	}

	cb := func(item any) bool {
		folder, ok := item.(models.ContactFolderable)
		if !ok {
			err = errors.New("casting item to models.ContactFolderable")
			return false
		}

		include := len(nameContains) == 0 ||
			(len(nameContains) > 0 && strings.Contains(*folder.GetDisplayName(), nameContains))
		if include {
			cs = append(cs, folder)
		}

		return true
	}

	if err := iter.Iterate(ctx, cb); err != nil {
		return nil, err
	}

	return cs, err
}

// GetContainerID query function to retrieve a container's M365 ID.
// @param containerName is the target's name, user-readable and case sensitive
// @param category switches query and iteration to support  multiple exchange applications
// @returns a *string if the folder exists. If the folder does not exist returns nil, error-> folder not found
func GetContainerID(
	ctx context.Context,
	service graph.Service,
	containerName,
	user string,
	category optionIdentifier,
) (*string, error) {
	var (
		errs       error
		targetID   *string
		query      GraphQuery
		transform  absser.ParsableFactory
		isCalendar bool
		errUpdater = func(id string, err error) {
			errs = support.WrapAndAppend(id, err, errs)
		}
	)

	switch category {
	case messages:
		query = GetAllFolderNamesForUser
		transform = models.CreateMailFolderCollectionResponseFromDiscriminatorValue
	case contacts:
		query = GetAllContactFolderNamesForUser
		transform = models.CreateContactFolderCollectionResponseFromDiscriminatorValue
	case events:
		query = GetAllCalendarNamesForUser
		transform = models.CreateCalendarCollectionResponseFromDiscriminatorValue
		isCalendar = true
	default:
		return nil, fmt.Errorf("unsupported category %s for GetContainerID()", category)
	}

	response, err := query(ctx, service, user)
	if err != nil {
		return nil, errors.Wrapf(
			err,
			"user %s M365 query: %s",
			user, support.ConnectorStackErrorTrace(err),
		)
	}

	pageIterator, err := msgraphgocore.NewPageIterator(
		response,
		service.Adapter(),
		transform,
	)
	if err != nil {
		return nil, err
	}

	callbackFunc := iterateFindContainerID(
		&targetID,
		containerName,
		service.Adapter().GetBaseUrl(),
		isCalendar,
		errUpdater,
	)

	if err := pageIterator.Iterate(ctx, callbackFunc); err != nil {
		return nil, support.WrapAndAppend(service.Adapter().GetBaseUrl(), err, errs)
	}

	if targetID == nil {
		return nil, ErrFolderNotFound
	}

	return targetID, errs
}

// SetupExchangeCollectionVars is a helper function returns a sets
// Exchange.Type specific functions based on scope
func SetupExchangeCollectionVars(scope selectors.ExchangeScope) (
	absser.ParsableFactory,
	GraphQuery,
	GraphIterateFunc,
	error,
) {
	if scope.IncludesCategory(selectors.ExchangeMail) {
		if scope.IsAny(selectors.ExchangeMailFolder) {
			return models.CreateMessageCollectionResponseFromDiscriminatorValue,
				GetAllMessagesForUser,
				IterateSelectAllDescendablesForCollections,
				nil
		}

		return models.CreateMessageCollectionResponseFromDiscriminatorValue,
			GetAllMessagesForUser,
			IterateAndFilterDescendablesForCollections,
			nil
	}

	if scope.IncludesCategory(selectors.ExchangeContact) {
		return models.CreateContactFolderCollectionResponseFromDiscriminatorValue,
			GetAllContactFolderNamesForUser,
			IterateSelectAllContactsForCollections,
			nil
	}

	if scope.IncludesCategory(selectors.ExchangeEvent) {
		return models.CreateCalendarCollectionResponseFromDiscriminatorValue,
			GetAllCalendarNamesForUser,
			IterateSelectAllEventsFromCalendars,
			nil
	}

	return nil, nil, nil, errors.New("exchange scope option not supported")
}

// maybeGetAndPopulateFolderResolver gets a folder resolver if one is available for
// this category of data. If one is not available, returns nil so that other
// logic in the caller can complete as long as they check if the resolver is not
// nil. If an error occurs populating the resolver, returns an error.
func maybeGetAndPopulateFolderResolver(
	ctx context.Context,
	qp graph.QueryParams,
	category path.CategoryType,
) (graph.ContainerResolver, error) {
	var res graph.ContainerResolver

	switch category {
	case path.EmailCategory:
		service, err := createService(qp.Credentials, qp.FailFast)
		if err != nil {
			return nil, err
		}

		res = &mailFolderCache{
			userID: qp.User,
			gs:     service,
		}

	default:
		return nil, nil
	}

<<<<<<< HEAD
	if err := res.Populate(ctx, ""); err != nil {
=======
	if err := res.Populate(ctx, rootFolderAlias); err != nil {
>>>>>>> f4556288
		return nil, errors.Wrap(err, "populating directory resolver")
	}

	return res, nil
}

func resolveCollectionPath(
	ctx context.Context,
	resolver graph.ContainerResolver,
	tenantID, user, folderID string,
	category path.CategoryType,
) (path.Path, error) {
	if resolver == nil {
		// Allows caller to default to old-style path.
		return nil, errors.WithStack(errNilResolver)
	}

	p, err := resolver.IDToPath(ctx, folderID)
	if err != nil {
		return nil, errors.Wrap(err, "resolving folder ID")
	}

	return p.ToDataLayerExchangePathForCategory(
		tenantID,
		user,
		category,
		false,
	)
}

func getCollectionPath(
	ctx context.Context,
	qp graph.QueryParams,
	resolver graph.ContainerResolver,
	directory string,
	category path.CategoryType,
) (path.Path, error) {
	returnPath, err := resolveCollectionPath(
		ctx,
		resolver,
		qp.Credentials.TenantID,
		qp.User,
		directory,
		category,
	)
	if err == nil {
		return returnPath, nil
	}

	aPath, err1 := path.Builder{}.Append(directory).
		ToDataLayerExchangePathForCategory(
			qp.Credentials.TenantID,
			qp.User,
			category,
			false,
		)
	if err1 == nil {
		return aPath, nil
	}

	return nil,
		support.WrapAndAppend(
			fmt.Sprintf(
				"both path generate functions failed for %s:%s:%s",
				qp.User,
				category,
				directory),
			err,
			err1,
		)
}<|MERGE_RESOLUTION|>--- conflicted
+++ resolved
@@ -395,11 +395,7 @@
 		return nil, nil
 	}
 
-<<<<<<< HEAD
-	if err := res.Populate(ctx, ""); err != nil {
-=======
 	if err := res.Populate(ctx, rootFolderAlias); err != nil {
->>>>>>> f4556288
 		return nil, errors.Wrap(err, "populating directory resolver")
 	}
 

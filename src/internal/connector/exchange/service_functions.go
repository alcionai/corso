package exchange

import (
	"context"
	"fmt"
	"strings"

	absser "github.com/microsoft/kiota-abstractions-go/serialization"
	msgraphsdk "github.com/microsoftgraph/msgraph-sdk-go"
	msgraphgocore "github.com/microsoftgraph/msgraph-sdk-go-core"
	"github.com/microsoftgraph/msgraph-sdk-go/models"
	"github.com/pkg/errors"

	"github.com/alcionai/corso/src/internal/connector/graph"
	"github.com/alcionai/corso/src/internal/connector/support"
	"github.com/alcionai/corso/src/internal/path"
	"github.com/alcionai/corso/src/pkg/account"
	"github.com/alcionai/corso/src/pkg/selectors"
)

var ErrFolderNotFound = errors.New("folder not found")

type exchangeService struct {
	client      msgraphsdk.GraphServiceClient
	adapter     msgraphsdk.GraphRequestAdapter
	failFast    bool // if true service will exit sequence upon encountering an error
	credentials account.M365Config
}

///------------------------------------------------------------
// Functions to comply with graph.Service Interface
//-------------------------------------------------------
func (es *exchangeService) Client() *msgraphsdk.GraphServiceClient {
	return &es.client
}

func (es *exchangeService) Adapter() *msgraphsdk.GraphRequestAdapter {
	return &es.adapter
}

func (es *exchangeService) ErrPolicy() bool {
	return es.failFast
}

// createService internal constructor for exchangeService struct returns an error
// iff the params for the entry are incorrect (e.g. len(TenantID) == 0, etc.)
// NOTE: Incorrect account information will result in errors on subsequent queries.
func createService(credentials account.M365Config, shouldFailFast bool) (*exchangeService, error) {
	adapter, err := graph.CreateAdapter(
		credentials.TenantID,
		credentials.ClientID,
		credentials.ClientSecret,
	)
	if err != nil {
		return nil, err
	}

	service := exchangeService{
		adapter:     *adapter,
		client:      *msgraphsdk.NewGraphServiceClient(adapter),
		failFast:    shouldFailFast,
		credentials: credentials,
	}

	return &service, err
}

// CreateMailFolder makes a mail folder iff a folder of the same name does not exist
// Reference: https://docs.microsoft.com/en-us/graph/api/user-post-mailfolders?view=graph-rest-1.0&tabs=http
func CreateMailFolder(gs graph.Service, user, folder string) (models.MailFolderable, error) {
	requestBody := models.NewMailFolder()
	requestBody.SetDisplayName(&folder)

	isHidden := false
	requestBody.SetIsHidden(&isHidden)

	return gs.Client().UsersById(user).MailFolders().Post(requestBody)
}

// DeleteMailFolder removes a mail folder with the corresponding M365 ID  from the user's M365 Exchange account
// Reference: https://docs.microsoft.com/en-us/graph/api/mailfolder-delete?view=graph-rest-1.0&tabs=http
func DeleteMailFolder(gs graph.Service, user, folderID string) error {
	return gs.Client().UsersById(user).MailFoldersById(folderID).Delete()
}

// CreateCalendar makes an event Calendar with the name in the user's M365 exchange account
// Reference: https://docs.microsoft.com/en-us/graph/api/user-post-calendars?view=graph-rest-1.0&tabs=go
func CreateCalendar(gs graph.Service, user, calendarName string) (models.Calendarable, error) {
	requestbody := models.NewCalendar()
	requestbody.SetName(&calendarName)

	return gs.Client().UsersById(user).Calendars().Post(requestbody)
}

// DeleteCalendar removes calendar from user's M365 account
// Reference: https://docs.microsoft.com/en-us/graph/api/calendar-delete?view=graph-rest-1.0&tabs=go
func DeleteCalendar(gs graph.Service, user, calendarID string) error {
	return gs.Client().UsersById(user).CalendarsById(calendarID).Delete()
}

// CreateContactFolder makes a contact folder with the displayName of folderName.
// If successful, returns the created folder object.
func CreateContactFolder(gs graph.Service, user, folderName string) (models.ContactFolderable, error) {
	requestBody := models.NewContactFolder()
	temp := folderName
	requestBody.SetDisplayName(&temp)

	return gs.Client().UsersById(user).ContactFolders().Post(requestBody)
}

// DeleteContactFolder deletes the ContactFolder associated with the M365 ID if permissions are valid.
// Errors returned if the function call was not successful.
func DeleteContactFolder(gs graph.Service, user, folderID string) error {
	return gs.Client().UsersById(user).ContactFoldersById(folderID).Delete()
}

// GetAllMailFolders retrieves all mail folders for the specified user.
// If nameContains is populated, only returns mail matching that property.
// Returns a slice of {ID, DisplayName} tuples.
func GetAllMailFolders(gs graph.Service, user, nameContains string) ([]models.MailFolderable, error) {
	var (
		mfs = []models.MailFolderable{}
		err error
	)

	resp, err := GetAllFolderNamesForUser(gs, user)
	if err != nil {
		return nil, err
	}

	iter, err := msgraphgocore.NewPageIterator(
		resp, gs.Adapter(), models.CreateMailFolderCollectionResponseFromDiscriminatorValue)
	if err != nil {
		return nil, err
	}

	cb := func(item any) bool {
		folder, ok := item.(models.MailFolderable)
		if !ok {
			err = errors.New("casting item to models.MailFolderable")
			return false
		}

		include := len(nameContains) == 0 ||
			(len(nameContains) > 0 && strings.Contains(*folder.GetDisplayName(), nameContains))
		if include {
			mfs = append(mfs, folder)
		}

		return true
	}

	if err := iter.Iterate(cb); err != nil {
		return nil, err
	}

	return mfs, err
}

// GetAllCalendars retrieves all event calendars for the specified user.
// If nameContains is populated, only returns calendars matching that property.
// Returns a slice of {ID, DisplayName} tuples.
func GetAllCalendars(gs graph.Service, user, nameContains string) ([]CalendarDisplayable, error) {
	var (
		cs  = []CalendarDisplayable{}
		err error
	)

	resp, err := GetAllCalendarNamesForUser(gs, user)
	if err != nil {
		return nil, err
	}

	iter, err := msgraphgocore.NewPageIterator(
		resp, gs.Adapter(), models.CreateCalendarCollectionResponseFromDiscriminatorValue)
	if err != nil {
		return nil, err
	}

	cb := func(item any) bool {
		cal, ok := item.(models.Calendarable)
		if !ok {
			err = errors.New("casting item to models.Calendarable")
			return false
		}

		include := len(nameContains) == 0 ||
			(len(nameContains) > 0 && strings.Contains(*cal.GetName(), nameContains))
		if include {
			cs = append(cs, *CreateCalendarDisplayable(cal))
		}

		return true
	}

	if err := iter.Iterate(cb); err != nil {
		return nil, err
	}

	return cs, err
}

// GetAllContactFolders retrieves all contacts folders for the specified user.
// If nameContains is populated, only returns folders matching that property.
// Returns a slice of {ID, DisplayName} tuples.
func GetAllContactFolders(gs graph.Service, user, nameContains string) ([]models.ContactFolderable, error) {
	var (
		cs  = []models.ContactFolderable{}
		err error
	)

	resp, err := GetAllContactFolderNamesForUser(gs, user)
	if err != nil {
		return nil, err
	}

	iter, err := msgraphgocore.NewPageIterator(
		resp, gs.Adapter(), models.CreateContactFolderCollectionResponseFromDiscriminatorValue)
	if err != nil {
		return nil, err
	}

	cb := func(item any) bool {
		folder, ok := item.(models.ContactFolderable)
		if !ok {
			err = errors.New("casting item to models.ContactFolderable")
			return false
		}

		include := len(nameContains) == 0 ||
			(len(nameContains) > 0 && strings.Contains(*folder.GetDisplayName(), nameContains))
		if include {
			cs = append(cs, folder)
		}

		return true
	}

	if err := iter.Iterate(cb); err != nil {
		return nil, err
	}

	return cs, err
}

// GetContainerID query function to retrieve a container's M365 ID.
// @param containerName is the target's name, user-readable and case sensitive
// @param category switches query and iteration to support  multiple exchange applications
// @returns a *string if the folder exists. If the folder does not exist returns nil, error-> folder not found
func GetContainerID(
	ctx context.Context,
	service graph.Service,
	containerName,
	user string,
	category optionIdentifier,
) (*string, error) {
	var (
		errs       error
		targetID   *string
		query      GraphQuery
		transform  absser.ParsableFactory
		isCalendar bool
		errUpdater = func(id string, err error) {
			errs = support.WrapAndAppend(id, err, errs)
		}
	)

	switch category {
	case messages:
		query = GetAllFolderNamesForUser
		transform = models.CreateMailFolderCollectionResponseFromDiscriminatorValue
	case contacts:
		query = GetAllContactFolderNamesForUser
		transform = models.CreateContactFolderCollectionResponseFromDiscriminatorValue
	case events:
		query = GetAllCalendarNamesForUser
		transform = models.CreateCalendarCollectionResponseFromDiscriminatorValue
		isCalendar = true
	default:
		return nil, fmt.Errorf("unsupported category %s for GetContainerID()", category)
	}

	response, err := query(service, user)
	if err != nil {
		return nil, errors.Wrapf(
			err,
			"user %s M365 query: %s",
			user, support.ConnectorStackErrorTrace(err),
		)
	}

	pageIterator, err := msgraphgocore.NewPageIterator(
		response,
		service.Adapter(),
		transform,
	)
	if err != nil {
		return nil, err
	}

	callbackFunc := iterateFindContainerID(
		&targetID,
		containerName,
		service.Adapter().GetBaseUrl(),
		isCalendar,
		errUpdater,
	)

	if err := pageIterator.Iterate(callbackFunc); err != nil {
		return nil, support.WrapAndAppend(service.Adapter().GetBaseUrl(), err, errs)
	}

	if targetID == nil {
		return nil, ErrFolderNotFound
	}

	return targetID, errs
}

// SetupExchangeCollectionVars is a helper function returns a sets
// Exchange.Type specific functions based on scope
func SetupExchangeCollectionVars(scope selectors.ExchangeScope) (
	absser.ParsableFactory,
	GraphQuery,
	GraphIterateFunc,
	error,
) {
	if scope.IncludesCategory(selectors.ExchangeMail) {
		if scope.IsAny(selectors.ExchangeMailFolder) {
			return models.CreateMessageCollectionResponseFromDiscriminatorValue,
				GetAllMessagesForUser,
				IterateSelectAllDescendablesForCollections,
				nil
		}

		return models.CreateMessageCollectionResponseFromDiscriminatorValue,
			GetAllMessagesForUser,
			IterateAndFilterDescendablesForCollections,
			nil
	}

	if scope.IncludesCategory(selectors.ExchangeContact) {
		if scope.IsAny(selectors.ExchangeContactFolder) {
			return models.CreateContactFolderCollectionResponseFromDiscriminatorValue,
				GetAllContactFolderNamesForUser,
				IterateSelectAllContactsForCollections,
				nil
		}

		return models.CreateContactFolderCollectionResponseFromDiscriminatorValue,
			GetAllContactFolderNamesForUser,
			IterateAndFilterDescendablesForCollections,
			nil
	}

	if scope.IncludesCategory(selectors.ExchangeEvent) {
		return models.CreateCalendarCollectionResponseFromDiscriminatorValue,
			GetAllCalendarNamesForUser,
			IterateSelectAllEventsFromCalendars,
			nil
	}

	return nil, nil, nil, errors.New("exchange scope option not supported")
}

// maybeGetAndPopulateFolderResolver gets a folder resolver if one is available for
// this category of data. If one is not available, returns nil so that other
// logic in the caller can complete as long as they check if the resolver is not
// nil. If an error occurs populating the resolver, returns an error.
func maybeGetAndPopulateFolderResolver(
	ctx context.Context,
	qp graph.QueryParams,
	category path.CategoryType,
) (graph.ContainerResolver, error) {
	var res graph.ContainerResolver

	switch category {
	case path.EmailCategory:
		service, err := createService(qp.Credentials, qp.FailFast)
		if err != nil {
			return nil, err
		}

		res = &mailFolderCache{
			userID: qp.User,
			gs:     service,
		}

	default:
		return nil, nil
	}

<<<<<<< HEAD
=======
	return nil, nil, nil, errors.New("exchange scope option not supported")
}

// maybeGetAndPopulateFolderResolver gets a folder resolver if one is available for
// this category of data. If one is not available, returns nil so that other
// logic in the caller can complete as long as they check if the resolver is not
// nil. If an error occurs populating the resolver, returns an error.
func maybeGetAndPopulateFolderResolver(
	ctx context.Context,
	qp graph.QueryParams,
	category path.CategoryType,
) (graph.ContainerResolver, error) {
	var res graph.ContainerResolver

	switch category {
	case path.EmailCategory:
		service, err := createService(qp.Credentials, qp.FailFast)
		if err != nil {
			return nil, err
		}

		res = &mailFolderCache{
			userID: qp.User,
			gs:     service,
		}

	default:
		return nil, nil
	}

>>>>>>> 14c437b4
	if err := res.Populate(ctx); err != nil {
		return nil, errors.Wrap(err, "populating directory resolver")
	}

	return res, nil
}

func resolveCollectionPath(
	ctx context.Context,
	resolver graph.ContainerResolver,
	tenantID, user, folderID string,
	category path.CategoryType,
) (path.Path, error) {
	if resolver == nil {
		// Allows caller to default to old-style path.
		return nil, errors.WithStack(errNilResolver)
	}

	p, err := resolver.IDToPath(ctx, folderID)
	if err != nil {
		return nil, errors.Wrap(err, "resolving folder ID")
	}

	return p.ToDataLayerExchangePathForCategory(
		tenantID,
		user,
		category,
		false,
	)
}

func getCollectionPath(
	ctx context.Context,
	qp graph.QueryParams,
	resolver graph.ContainerResolver,
	directory string,
	category path.CategoryType,
) (path.Path, error) {
<<<<<<< HEAD
	var returnPath path.Path

	aPath, err1 := path.Builder{}.Append(directory).
		ToDataLayerExchangePathForCategory(
			qp.Credentials.TenantID,
			qp.User,
			category,
			false,
		)

=======
>>>>>>> 14c437b4
	returnPath, err := resolveCollectionPath(
		ctx,
		resolver,
		qp.Credentials.TenantID,
		qp.User,
		directory,
		category,
	)
<<<<<<< HEAD

	// err1 should only be present in the case of invalid category
	if err != nil && err1 != nil {
		return nil,
			support.WrapAndAppend(
				fmt.Sprintf(
					"both path generate functions failed for %s:%s:%s",
					qp.User,
					category,
					directory),
				err,
				err1,
			)
	}

	if err != nil && err1 == nil {
		returnPath = aPath
	}

	return returnPath, nil
=======
	if err == nil {
		return returnPath, nil
	}

	aPath, err1 := path.Builder{}.Append(directory).
		ToDataLayerExchangePathForCategory(
			qp.Credentials.TenantID,
			qp.User,
			category,
			false,
		)
	if err1 == nil {
		return aPath, nil
	}

	return nil,
		support.WrapAndAppend(
			fmt.Sprintf(
				"both path generate functions failed for %s:%s:%s",
				qp.User,
				category,
				directory),
			err,
			err1,
		)
>>>>>>> 14c437b4
}<|MERGE_RESOLUTION|>--- conflicted
+++ resolved
@@ -390,39 +390,6 @@
 		return nil, nil
 	}
 
-<<<<<<< HEAD
-=======
-	return nil, nil, nil, errors.New("exchange scope option not supported")
-}
-
-// maybeGetAndPopulateFolderResolver gets a folder resolver if one is available for
-// this category of data. If one is not available, returns nil so that other
-// logic in the caller can complete as long as they check if the resolver is not
-// nil. If an error occurs populating the resolver, returns an error.
-func maybeGetAndPopulateFolderResolver(
-	ctx context.Context,
-	qp graph.QueryParams,
-	category path.CategoryType,
-) (graph.ContainerResolver, error) {
-	var res graph.ContainerResolver
-
-	switch category {
-	case path.EmailCategory:
-		service, err := createService(qp.Credentials, qp.FailFast)
-		if err != nil {
-			return nil, err
-		}
-
-		res = &mailFolderCache{
-			userID: qp.User,
-			gs:     service,
-		}
-
-	default:
-		return nil, nil
-	}
-
->>>>>>> 14c437b4
 	if err := res.Populate(ctx); err != nil {
 		return nil, errors.Wrap(err, "populating directory resolver")
 	}
@@ -461,19 +428,6 @@
 	directory string,
 	category path.CategoryType,
 ) (path.Path, error) {
-<<<<<<< HEAD
-	var returnPath path.Path
-
-	aPath, err1 := path.Builder{}.Append(directory).
-		ToDataLayerExchangePathForCategory(
-			qp.Credentials.TenantID,
-			qp.User,
-			category,
-			false,
-		)
-
-=======
->>>>>>> 14c437b4
 	returnPath, err := resolveCollectionPath(
 		ctx,
 		resolver,
@@ -482,28 +436,6 @@
 		directory,
 		category,
 	)
-<<<<<<< HEAD
-
-	// err1 should only be present in the case of invalid category
-	if err != nil && err1 != nil {
-		return nil,
-			support.WrapAndAppend(
-				fmt.Sprintf(
-					"both path generate functions failed for %s:%s:%s",
-					qp.User,
-					category,
-					directory),
-				err,
-				err1,
-			)
-	}
-
-	if err != nil && err1 == nil {
-		returnPath = aPath
-	}
-
-	return returnPath, nil
-=======
 	if err == nil {
 		return returnPath, nil
 	}
@@ -529,5 +461,4 @@
 			err,
 			err1,
 		)
->>>>>>> 14c437b4
 }
--- conflicted
+++ resolved
@@ -45,7 +45,6 @@
 	scope selectors.ExchangeScope,
 	dps DeltaPaths,
 	ctrlOpts control.Options,
-	canMakeDeltaQueries bool,
 	errs *fault.Bus,
 ) (map[string]data.BackupCollection, error) {
 	var (
@@ -173,11 +172,7 @@
 			cID,
 			prevDelta,
 			ctrlOpts.ToggleFeatures.ExchangeImmutableIDs,
-<<<<<<< HEAD
 			!ctrlOpts.ToggleFeatures.DisableDelta,
-=======
-			canMakeDeltaQueries,
->>>>>>> fd72406c
 		)
 		if err != nil {
 			if !graph.IsErrDeletedInFlight(err) {

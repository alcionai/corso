package exchange

import (
	"fmt"

	"github.com/microsoftgraph/msgraph-sdk-go/models"
	"github.com/pkg/errors"

	"github.com/alcionai/corso/internal/connector/graph"
	"github.com/alcionai/corso/internal/connector/support"
	"github.com/alcionai/corso/pkg/account"
	"github.com/alcionai/corso/pkg/selectors"
)

// descendable represents objects that implement msgraph-sdk-go/models.entityable
// and have the concept of a "parent folder".
type descendable interface {
	GetId() *string
	GetParentFolderId() *string
}

// displayable represents objects that implement msgraph-sdk-fo/models.entityable
// and have the concept of a display name.
type displayable interface {
	GetId() *string
	GetDisplayName() *string
}

// GraphIterateFuncs are iterate functions to be used with the M365 iterators (e.g. msgraphgocore.NewPageIterator)
// @returns a callback func that works with msgraphgocore.PageIterator.Iterate function
type GraphIterateFunc func(
	user string,
	scope selectors.ExchangeScope,
	errs error,
	failFast bool,
	credentials account.M365Config,
	collections map[string]*Collection,
	graphStatusChannel chan<- *support.ConnectorOperationStatus,
) func(any) bool

type IterateSearchFunc func(
	containerID **string,
	targetName, errorIdentifier string,
	errs error,
) func(any) bool

// IterateSelectAllDescendablesForCollection utility function for
// Iterating through MessagesCollectionResponse or ContactsCollectionResponse,
// objects belonging to any folder are
// placed into a Collection based on the parent folder
func IterateSelectAllDescendablesForCollections(
	user string,
	scope selectors.ExchangeScope,
	errs error,
	failFast bool,
	credentials account.M365Config,
	collections map[string]*Collection,
	statusCh chan<- *support.ConnectorOperationStatus,
) func(any) bool {
	var (
		isCategorySet  bool
		collectionType optionIdentifier
		category       string
	)

	return func(pageItem any) bool {
		// Defines the type of collection being created within the function
		if !isCategorySet {
			if scope.IncludesCategory(selectors.ExchangeMail) {
				collectionType = messages
				category = mailCategory
			}

			if scope.IncludesCategory(selectors.ExchangeContact) {
				collectionType = contacts
				category = contactsCategory
			}

			isCategorySet = true
		}

		entry, ok := pageItem.(descendable)
		if !ok {
			errs = support.WrapAndAppendf(user, errors.New("descendable conversion failure"), errs)
			return true
		}
		// Saving to messages to list. Indexed by folder
		directory := *entry.GetParentFolderId()
		if _, ok = collections[directory]; !ok {
			service, err := createService(credentials, failFast)
			if err != nil {
				errs = support.WrapAndAppend(user, err, errs)
				return true
			}

			edc := NewCollection(
				user,
				[]string{credentials.TenantID, user, category, directory},
				collectionType,
				service,
				statusCh,
			)
			collections[directory] = &edc
		}

		collections[directory].AddJob(*entry.GetId())

		return true
	}
}

// IterateSelectAllEventsForCollections
// utility function for iterating through events
// and storing events in collections based on
// the calendarID which originates from M365.
func IterateSelectAllEventsForCollections(
	user string,
	scope selectors.ExchangeScope,
	errs error,
	failFast bool,
	credentials account.M365Config,
	collections map[string]*Collection,
	statusCh chan<- *support.ConnectorOperationStatus,
) func(any) bool {
	return func(eventItem any) bool {
		event, ok := eventItem.(models.Eventable)
		if !ok {
			errs = support.WrapAndAppend(
				user,
				errors.New("event iteration failure"),
				errs,
			)

			return true
		}

		adtl := event.GetAdditionalData()

		value, ok := adtl["calendar@odata.associationLink"]
		if !ok {
			errs = support.WrapAndAppend(
				user,
				fmt.Errorf("%s: does not support calendar look up", *event.GetId()),
				errs,
			)

			return true
		}

		link, ok := value.(*string)
		if !ok || link == nil {
			errs = support.WrapAndAppend(
				user,
				fmt.Errorf("%s: unable to obtain calendar event data", *event.GetId()),
				errs,
			)

			return true
		}
		// calendars and events are not easily correlated
		// helper function retrieves calendarID from url
		directory, err := parseCalendarIDFromEvent(*link)
		if err != nil {
			errs = support.WrapAndAppend(
				user,
				errors.Wrap(err, *event.GetId()),
				errs,
			)

			return true
		}

		if _, ok := collections[directory]; !ok {
			service, err := createService(credentials, failFast)
			if err != nil {
				errs = support.WrapAndAppend(user, err, errs)
				return true
			}

			edc := NewCollection(
				user,
				[]string{credentials.TenantID, user, eventsCategory, directory},
				events,
				service,
				statusCh,
			)
			collections[directory] = &edc
		}

		collections[directory].AddJob(*event.GetId())

		return true
	}
}

// IterateAndFilterMessagesForCollections is a filtering GraphIterateFunc
// that places exchange mail message ids belonging to specific directories
// into a Collection. Messages outside of those directories are omitted.
func IterateAndFilterMessagesForCollections(
	user string,
	scope selectors.ExchangeScope,
	errs error,
	failFast bool,
	credentials account.M365Config,
	collections map[string]*Collection,
	statusCh chan<- *support.ConnectorOperationStatus,
) func(any) bool {
	var isFilterSet bool

	return func(messageItem any) bool {
		if !isFilterSet {
			err := CollectMailFolders(
				scope,
				user,
				collections,
				credentials,
				failFast,
				statusCh,
			)
			if err != nil {
				errs = support.WrapAndAppend(user, err, errs)
				return false
			}

			isFilterSet = true
		}

		message, ok := messageItem.(descendable)
		if !ok {
			errs = support.WrapAndAppend(user, errors.New("message iteration failure"), errs)
			return true
		}
		// Saving only messages for the created directories
		directory := *message.GetParentFolderId()
		if _, ok = collections[directory]; !ok {
			return true
		}

		collections[directory].AddJob(*message.GetId())

		return true
	}
}

func IterateFilterFolderDirectoriesForCollections(
	user string,
	scope selectors.ExchangeScope,
	errs error,
	failFast bool,
	credentials account.M365Config,
	collections map[string]*Collection,
	statusCh chan<- *support.ConnectorOperationStatus,
) func(any) bool {
	var (
		service graph.Service
		err     error
	)

	return func(folderItem any) bool {
		folder, ok := folderItem.(displayable)
		if !ok {
			errs = support.WrapAndAppend(
				user,
				errors.New("unable to transform folderable item"),
				errs,
			)

			return true
		}
		// Continue to iterate if folder name is empty
		if folder.GetDisplayName() == nil {
			return true
		}

		if !scope.Matches(selectors.ExchangeMailFolder, *folder.GetDisplayName()) {
			return true
		}

		directory := *folder.GetId()

		service, err = createService(credentials, failFast)
		if err != nil {
			errs = support.WrapAndAppend(
				*folder.GetDisplayName(),
				errors.Wrap(
					err,
					"unable to create service a folder query service for "+user,
				),
				errs,
			)

			return true
		}

		temp := NewCollection(
			user,
			[]string{credentials.TenantID, user, mailCategory, directory},
			messages,
			service,
			statusCh,
		)
		collections[directory] = &temp

		return true
	}
}

// iterateFindFolderID is a utility function that supports finding
// M365 folders objects that matches the folderName. Iterator callback function
// will work on folderCollection responses whose objects implement
// the displayable interface. If folder exists, the function updates the
// folderID memory address that was passed in.
func iterateFindFolderID(
	folderID **string,
	folderName, errorIdentifier string,
	errs error,
) func(any) bool {
	return func(entry any) bool {
<<<<<<< HEAD
		folder, ok := entry.(displayable)
		if !ok {
			errs = support.WrapAndAppend(
				errorIdentifier,
				errors.New("struct does not implement displayable"),
				errs,
			)
			return true
		}
		// Display name not set on folder
		if folder.GetDisplayName() == nil {
			return true
		}
		name := *folder.GetDisplayName()
		if folderName == name {
			if folder.GetId() == nil {
				return true // invalid folder
			}
			*folderID = folder.GetId()
			return false
		}
		return true
	}
}

func iterateFindCalendarID(
	containerID **string,
	calendarName, errorIdentifier string,
	errs error,
) func(any) bool {
	return func(entry any) bool {
		cal, ok := entry.(models.Calendarable)
		if !ok {
			errs = support.WrapAndAppend(
				errorIdentifier,
				errors.New("struct does not implement calendarable"),
				errs,
			)
			return true
		}
		// Calendar Name not set
		if cal.GetName() == nil {
			return true
		}
		if calendarName == *cal.GetName() {
			if cal.GetId() == nil {
				return true // invalid calendar
			}
			*containerID = cal.GetId()
=======
		switch category {
		case messages, contacts:
			folder, ok := entry.(displayable)
			if !ok {
				errs = support.WrapAndAppend(
					errorIdentifier,
					errors.New("struct does not implement displayable"),
					errs,
				)

				return true
			}
			// Display name not set on folder
			if folder.GetDisplayName() == nil {
				return true
			}

			name := *folder.GetDisplayName()
			if folderName == name {
				if folder.GetId() == nil {
					return true // invalid folder
				}

				*folderID = folder.GetId()

				return false
			}

			return true

		default:
>>>>>>> 245bb6e7
			return false
		}
		return true
	}
}<|MERGE_RESOLUTION|>--- conflicted
+++ resolved
@@ -316,7 +316,6 @@
 	errs error,
 ) func(any) bool {
 	return func(entry any) bool {
-<<<<<<< HEAD
 		folder, ok := entry.(displayable)
 		if !ok {
 			errs = support.WrapAndAppend(
@@ -324,20 +323,26 @@
 				errors.New("struct does not implement displayable"),
 				errs,
 			)
+
 			return true
 		}
 		// Display name not set on folder
 		if folder.GetDisplayName() == nil {
 			return true
 		}
+
 		name := *folder.GetDisplayName()
+
 		if folderName == name {
 			if folder.GetId() == nil {
 				return true // invalid folder
 			}
+
 			*folderID = folder.GetId()
+
 			return false
 		}
+
 		return true
 	}
 }
@@ -355,52 +360,24 @@
 				errors.New("struct does not implement calendarable"),
 				errs,
 			)
+
 			return true
 		}
 		// Calendar Name not set
 		if cal.GetName() == nil {
 			return true
 		}
+
 		if calendarName == *cal.GetName() {
 			if cal.GetId() == nil {
 				return true // invalid calendar
 			}
+
 			*containerID = cal.GetId()
-=======
-		switch category {
-		case messages, contacts:
-			folder, ok := entry.(displayable)
-			if !ok {
-				errs = support.WrapAndAppend(
-					errorIdentifier,
-					errors.New("struct does not implement displayable"),
-					errs,
-				)
-
-				return true
-			}
-			// Display name not set on folder
-			if folder.GetDisplayName() == nil {
-				return true
-			}
-
-			name := *folder.GetDisplayName()
-			if folderName == name {
-				if folder.GetId() == nil {
-					return true // invalid folder
-				}
-
-				*folderID = folder.GetId()
-
-				return false
-			}
-
-			return true
-
-		default:
->>>>>>> 245bb6e7
+
 			return false
 		}
+
 		return true
 	}
 }
--- conflicted
+++ resolved
@@ -155,17 +155,7 @@
 			isEnabled = true
 		}
 
-<<<<<<< HEAD
 		pageItem = CreateCalendarDisplayable(pageItem)
-=======
-		eventResponseable, err := service.Client().
-			UsersById(qp.User).
-			CalendarsById(*shell.GetId()).
-			Events().Get(ctx, nil)
-		if err != nil {
-			errUpdater(qp.User, err)
-		}
->>>>>>> c4abcd24
 
 		calendar, ok := pageItem.(displayable)
 		if !ok {
@@ -184,12 +174,11 @@
 			return true
 		}
 
-		eventIDs, err := ReturnEventIDsFromCalendar(service, qp.User, *calendar.GetId())
+		eventIDs, err := ReturnEventIDsFromCalendar(ctx, service, qp.User, *calendar.GetId())
 		if err != nil {
 			errUpdater(
 				qp.User,
-				errors.Wrap(err, support.ConnectorStackErrorTrace(err)),
-			)
+				errors.Wrap(err, support.ConnectorStackErrorTrace(err)))
 
 			return true
 		}
@@ -578,13 +567,17 @@
 }
 
 // ReturnEventIDsFromCalendar returns a list of all M365IDs of events of the targeted Calendar.
-func ReturnEventIDsFromCalendar(gs graph.Service, user, calendarID string) ([]string, error) {
+func ReturnEventIDsFromCalendar(
+	ctx context.Context,
+	gs graph.Service,
+	user, calendarID string,
+) ([]string, error) {
 	ids := []string{}
 
 	response, err := gs.Client().
 		UsersById(user).
 		CalendarsById(calendarID).
-		Events().Get()
+		Events().Get(ctx, nil)
 	if err != nil {
 		return nil, err
 	}
@@ -611,7 +604,7 @@
 		return true
 	}
 
-	if iterateErr := pageIterator.Iterate(callbackFunc); iterateErr != nil {
+	if iterateErr := pageIterator.Iterate(ctx, callbackFunc); iterateErr != nil {
 		return nil,
 			errors.Wrap(iterateErr, support.ConnectorStackErrorTrace(err))
 	}

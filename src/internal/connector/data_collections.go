--- conflicted
+++ resolved
@@ -82,11 +82,8 @@
 
 	if !canMakeDeltaQueries {
 		logger.Ctx(ctx).Info("delta requests not available")
-<<<<<<< HEAD
 
 		ctrlOpts.ToggleFeatures.DisableDelta = true
-=======
->>>>>>> fd72406c
 	}
 
 	switch sels.Service {
@@ -99,7 +96,6 @@
 			gc.credentials,
 			gc.UpdateStatus,
 			ctrlOpts,
-			canMakeDeltaQueries,
 			errs)
 		if err != nil {
 			return nil, nil, err
@@ -196,7 +192,6 @@
 
 	if !info.ServiceEnabled(service) {
 		return false, false, clues.Wrap(graph.ErrServiceNotEnabled, "checking service access")
-<<<<<<< HEAD
 	}
 
 	canMakeDeltaQueries := true
@@ -205,16 +200,6 @@
 		canMakeDeltaQueries = info.CanMakeDeltaQueries()
 	}
 
-=======
-	}
-
-	canMakeDeltaQueries := true
-	if service == path.ExchangeService {
-		// we currently can only check quota exceeded for exchange
-		canMakeDeltaQueries = info.CanMakeDeltaQueries()
-	}
-
->>>>>>> fd72406c
 	return true, canMakeDeltaQueries, nil
 }
 

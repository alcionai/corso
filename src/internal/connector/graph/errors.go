package graph

import (
	"context"
<<<<<<< HEAD
	"net/http"
=======
	"fmt"
>>>>>>> 78e8e1a4
	"net/url"
	"os"

	"github.com/microsoftgraph/msgraph-sdk-go/models/odataerrors"
	"github.com/pkg/errors"
	"golang.org/x/exp/slices"

	"github.com/alcionai/corso/src/internal/common"
)

// ---------------------------------------------------------------------------
// Error Interpretation Helpers
// ---------------------------------------------------------------------------

const (
	errCodeActivityLimitReached        = "activityLimitReached"
	errCodeItemNotFound                = "ErrorItemNotFound"
	errCodeEmailFolderNotFound         = "ErrorSyncFolderNotFound"
	errCodeResyncRequired              = "ResyncRequired"
	errCodeSyncFolderNotFound          = "ErrorSyncFolderNotFound"
	errCodeSyncStateNotFound           = "SyncStateNotFound"
	errCodeResourceNotFound            = "ResourceNotFound"
	errCodeMailboxNotEnabledForRESTAPI = "MailboxNotEnabledForRESTAPI"
)

var (
	Err401Unauthorized = errors.New("401 unauthorized")
	// normally the graph client will catch this for us, but in case we
	// run our own client Do(), we need to translate it to a timeout type
	// failure locally.
	Err429TooManyRequests     = errors.New("429 too many requests")
	Err503ServiceUnavailable  = errors.New("503 Service Unavailable")
	Err504GatewayTimeout      = errors.New("504 Gateway Timeout")
	Err500InternalServerError = errors.New("500 Internal Server Error")
)

// The folder or item was deleted between the time we identified
// it and when we tried to fetch data for it.
type ErrDeletedInFlight struct {
	common.Err
}

func IsErrDeletedInFlight(err error) bool {
	e := ErrDeletedInFlight{}
	if errors.As(err, &e) {
		return true
	}

	if hasErrorCode(err, errCodeItemNotFound, errCodeSyncFolderNotFound) {
		return true
	}

	return false
}

// Delta tokens can be desycned or expired.  In either case, the token
// becomes invalid, and cannot be used again.
// https://learn.microsoft.com/en-us/graph/errors#code-property
type ErrInvalidDelta struct {
	common.Err
}

func IsErrInvalidDelta(err error) bool {
	e := ErrInvalidDelta{}
	if errors.As(err, &e) {
		return true
	}

	if hasErrorCode(err, errCodeSyncStateNotFound, errCodeResyncRequired) {
		return true
	}

	return false
}

func IsErrExchangeMailFolderNotFound(err error) bool {
	return hasErrorCode(err, errCodeResourceNotFound, errCodeMailboxNotEnabledForRESTAPI)
}

// Timeout errors are identified for tracking the need to retry calls.
// Other delay errors, like throttling, are already handled by the
// graph client's built-in retries.
// https://github.com/microsoftgraph/msgraph-sdk-go/issues/302
type ErrTimeout struct {
	common.Err
}

func IsErrTimeout(err error) bool {
	e := ErrTimeout{}
	if errors.As(err, &e) {
		return true
	}

	if errors.Is(err, context.DeadlineExceeded) || os.IsTimeout(err) || errors.Is(err, http.ErrHandlerTimeout) {
		return true
	}

	switch err := err.(type) {
	case *url.Error:
		return err.Timeout()
	default:
		return false
	}
}

type ErrThrottled struct {
	common.Err
}

func IsErrThrottled(err error) bool {
	if errors.Is(err, Err429TooManyRequests) {
		return true
	}

	if hasErrorCode(err, errCodeActivityLimitReached) {
		return true
	}

	e := ErrThrottled{}

	return errors.As(err, &e)
}

type ErrUnauthorized struct {
	common.Err
}

func IsErrUnauthorized(err error) bool {
	// TODO: refine this investigation.  We don't currently know if
	// a specific item download url expired, or if the full connection
	// auth expired.
	if errors.Is(err, Err401Unauthorized) {
		return true
	}

	e := ErrUnauthorized{}

	return errors.As(err, &e)
}

type ErrInternalServerError struct {
	common.Err
}

func IsInternalServerError(err error) bool {
	if errors.Is(err, Err500InternalServerError) {
		return true
	}

	e := ErrInternalServerError{}

	return errors.As(err, &e)
}

// ---------------------------------------------------------------------------
// error parsers
// ---------------------------------------------------------------------------

func hasErrorCode(err error, codes ...string) bool {
	if err == nil {
		return false
	}

	var oDataError *odataerrors.ODataError
	if !errors.As(err, &oDataError) {
		return false
	}

	if oDataError.GetError().GetCode() == nil {
		return false
	}

	return slices.Contains(codes, *oDataError.GetError().GetCode())
}

// ErrData is a helper function that extracts ODataError metadata from
// the error.  If the error is not an ODataError type, returns an empty
// slice.  The returned value is guaranteed to be an even-length pairing
// of key, value tuples.
func ErrData(e error) []any {
	result := make([]any, 0)

	if e == nil {
		return result
	}

	odErr, ok := e.(odataerrors.ODataErrorable)
	if !ok {
		return result
	}

	// Get MainError
	mainErr := odErr.GetError()

	result = appendIf(result, "odataerror_code", mainErr.GetCode())
	result = appendIf(result, "odataerror_message", mainErr.GetMessage())
	result = appendIf(result, "odataerror_target", mainErr.GetTarget())

	for i, d := range mainErr.GetDetails() {
		pfx := fmt.Sprintf("odataerror_details_%d_", i)
		result = appendIf(result, pfx+"code", d.GetCode())
		result = appendIf(result, pfx+"message", d.GetMessage())
		result = appendIf(result, pfx+"target", d.GetTarget())
	}

	inner := mainErr.GetInnererror()
	if inner != nil {
		result = appendIf(result, "odataerror_inner_cli_req_id", inner.GetClientRequestId())
		result = appendIf(result, "odataerror_inner_req_id", inner.GetRequestId())
	}

	return result
}

func appendIf(a []any, k string, v *string) []any {
	if v == nil {
		return a
	}

	return append(a, k, *v)
}<|MERGE_RESOLUTION|>--- conflicted
+++ resolved
@@ -2,11 +2,8 @@
 
 import (
 	"context"
-<<<<<<< HEAD
 	"net/http"
-=======
 	"fmt"
->>>>>>> 78e8e1a4
 	"net/url"
 	"os"
 

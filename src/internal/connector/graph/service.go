package graph

import (
	"net/http"
	"time"

	"github.com/Azure/azure-sdk-for-go/sdk/azidentity"
	"github.com/alcionai/clues"
	"github.com/microsoft/kiota-abstractions-go/serialization"
	kauth "github.com/microsoft/kiota-authentication-azure-go"
	khttp "github.com/microsoft/kiota-http-go"
	msgraphsdkgo "github.com/microsoftgraph/msgraph-sdk-go"
	msgraphgocore "github.com/microsoftgraph/msgraph-sdk-go-core"

	"github.com/alcionai/corso/src/pkg/account"
	"github.com/alcionai/corso/src/pkg/path"
)

const (
	logGraphRequestsEnvKey    = "LOG_GRAPH_REQUESTS"
	log2xxGraphRequestsEnvKey = "LOG_2XX_GRAPH_REQUESTS"
	log2xxGraphResponseEnvKey = "LOG_2XX_GRAPH_RESPONSES"
	retryAttemptHeader        = "Retry-Attempt"
	retryAfterHeader          = "Retry-After"
	defaultMaxRetries         = 3
	defaultDelay              = 3 * time.Second
	rateLimitHeader           = "RateLimit-Limit"
	rateRemainingHeader       = "RateLimit-Remaining"
	rateResetHeader           = "RateLimit-Reset"
	defaultHTTPClientTimeout  = 1 * time.Hour
)

// AllMetadataFileNames produces the standard set of filenames used to store graph
// metadata such as delta tokens and folderID->path references.
func AllMetadataFileNames() []string {
	return []string{DeltaURLsFileName, PreviousPathFileName}
}

type QueryParams struct {
	Category      path.CategoryType
	ResourceOwner string
	Credentials   account.M365Config
}

// ---------------------------------------------------------------------------
// Interfaces
// ---------------------------------------------------------------------------

type Servicer interface {
	// Client() returns msgraph Service client that can be used to process and execute
	// the majority of the queries to the M365 Backstore
	Client() *msgraphsdkgo.GraphServiceClient
	// Adapter() returns GraphRequest adapter used to process large requests, create batches
	// and page iterators
	Adapter() *msgraphsdkgo.GraphRequestAdapter
}

// ---------------------------------------------------------------------------
// Service Handler
// ---------------------------------------------------------------------------

var _ Servicer = &Service{}

type Service struct {
	adapter *msgraphsdkgo.GraphRequestAdapter
	client  *msgraphsdkgo.GraphServiceClient
}

func NewService(adapter *msgraphsdkgo.GraphRequestAdapter) *Service {
	return &Service{
		adapter: adapter,
		client:  msgraphsdkgo.NewGraphServiceClient(adapter),
	}
}

func (s Service) Adapter() *msgraphsdkgo.GraphRequestAdapter {
	return s.adapter
}

func (s Service) Client() *msgraphsdkgo.GraphServiceClient {
	return s.client
}

// Seraialize writes an M365 parsable object into a byte array using the built-in
// application/json writer within the adapter.
func (s Service) Serialize(object serialization.Parsable) ([]byte, error) {
	writer, err := s.adapter.GetSerializationWriterFactory().GetSerializationWriter("application/json")
	if err != nil || writer == nil {
		return nil, clues.Wrap(err, "creating json serialization writer")
	}

	err = writer.WriteObjectValue("", object)
	if err != nil {
		return nil, clues.Wrap(err, "serializing object")
	}

	return writer.GetSerializedContent()
}

// ---------------------------------------------------------------------------
// Adapter
// ---------------------------------------------------------------------------

// CreateAdapter uses provided credentials to log into M365 using Kiota Azure Library
// with Azure identity package. An adapter object is a necessary to component
// to create  *msgraphsdk.GraphServiceClient
func CreateAdapter(
	tenant, client, secret string,
	opts ...option,
) (*msgraphsdkgo.GraphRequestAdapter, error) {
	// Client Provider: Uses Secret for access to tenant-level data
	cred, err := azidentity.NewClientSecretCredential(tenant, client, secret, nil)
	if err != nil {
		return nil, clues.Wrap(err, "creating m365 client identity")
	}

	auth, err := kauth.NewAzureIdentityAuthenticationProviderWithScopes(
		cred,
		[]string{"https://graph.microsoft.com/.default"},
	)
	if err != nil {
		return nil, clues.Wrap(err, "creating azure authentication")
	}

	httpClient := HTTPClient(opts...)

	return msgraphsdkgo.NewGraphRequestAdapterWithParseNodeFactoryAndSerializationWriterFactoryAndHttpClient(
		auth,
		nil, nil,
		httpClient)
}

// HTTPClient creates the httpClient with middlewares and timeout configured
//
// Re-use of http clients is critical, or else we leak OS resources
// and consume relatively unbound socket connections.  It is important
// to centralize this client to be passed downstream where api calls
// can utilize it on a per-download basis.
func HTTPClient(opts ...option) *http.Client {
	clientOptions := msgraphsdkgo.GetDefaultClientOptions()
	clientconfig := (&clientConfig{}).populate(opts...)
	noOfRetries, minRetryDelay := clientconfig.applyMiddlewareConfig()
	middlewares := GetKiotaMiddlewares(&clientOptions, noOfRetries, minRetryDelay)
	httpClient := msgraphgocore.GetDefaultClient(&clientOptions, middlewares...)
	httpClient.Timeout = defaultHTTPClientTimeout

	clientconfig.apply(httpClient)

	return httpClient
}

// ---------------------------------------------------------------------------
// HTTP Client Config
// ---------------------------------------------------------------------------

type clientConfig struct {
	noTimeout bool
	// MaxRetries before failure
	maxRetries int
	// The minimum delay in seconds between retries
	minDelay           time.Duration
	overrideRetryCount bool
}

type Option func(*clientConfig)

// populate constructs a clientConfig according to the provided options.
func (c *clientConfig) populate(opts ...Option) *clientConfig {
	for _, opt := range opts {
		opt(c)
	}

	return c
}

// apply updates the http.Client with the expected options.
func (c *clientConfig) applyMiddlewareConfig() (retry int, delay time.Duration) {
	retry = defaultMaxRetries
	if c.overrideRetryCount {
		retry = c.maxRetries
	}

	delay = defaultDelay
	if c.minDelay > 0 {
		delay = c.minDelay
	}

	return
}

// apply updates the http.Client with the expected options.
func (c *clientConfig) apply(hc *http.Client) {
	if c.noTimeout {
		// FIXME: This should ideally be 0, but if we set to 0, graph
		// client with automatically set the context timeout to 0 as
		// well which will make the client unusable.
		// https://github.com/microsoft/kiota-http-go/pull/71
		hc.Timeout = 48 * time.Hour
	}
}

// NoTimeout sets the httpClient.Timeout to 0 (unlimited).
// The resulting client isn't suitable for most queries, due to the
// capacity for a call to persist forever.  This configuration should
// only be used when downloading very large files.
func NoTimeout() Option {
	return func(c *clientConfig) {
		c.noTimeout = true
	}
}

func MaxRetries(max int) Option {
	return func(c *clientConfig) {
		c.overrideRetryCount = true
		c.maxRetries = max
	}
}

func MinimumBackoff(dur time.Duration) Option {
	return func(c *clientConfig) {
		c.minDelay = dur
	}
}

<<<<<<< HEAD
// CreateAdapter uses provided credentials to log into M365 using Kiota Azure Library
// with Azure identity package. An adapter object is a necessary to component
// to create  *msgraphsdk.GraphServiceClient
func CreateAdapter(
	tenant, client, secret string,
	opts ...Option,
) (*msgraphsdkgo.GraphRequestAdapter, error) {
	auth, err := GetAuth(tenant, client, secret)
	if err != nil {
		return nil, err
	}

	httpClient := HTTPClient(opts...)

	return msgraphsdkgo.NewGraphRequestAdapterWithParseNodeFactoryAndSerializationWriterFactoryAndHttpClient(
		auth,
		nil, nil,
		httpClient)
}

func GetAuth(tenant string, client string, secret string) (*kauth.AzureIdentityAuthenticationProvider, error) {
	// Client Provider: Uses Secret for access to tenant-level data
	cred, err := azidentity.NewClientSecretCredential(tenant, client, secret, nil)
	if err != nil {
		return nil, clues.Wrap(err, "creating m365 client identity")
	}

	auth, err := kauth.NewAzureIdentityAuthenticationProviderWithScopes(
		cred,
		[]string{"https://graph.microsoft.com/.default"},
	)
	if err != nil {
		return nil, clues.Wrap(err, "creating azure authentication")
	}

	return auth, nil
}

// HTTPClient creates the httpClient with middlewares and timeout configured
//
// Re-use of http clients is critical, or else we leak OS resources
// and consume relatively unbound socket connections.  It is important
// to centralize this client to be passed downstream where api calls
// can utilize it on a per-download basis.
func HTTPClient(opts ...Option) *http.Client {
	clientOptions := msgraphsdkgo.GetDefaultClientOptions()
	clientconfig := (&clientConfig{}).populate(opts...)
	noOfRetries, minRetryDelay := clientconfig.applyMiddlewareConfig()
	middlewares := GetKiotaMiddlewares(&clientOptions, noOfRetries, minRetryDelay)
	httpClient := msgraphgocore.GetDefaultClient(&clientOptions, middlewares...)
	httpClient.Timeout = defaultHTTPClientTimeout

	clientconfig.apply(httpClient)

	return httpClient
}
=======
// ---------------------------------------------------------------------------
// Middleware Control
// ---------------------------------------------------------------------------
>>>>>>> f65df4b0

// GetDefaultMiddlewares creates a new default set of middlewares for the Kiota request adapter
func GetMiddlewares(maxRetry int, delay time.Duration) []khttp.Middleware {
	return []khttp.Middleware{
		&RetryHandler{
			// The maximum number of times a request can be retried
			MaxRetries: maxRetry,
			// The delay in seconds between retries
			Delay: delay,
		},
		khttp.NewRetryHandler(),
		khttp.NewRedirectHandler(),
		khttp.NewCompressionHandler(),
		khttp.NewParametersNameDecodingHandler(),
		khttp.NewUserAgentHandler(),
		&LoggingMiddleware{},
		&ThrottleControlMiddleware{},
		&MetricsMiddleware{},
	}
}

// GetKiotaMiddlewares creates a default slice of middleware for the Graph Client.
func GetKiotaMiddlewares(
	options *msgraphgocore.GraphClientOptions,
	maxRetry int,
	minDelay time.Duration,
) []khttp.Middleware {
	kiotaMiddlewares := GetMiddlewares(maxRetry, minDelay)
	graphMiddlewares := []khttp.Middleware{
		msgraphgocore.NewGraphTelemetryHandler(options),
	}
	graphMiddlewaresLen := len(graphMiddlewares)
	resultMiddlewares := make([]khttp.Middleware, len(kiotaMiddlewares)+graphMiddlewaresLen)
	copy(resultMiddlewares, graphMiddlewares)
	copy(resultMiddlewares[graphMiddlewaresLen:], kiotaMiddlewares)

	return resultMiddlewares
}<|MERGE_RESOLUTION|>--- conflicted
+++ resolved
@@ -106,128 +106,6 @@
 // to create  *msgraphsdk.GraphServiceClient
 func CreateAdapter(
 	tenant, client, secret string,
-	opts ...option,
-) (*msgraphsdkgo.GraphRequestAdapter, error) {
-	// Client Provider: Uses Secret for access to tenant-level data
-	cred, err := azidentity.NewClientSecretCredential(tenant, client, secret, nil)
-	if err != nil {
-		return nil, clues.Wrap(err, "creating m365 client identity")
-	}
-
-	auth, err := kauth.NewAzureIdentityAuthenticationProviderWithScopes(
-		cred,
-		[]string{"https://graph.microsoft.com/.default"},
-	)
-	if err != nil {
-		return nil, clues.Wrap(err, "creating azure authentication")
-	}
-
-	httpClient := HTTPClient(opts...)
-
-	return msgraphsdkgo.NewGraphRequestAdapterWithParseNodeFactoryAndSerializationWriterFactoryAndHttpClient(
-		auth,
-		nil, nil,
-		httpClient)
-}
-
-// HTTPClient creates the httpClient with middlewares and timeout configured
-//
-// Re-use of http clients is critical, or else we leak OS resources
-// and consume relatively unbound socket connections.  It is important
-// to centralize this client to be passed downstream where api calls
-// can utilize it on a per-download basis.
-func HTTPClient(opts ...option) *http.Client {
-	clientOptions := msgraphsdkgo.GetDefaultClientOptions()
-	clientconfig := (&clientConfig{}).populate(opts...)
-	noOfRetries, minRetryDelay := clientconfig.applyMiddlewareConfig()
-	middlewares := GetKiotaMiddlewares(&clientOptions, noOfRetries, minRetryDelay)
-	httpClient := msgraphgocore.GetDefaultClient(&clientOptions, middlewares...)
-	httpClient.Timeout = defaultHTTPClientTimeout
-
-	clientconfig.apply(httpClient)
-
-	return httpClient
-}
-
-// ---------------------------------------------------------------------------
-// HTTP Client Config
-// ---------------------------------------------------------------------------
-
-type clientConfig struct {
-	noTimeout bool
-	// MaxRetries before failure
-	maxRetries int
-	// The minimum delay in seconds between retries
-	minDelay           time.Duration
-	overrideRetryCount bool
-}
-
-type Option func(*clientConfig)
-
-// populate constructs a clientConfig according to the provided options.
-func (c *clientConfig) populate(opts ...Option) *clientConfig {
-	for _, opt := range opts {
-		opt(c)
-	}
-
-	return c
-}
-
-// apply updates the http.Client with the expected options.
-func (c *clientConfig) applyMiddlewareConfig() (retry int, delay time.Duration) {
-	retry = defaultMaxRetries
-	if c.overrideRetryCount {
-		retry = c.maxRetries
-	}
-
-	delay = defaultDelay
-	if c.minDelay > 0 {
-		delay = c.minDelay
-	}
-
-	return
-}
-
-// apply updates the http.Client with the expected options.
-func (c *clientConfig) apply(hc *http.Client) {
-	if c.noTimeout {
-		// FIXME: This should ideally be 0, but if we set to 0, graph
-		// client with automatically set the context timeout to 0 as
-		// well which will make the client unusable.
-		// https://github.com/microsoft/kiota-http-go/pull/71
-		hc.Timeout = 48 * time.Hour
-	}
-}
-
-// NoTimeout sets the httpClient.Timeout to 0 (unlimited).
-// The resulting client isn't suitable for most queries, due to the
-// capacity for a call to persist forever.  This configuration should
-// only be used when downloading very large files.
-func NoTimeout() Option {
-	return func(c *clientConfig) {
-		c.noTimeout = true
-	}
-}
-
-func MaxRetries(max int) Option {
-	return func(c *clientConfig) {
-		c.overrideRetryCount = true
-		c.maxRetries = max
-	}
-}
-
-func MinimumBackoff(dur time.Duration) Option {
-	return func(c *clientConfig) {
-		c.minDelay = dur
-	}
-}
-
-<<<<<<< HEAD
-// CreateAdapter uses provided credentials to log into M365 using Kiota Azure Library
-// with Azure identity package. An adapter object is a necessary to component
-// to create  *msgraphsdk.GraphServiceClient
-func CreateAdapter(
-	tenant, client, secret string,
 	opts ...Option,
 ) (*msgraphsdkgo.GraphRequestAdapter, error) {
 	auth, err := GetAuth(tenant, client, secret)
@@ -279,11 +157,83 @@
 
 	return httpClient
 }
-=======
+
+// ---------------------------------------------------------------------------
+// HTTP Client Config
+// ---------------------------------------------------------------------------
+
+type clientConfig struct {
+	noTimeout bool
+	// MaxRetries before failure
+	maxRetries int
+	// The minimum delay in seconds between retries
+	minDelay           time.Duration
+	overrideRetryCount bool
+}
+
+type Option func(*clientConfig)
+
+// populate constructs a clientConfig according to the provided options.
+func (c *clientConfig) populate(opts ...Option) *clientConfig {
+	for _, opt := range opts {
+		opt(c)
+	}
+
+	return c
+}
+
+// apply updates the http.Client with the expected options.
+func (c *clientConfig) applyMiddlewareConfig() (retry int, delay time.Duration) {
+	retry = defaultMaxRetries
+	if c.overrideRetryCount {
+		retry = c.maxRetries
+	}
+
+	delay = defaultDelay
+	if c.minDelay > 0 {
+		delay = c.minDelay
+	}
+
+	return
+}
+
+// apply updates the http.Client with the expected options.
+func (c *clientConfig) apply(hc *http.Client) {
+	if c.noTimeout {
+		// FIXME: This should ideally be 0, but if we set to 0, graph
+		// client with automatically set the context timeout to 0 as
+		// well which will make the client unusable.
+		// https://github.com/microsoft/kiota-http-go/pull/71
+		hc.Timeout = 48 * time.Hour
+	}
+}
+
+// NoTimeout sets the httpClient.Timeout to 0 (unlimited).
+// The resulting client isn't suitable for most queries, due to the
+// capacity for a call to persist forever.  This configuration should
+// only be used when downloading very large files.
+func NoTimeout() Option {
+	return func(c *clientConfig) {
+		c.noTimeout = true
+	}
+}
+
+func MaxRetries(max int) Option {
+	return func(c *clientConfig) {
+		c.overrideRetryCount = true
+		c.maxRetries = max
+	}
+}
+
+func MinimumBackoff(dur time.Duration) Option {
+	return func(c *clientConfig) {
+		c.minDelay = dur
+	}
+}
+
 // ---------------------------------------------------------------------------
 // Middleware Control
 // ---------------------------------------------------------------------------
->>>>>>> f65df4b0
 
 // GetDefaultMiddlewares creates a new default set of middlewares for the Kiota request adapter
 func GetMiddlewares(maxRetry int, delay time.Duration) []khttp.Middleware {

--- conflicted
+++ resolved
@@ -238,8 +238,7 @@
 		}
 	)
 
-<<<<<<< HEAD
-	err = c.allowsExchange(ctx, userID, userInfo)
+	err = c.allowsExchange(ctx, userID, userInfo, options)
 	if err != nil {
 		return nil, err
 	}
@@ -258,14 +257,15 @@
 }
 
 // verify mailbox enabled for user
-func (c Users) allowsExchange(ctx context.Context, userID string, userInfo *UserInfo) error {
+func (c Users) allowsExchange(
+	ctx context.Context,
+	userID string,
+	userInfo *UserInfo,
+	options users.ItemMailFoldersRequestBuilderGetRequestConfiguration,
+) error {
 	userInfo.HasMailBox = true
 
-	_, err := c.stable.Client().UsersById(userID).MailFolders().Get(ctx, nil)
-=======
-	// TODO: OneDrive
-	_, err = c.stable.Client().UsersById(userID).MailFolders().Get(ctx, &options)
->>>>>>> d5eee447
+	_, err := c.stable.Client().UsersById(userID).MailFolders().Get(ctx, &options)
 	if err != nil {
 		if !graph.IsErrExchangeMailFolderNotFound(err) {
 			logger.Ctx(ctx).Errorf("err getting user's mail folder: %s", err)

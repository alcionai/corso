--- conflicted
+++ resolved
@@ -165,7 +165,7 @@
 	return resp, err
 }
 
-<<<<<<< HEAD
+
 func (c Users) GetUserPurpose(ctx context.Context, userID string) (string, error) {
 	var (
 		err     error
@@ -178,11 +178,12 @@
 	if err != nil {
 		return "", graph.Wrap(ctx, err, "creating item")
 	}
-
-	userPurpose := *(newItem.GetAdditionalData()["userPurpose"].(*string))
+  
+	userPurpose := ptr.Val(newItem.GetAdditionalData()["userPurpose"].(*string))
 
 	return userPurpose, nil
-=======
+}
+
 // GetIDAndName looks up the user matching the given ID, and returns
 // its canonical ID and the PrincipalName as the name.
 func (c Users) GetIDAndName(ctx context.Context, userID string) (string, string, error) {
@@ -192,7 +193,6 @@
 	}
 
 	return ptr.Val(u.GetId()), ptr.Val(u.GetUserPrincipalName()), nil
->>>>>>> dfb69da4
 }
 
 func (c Users) GetInfo(ctx context.Context, userID string) (*UserInfo, error) {

// Package connector uploads and retrieves data from M365 through
// the msgraph-go-sdk.
package connector

import (
	"bytes"
	"context"
	"strings"

	az "github.com/Azure/azure-sdk-for-go/sdk/azidentity"
	ka "github.com/microsoft/kiota-authentication-azure-go"
	kw "github.com/microsoft/kiota-serialization-json-go"
	msgraphsdk "github.com/microsoftgraph/msgraph-sdk-go"
	msgraphgocore "github.com/microsoftgraph/msgraph-sdk-go-core"
	"github.com/microsoftgraph/msgraph-sdk-go/models"
	msuser "github.com/microsoftgraph/msgraph-sdk-go/users"
	"github.com/pkg/errors"

	"github.com/alcionai/corso/internal/connector/support"
	"github.com/alcionai/corso/pkg/account"
	"github.com/alcionai/corso/pkg/logger"
	"github.com/alcionai/corso/pkg/selectors"
)

const (
	numberOfRetries = 4
	mailCategory    = "mail"
)

// GraphConnector is a struct used to wrap the GraphServiceClient and
// GraphRequestAdapter from the msgraph-sdk-go. Additional fields are for
// bookkeeping and interfacing with other component.
type GraphConnector struct {
	tenant        string
	queryService  *subConnector
	Users         map[string]string                 //key<email> value<id>
	status        *support.ConnectorOperationStatus // contains the status of the last run status
	statusChannel chan *support.ConnectorOperationStatus
	credentials   account.M365Config
}

type subConnector struct {
	client  msgraphsdk.GraphServiceClient
	adapter msgraphsdk.GraphRequestAdapter
}

func NewGraphConnector(acct account.Account) (*GraphConnector, error) {
	m365, err := acct.M365Config()
	if err != nil {
		return nil, errors.Wrap(err, "retrieving m356 account configuration")
	}
	adapter, err := createAdapter(m365.TenantID, m365.ClientID, m365.ClientSecret)
	if err != nil {
		return nil, err
	}
	gc := GraphConnector{
		tenant: m365.TenantID,
		queryService: &subConnector{
			adapter: *adapter,
			client:  *msgraphsdk.NewGraphServiceClient(adapter),
		},
		Users:         make(map[string]string, 0),
		status:        nil,
		statusChannel: make(chan *support.ConnectorOperationStatus),
		credentials:   m365,
	}
	// TODO: Revisit Query all users.
	err = gc.setTenantUsers()
	if err != nil {
		return nil, err
	}
	return &gc, nil
}

func createAdapter(tenant, client, secret string) (*msgraphsdk.GraphRequestAdapter, error) {
	// Client Provider: Uses Secret for access to tenant-level data
	cred, err := az.NewClientSecretCredential(tenant, client, secret, nil)
	if err != nil {
		return nil, err
	}
	auth, err := ka.NewAzureIdentityAuthenticationProviderWithScopes(cred, []string{"https://graph.microsoft.com/.default"})
	if err != nil {
		return nil, err
	}
	adapter, err := msgraphsdk.NewGraphRequestAdapter(auth)
	return adapter, err
}

// createSubConnector private constructor method for subConnector
func (gc *GraphConnector) createSubConnector() (*subConnector, error) {
	adapter, err := createAdapter(gc.credentials.TenantID, gc.credentials.ClientID, gc.credentials.ClientSecret)
	if err != nil {
		return nil, err
	}
	connector := subConnector{
		adapter: *adapter,
		client:  *msgraphsdk.NewGraphServiceClient(adapter),
	}
	return &connector, err
}

// setTenantUsers queries the M365 to identify the users in the
// workspace. The users field is updated during this method
// iff the return value is true
func (gc *GraphConnector) setTenantUsers() error {
	selecting := []string{"id, mail"}
	requestParams := &msuser.UsersRequestBuilderGetQueryParameters{
		Select: selecting,
	}
	options := &msuser.UsersRequestBuilderGetRequestConfiguration{
		QueryParameters: requestParams,
	}
	response, err := gc.queryService.client.Users().GetWithRequestConfigurationAndResponseHandler(options, nil)
	if err != nil {
		return err
	}
	if response == nil {
		err = support.WrapAndAppend("general access", errors.New("connector failed: No access"), err)
		return err
	}
	userIterator, err := msgraphgocore.NewPageIterator(response, &gc.queryService.adapter, models.CreateUserCollectionResponseFromDiscriminatorValue)
	if err != nil {
		return err
	}
	var iterateError error
	callbackFunc := func(userItem interface{}) bool {
		user, ok := userItem.(models.Userable)
		if !ok {
			err = support.WrapAndAppend(gc.queryService.adapter.GetBaseUrl(), errors.New("user iteration failure"), err)
			return true
		}
		gc.Users[*user.GetMail()] = *user.GetId()
		return true
	}
	iterateError = userIterator.Iterate(callbackFunc)
	if iterateError != nil {
		err = support.WrapAndAppend(gc.queryService.adapter.GetBaseUrl(), iterateError, err)
	}
	return err
}

// GetUsers returns the email address of users within tenant.
func (gc *GraphConnector) GetUsers() []string {
	return buildFromMap(true, gc.Users)
}

// GetUsersIds returns the M365 id for the user
func (gc *GraphConnector) GetUsersIds() []string {
	return buildFromMap(false, gc.Users)
}

// buildFromMap helper function for returning []string from map.
// Returns list of keys iff true; otherwise returns a list of values
func buildFromMap(isKey bool, mapping map[string]string) []string {
	returnString := make([]string, 0)
	if isKey {
		for k := range mapping {
			returnString = append(returnString, k)
		}
	} else {
		for _, v := range mapping {
			returnString = append(returnString, v)
		}
	}
	return returnString
}

// ExchangeDataStream returns a DataCollection which the caller can
// use to read mailbox data out for the specified user
// Assumption: User exists
//  Add iota to this call -> mail, contacts, calendar,  etc.
func (gc *GraphConnector) ExchangeDataCollection(ctx context.Context, selector selectors.Selector) ([]DataCollection, error) {
	eb, err := selector.ToExchangeBackup()
	if err != nil {
		return nil, errors.Wrap(err, "collecting exchange data")
	}

	collections := []DataCollection{}
	scopes := eb.Scopes()
	var errs error

	// for each scope that includes mail messages, get all
	for _, scope := range scopes {
		if !scope.IncludesCategory(selectors.ExchangeMail) {
			continue
		}

		for _, user := range scope.Get(selectors.ExchangeUser) {
			// TODO: handle "get mail for all users"
			// this would probably no-op without this check,
			// but we want it made obvious that we're punting.
			if user == selectors.All {
				errs = support.WrapAndAppend(
					"all-users",
					errors.New("all users selector currently not handled"),
					errs)
				continue
			}
			dcs, tasklist, err := gc.serializeMessages(ctx, user)
			if err != nil {
				return nil, support.WrapAndAppend(user, err, errs)
			}
			sub, err := gc.createSubConnector()
			if err != nil {
				return nil, support.WrapAndAppend(user, err, errs)
			}
			// async call to populate
			go populateFromTaskList(ctx, tasklist, *sub, dcs, gc.statusChannel)
			if len(dcs) > 0 {
				for _, collection := range dcs {
					collections = append(collections, collection)
				}
			}
		}
	}
	return collections, errs
}

// RestoreMessages: Utility function to connect to M365 backstore
// and upload messages from DataCollection.
// FullPath: tenantId, userId, <mailCategory>, FolderId
func (gc *GraphConnector) RestoreMessages(ctx context.Context, dcs []DataCollection) error {
	var (
		pathCounter         = map[string]bool{}
		attempts, successes int
		errs                error
	)

	for _, dc := range dcs {
		// must be user.GetId(), PrimaryName no longer works 6-15-2022
		user := dc.FullPath()[1]
		items := dc.Items()
		pathCounter[strings.Join(dc.FullPath(), "")] = true

		var exit bool
		for !exit {
			select {
			case <-ctx.Done():
				return support.WrapAndAppend("context cancelled", ctx.Err(), errs)
			case data, ok := <-items:
				if !ok {
					exit = true
					break
				}
				attempts++

				buf := &bytes.Buffer{}
				_, err := buf.ReadFrom(data.ToReader())
				if err != nil {
					errs = support.WrapAndAppend(data.UUID(), err, errs)
					continue
				}
				message, err := support.CreateMessageFromBytes(buf.Bytes())
				if err != nil {
					errs = support.WrapAndAppend(data.UUID(), err, errs)
					continue
				}
				clone := support.ToMessage(message)
				address := dc.FullPath()[3]
				valueId := "Integer 0x0E07"
				enableValue := "4"
				sv := models.NewSingleValueLegacyExtendedProperty()
				sv.SetId(&valueId)
				sv.SetValue(&enableValue)
				svlep := []models.SingleValueLegacyExtendedPropertyable{sv}
				clone.SetSingleValueExtendedProperties(svlep)
				draft := false
				clone.SetIsDraft(&draft)
				sentMessage, err := gc.client.UsersById(user).MailFoldersById(address).Messages().Post(clone)
				if err != nil {
					errs = support.WrapAndAppend(
						data.UUID()+": "+support.ConnectorStackErrorTrace(err),
						err, errs)
					continue
					// TODO: Add to retry Handler for the for failure
				}

				if sentMessage == nil && err == nil {
					errs = support.WrapAndAppend(data.UUID(), errors.New("Message not Sent: Blocked by server"), errs)
				}
				if err != nil {
					successes++
				}
				// This completes the restore loop for a message..
			}
<<<<<<< HEAD
			clone := support.ToMessage(message)
			address := dc.FullPath()[3]
			// details on valueId settings: https://docs.microsoft.com/en-us/openspecs/exchange_server_protocols/ms-oxprops/77844470-22ca-43fb-993d-c53e96cf9cd6
			valueId := "Integer 0x0E07"
			enableValue := "4"
			sv := models.NewSingleValueLegacyExtendedProperty()
			sv.SetId(&valueId)
			sv.SetValue(&enableValue)
			svlep := []models.SingleValueLegacyExtendedPropertyable{sv}
			clone.SetSingleValueExtendedProperties(svlep)
			draft := false
			clone.SetIsDraft(&draft)
			sentMessage, err := gc.queryService.client.UsersById(user).MailFoldersById(address).Messages().Post(clone)
			if err != nil {
				errs = support.WrapAndAppend(data.UUID()+": "+
					support.ConnectorStackErrorTrace(err), err, errs)
				continue
				// TODO: Add to retry Handler for the for failure
			}

			if sentMessage == nil && err == nil {
				errs = support.WrapAndAppend(data.UUID(), errors.New("Message not Sent: Blocked by server"), errs)

			}
			// This completes the restore loop for a message..
=======
>>>>>>> 105fd738
		}
	}

	status := support.CreateStatus(ctx, support.Restore, attempts, successes, len(pathCounter), errs)
	gc.SetStatus(*status)
	logger.Ctx(ctx).Debug(gc.PrintableStatus())
	return errs
}

// serializeMessages: Temp Function as place Holder until Collections have been added
// to the GraphConnector struct.
func (gc *GraphConnector) serializeMessages(ctx context.Context, user string) (map[string]*ExchangeDataCollection, TaskList, error) {
	options := optionsForMessageSnapshot()
	response, err := gc.queryService.client.UsersById(user).Messages().GetWithRequestConfigurationAndResponseHandler(options, nil)
	if err != nil {
		return nil, nil, err
	}
	pageIterator, err := msgraphgocore.NewPageIterator(response, &gc.queryService.adapter, models.CreateMessageCollectionResponseFromDiscriminatorValue)
	if err != nil {
		return nil, nil, err
	}
	tasklist := NewTaskList() // map[folder][] messageIds
	callbackFunc := func(messageItem any) bool {
		message, ok := messageItem.(models.Messageable)
		if !ok {
			err = support.WrapAndAppendf(gc.queryService.adapter.GetBaseUrl(), errors.New("message iteration failure"), err)
			return true
		}
		// Saving to messages to list. Indexed by folder
		tasklist.AddTask(*message.GetParentFolderId(), *message.GetId())
		return true
	}
	iterateError := pageIterator.Iterate(callbackFunc)
	if iterateError != nil {
		err = support.WrapAndAppend(gc.queryService.adapter.GetBaseUrl(), iterateError, err)
	}
	if err != nil {
		return nil, nil, err // return error if snapshot is incomplete
	}
	// Create collection of ExchangeDataCollection and create  data Holder
	collections := make(map[string]*ExchangeDataCollection)

	for aFolder := range tasklist {
		// prep the items for handoff to the backup consumer
		edc := NewExchangeDataCollection(user, []string{gc.tenant, user, mailCategory, aFolder})
		collections[aFolder] = &edc
	}

	return collections, tasklist, err
}

// populateFromTaskList async call to fill DataCollection via a channel
func populateFromTaskList(
	context context.Context,
	tasklist TaskList,
	sc subConnector,
	collections map[string]*ExchangeDataCollection,
	statusChannel chan<- *support.ConnectorOperationStatus, // All with vairable must be made to channel functions
) {
	var errs error
	var attemptedItems, success int
	objectWriter := kw.NewJsonSerializationWriter()
	//Todo this has to return all the errors in the status
	for aFolder, tasks := range tasklist {
		// Get the same folder
		edc := collections[aFolder]
		if edc == nil {
			for _, task := range tasks {
				errs = support.WrapAndAppend(task, errors.New("unable to query: collection not found during populateFromTaskList"), errs)
			}
			continue
		}

		for _, task := range tasks {
			response, err := sc.client.UsersById(edc.user).MessagesById(task).Get()
			if err != nil {
				details := support.ConnectorStackErrorTrace(err)
				errs = support.WrapAndAppend(edc.user, errors.Wrapf(err, "unable to retrieve %s, %s", task, details), errs)
				continue
			}
			err = messageToDataCollection(&sc.client, context, objectWriter, edc.data, response, edc.user)

			if err != nil {
				errs = support.WrapAndAppendf(edc.user, err, errs)
			}
		}
		edc.FinishPopulation()
		attemptedItems += len(tasks)
		success += edc.Length()
	}
<<<<<<< HEAD
	status, err := support.CreateStatus(support.Backup, attemptedItems, success, len(tasklist), errs)
	if err == nil {
		logger.Ctx(context).Debugw(status.String())
		statusChannel <- status
	}
=======
	status := support.CreateStatus(ctx, support.Backup, attemptedItems, success, len(tasklist), errs)
	gc.SetStatus(*status)
	logger.Ctx(ctx).Debugw(gc.PrintableStatus())
	return collections, errs
>>>>>>> 105fd738
}

func messageToDataCollection(
	client *msgraphsdk.GraphServiceClient,
	ctx context.Context,
	objectWriter *kw.JsonSerializationWriter,
	dataChannel chan<- DataStream,
	message models.Messageable,
	user string,
) error {
	var err error
	aMessage := message
	adtl := message.GetAdditionalData()
	if len(adtl) > 2 {
		aMessage, err = support.ConvertFromMessageable(adtl, message)
		if err != nil {
			return err
		}
	}
	if *aMessage.GetHasAttachments() {
		// getting all the attachments might take a couple attempts due to filesize
		var retriesErr error
		for count := 0; count < numberOfRetries; count++ {
			attached, err := client.
				UsersById(user).
				MessagesById(*aMessage.GetId()).
				Attachments().
				Get()
			retriesErr = err
			if err == nil && attached != nil {
				aMessage.SetAttachments(attached.GetValue())
				break
			}
		}
		if retriesErr != nil {
			logger.Ctx(ctx).Debug("exceeded maximum retries")
			return support.WrapAndAppend(*aMessage.GetId(), errors.Wrap(retriesErr, "attachment failed"), nil)
		}
	}
	err = objectWriter.WriteObjectValue("", aMessage)
	if err != nil {
		return support.SetNonRecoverableError(errors.Wrapf(err, "%s", *aMessage.GetId()))
	}

	byteArray, err := objectWriter.GetSerializedContent()
	objectWriter.Close()
	if err != nil {
		return support.WrapAndAppend(*aMessage.GetId(), errors.Wrap(err, "serializing mail content"), nil)
	}
	if byteArray != nil {
		dataChannel <- &ExchangeData{id: *aMessage.GetId(), message: byteArray}
	}
	return nil
}

// SetStatus helper function
func (gc *GraphConnector) SetStatus(cos support.ConnectorOperationStatus) {
	gc.status = &cos
}

func (gc *GraphConnector) RetrieveStatusFromChannel() *support.ConnectorOperationStatus {
	gc.status = <-gc.statusChannel
	return gc.status
}

// Status returns the current status of the graphConnector operaion.
func (gc *GraphConnector) Status() *support.ConnectorOperationStatus {
	return gc.status
}

// PrintableStatus returns a string formatted version of the GC status.
func (gc *GraphConnector) PrintableStatus() string {
	if gc.status == nil {
		return ""
	}
	return gc.status.String()
}

// IsRecoverableError returns true iff error is a RecoverableGCEerror
func IsRecoverableError(e error) bool {
	var recoverable *support.RecoverableGCError
	return errors.As(e, &recoverable)
}

// IsNonRecoverableError returns true iff error is a NonRecoverableGCEerror
func IsNonRecoverableError(e error) bool {
	var nonRecoverable *support.NonRecoverableGCError
	return errors.As(e, &nonRecoverable)
}<|MERGE_RESOLUTION|>--- conflicted
+++ resolved
@@ -266,7 +266,7 @@
 				clone.SetSingleValueExtendedProperties(svlep)
 				draft := false
 				clone.SetIsDraft(&draft)
-				sentMessage, err := gc.client.UsersById(user).MailFoldersById(address).Messages().Post(clone)
+				sentMessage, err := gc.queryService.client.UsersById(user).MailFoldersById(address).Messages().Post(clone)
 				if err != nil {
 					errs = support.WrapAndAppend(
 						data.UUID()+": "+support.ConnectorStackErrorTrace(err),
@@ -283,34 +283,6 @@
 				}
 				// This completes the restore loop for a message..
 			}
-<<<<<<< HEAD
-			clone := support.ToMessage(message)
-			address := dc.FullPath()[3]
-			// details on valueId settings: https://docs.microsoft.com/en-us/openspecs/exchange_server_protocols/ms-oxprops/77844470-22ca-43fb-993d-c53e96cf9cd6
-			valueId := "Integer 0x0E07"
-			enableValue := "4"
-			sv := models.NewSingleValueLegacyExtendedProperty()
-			sv.SetId(&valueId)
-			sv.SetValue(&enableValue)
-			svlep := []models.SingleValueLegacyExtendedPropertyable{sv}
-			clone.SetSingleValueExtendedProperties(svlep)
-			draft := false
-			clone.SetIsDraft(&draft)
-			sentMessage, err := gc.queryService.client.UsersById(user).MailFoldersById(address).Messages().Post(clone)
-			if err != nil {
-				errs = support.WrapAndAppend(data.UUID()+": "+
-					support.ConnectorStackErrorTrace(err), err, errs)
-				continue
-				// TODO: Add to retry Handler for the for failure
-			}
-
-			if sentMessage == nil && err == nil {
-				errs = support.WrapAndAppend(data.UUID(), errors.New("Message not Sent: Blocked by server"), errs)
-
-			}
-			// This completes the restore loop for a message..
-=======
->>>>>>> 105fd738
 		}
 	}
 
@@ -401,18 +373,9 @@
 		attemptedItems += len(tasks)
 		success += edc.Length()
 	}
-<<<<<<< HEAD
-	status, err := support.CreateStatus(support.Backup, attemptedItems, success, len(tasklist), errs)
-	if err == nil {
-		logger.Ctx(context).Debugw(status.String())
-		statusChannel <- status
-	}
-=======
-	status := support.CreateStatus(ctx, support.Backup, attemptedItems, success, len(tasklist), errs)
-	gc.SetStatus(*status)
-	logger.Ctx(ctx).Debugw(gc.PrintableStatus())
-	return collections, errs
->>>>>>> 105fd738
+	status := support.CreateStatus(context, support.Backup, attemptedItems, success, len(tasklist), errs)
+	logger.Ctx(context).Debugw(status.String())
+	statusChannel <- status
 }
 
 func messageToDataCollection(

// Package connector uploads and retrieves data from M365 through
// the msgraph-go-sdk.
package connector

import (
	"bytes"
	"context"
	"strings"
	"sync/atomic"

	absser "github.com/microsoft/kiota-abstractions-go/serialization"
	msgraphsdk "github.com/microsoftgraph/msgraph-sdk-go"
	msgraphgocore "github.com/microsoftgraph/msgraph-sdk-go-core"
	"github.com/microsoftgraph/msgraph-sdk-go/models"
	msuser "github.com/microsoftgraph/msgraph-sdk-go/users"
	"github.com/pkg/errors"

	"github.com/alcionai/corso/internal/connector/exchange"
	"github.com/alcionai/corso/internal/connector/graph"
	"github.com/alcionai/corso/internal/connector/support"
	"github.com/alcionai/corso/internal/data"
	"github.com/alcionai/corso/pkg/account"
	"github.com/alcionai/corso/pkg/logger"
	"github.com/alcionai/corso/pkg/selectors"
)

const (
	mailCategory = "mail"
)

// GraphConnector is a struct used to wrap the GraphServiceClient and
// GraphRequestAdapter from the msgraph-sdk-go. Additional fields are for
// bookkeeping and interfacing with other component.
type GraphConnector struct {
	graphService
	tenant           string
	Users            map[string]string                 //key<email> value<id>
	status           *support.ConnectorOperationStatus // contains the status of the last run status
	statusCh         chan *support.ConnectorOperationStatus
	awaitingMessages int32
	credentials      account.M365Config
}

type graphService struct {
	client   msgraphsdk.GraphServiceClient
	adapter  msgraphsdk.GraphRequestAdapter
	failFast bool // if true service will exit sequence upon encountering an error
}

func (gs *graphService) Client() *msgraphsdk.GraphServiceClient {
	return &gs.client
}

func (gs *graphService) Adapter() *msgraphsdk.GraphRequestAdapter {
	return &gs.adapter
}

func (gs *graphService) ErrPolicy() bool {
	return gs.failFast
}

func NewGraphConnector(acct account.Account) (*GraphConnector, error) {
	m365, err := acct.M365Config()
	if err != nil {
		return nil, errors.Wrap(err, "retrieving m356 account configuration")
	}
	gc := GraphConnector{
		tenant:      m365.TenantID,
		Users:       make(map[string]string, 0),
		status:      nil,
		statusCh:    make(chan *support.ConnectorOperationStatus),
		credentials: m365,
	}
	aService, err := gc.createService(false)
	if err != nil {
		return nil, err
	}
	gc.graphService = *aService
	err = gc.setTenantUsers()
	if err != nil {
		return nil, err
	}
	return &gc, nil
}

// createService constructor for graphService component
func (gc *GraphConnector) createService(shouldFailFast bool) (*graphService, error) {
	adapter, err := graph.CreateAdapter(
		gc.credentials.TenantID,
		gc.credentials.ClientID,
		gc.credentials.ClientSecret,
	)
	if err != nil {
		return nil, err
	}
	connector := graphService{
		adapter:  *adapter,
		client:   *msgraphsdk.NewGraphServiceClient(adapter),
		failFast: shouldFailFast,
	}
	return &connector, err
}

func (gs *graphService) EnableFailFast() {
	gs.failFast = true
}

// setTenantUsers queries the M365 to identify the users in the
// workspace. The users field is updated during this method
// iff the return value is true
func (gc *GraphConnector) setTenantUsers() error {
	selecting := []string{"id, mail"}
	requestParams := &msuser.UsersRequestBuilderGetQueryParameters{
		Select: selecting,
	}
	options := &msuser.UsersRequestBuilderGetRequestConfiguration{
		QueryParameters: requestParams,
	}
	response, err := gc.graphService.client.Users().GetWithRequestConfigurationAndResponseHandler(options, nil)
	if err != nil {
		return err
	}
	if response == nil {
		err = support.WrapAndAppend("general access", errors.New("connector failed: No access"), err)
		return err
	}
	userIterator, err := msgraphgocore.NewPageIterator(response, &gc.graphService.adapter, models.CreateUserCollectionResponseFromDiscriminatorValue)
	if err != nil {
		return err
	}
	var iterateError error
	callbackFunc := func(userItem interface{}) bool {
		user, ok := userItem.(models.Userable)
		if !ok {
			err = support.WrapAndAppend(gc.graphService.adapter.GetBaseUrl(), errors.New("user iteration failure"), err)
			return true
		}
		gc.Users[*user.GetMail()] = *user.GetId()
		return true
	}
	iterateError = userIterator.Iterate(callbackFunc)
	if iterateError != nil {
		err = support.WrapAndAppend(gc.graphService.adapter.GetBaseUrl(), iterateError, err)
	}
	return err
}

// GetUsers returns the email address of users within tenant.
func (gc *GraphConnector) GetUsers() []string {
	return buildFromMap(true, gc.Users)
}

// GetUsersIds returns the M365 id for the user
func (gc *GraphConnector) GetUsersIds() []string {
	return buildFromMap(false, gc.Users)
}

// buildFromMap helper function for returning []string from map.
// Returns list of keys iff true; otherwise returns a list of values
func buildFromMap(isKey bool, mapping map[string]string) []string {
	returnString := make([]string, 0)
	if isKey {
		for k := range mapping {
			returnString = append(returnString, k)
		}
	} else {
		for _, v := range mapping {
			returnString = append(returnString, v)
		}
	}
	return returnString
}

// ExchangeDataStream returns a DataCollection which the caller can
// use to read mailbox data out for the specified user
// Assumption: User exists
//  Add iota to this call -> mail, contacts, calendar,  etc.
func (gc *GraphConnector) ExchangeDataCollection(ctx context.Context, selector selectors.Selector) ([]data.Collection, error) {
	eb, err := selector.ToExchangeBackup()
	if err != nil {
		return nil, errors.Wrap(err, "collecting exchange data")
	}

	collections := []data.Collection{}
	scopes := eb.Scopes()
	var errs error

	// for each scope that includes mail messages, get all
	for _, scope := range scopes {
		if !scope.IncludesCategory(selectors.ExchangeMail) {
			continue
		}

		for _, user := range scope.Get(selectors.ExchangeUser) {
			// TODO: handle "get mail for all users"
			// this would probably no-op without this check,
			// but we want it made obvious that we're punting.
			if user == selectors.AnyTgt {
				errs = support.WrapAndAppend(
					"all-users",
					errors.New("all users selector currently not handled"),
					errs)
				continue
			}
			// TODO: Creates a map of collections based on scope
			dcs, err := gc.serializeMessages(ctx, user)
			if err != nil {
				return nil, support.WrapAndAppend(user, err, errs)
			}

			if len(dcs) > 0 {
				for _, collection := range dcs {
					collections = append(collections, collection)
				}
			}
		}
	}
	return collections, errs
}

// RestoreMessages: Utility function to connect to M365 backstore
// and upload messages from DataCollection.
// FullPath: tenantId, userId, <mailCategory>, FolderId
func (gc *GraphConnector) RestoreMessages(ctx context.Context, dcs []data.Collection) error {
	var (
		pathCounter         = map[string]bool{}
		attempts, successes int
		errs                error
	)
	gc.incrementAwaitingMessages()

	for _, dc := range dcs {
		// must be user.GetId(), PrimaryName no longer works 6-15-2022
		user := dc.FullPath()[1]
		items := dc.Items()
		pathCounter[strings.Join(dc.FullPath(), "")] = true

		var exit bool
		for !exit {
			select {
			case <-ctx.Done():
				return support.WrapAndAppend("context cancelled", ctx.Err(), errs)
			case data, ok := <-items:
				if !ok {
					exit = true
					break
				}
				attempts++

				buf := &bytes.Buffer{}
				_, err := buf.ReadFrom(data.ToReader())
				if err != nil {
					errs = support.WrapAndAppend(data.UUID(), err, errs)
					continue
				}
				message, err := support.CreateMessageFromBytes(buf.Bytes())
				if err != nil {
					errs = support.WrapAndAppend(data.UUID(), err, errs)
					continue
				}
				clone := support.ToMessage(message)
				address := dc.FullPath()[3]
				valueId := "Integer 0x0E07"
				enableValue := "4"
				sv := models.NewSingleValueLegacyExtendedProperty()
				sv.SetId(&valueId)
				sv.SetValue(&enableValue)
				svlep := []models.SingleValueLegacyExtendedPropertyable{sv}
				clone.SetSingleValueExtendedProperties(svlep)
				draft := false
				clone.SetIsDraft(&draft)
				sentMessage, err := gc.graphService.client.UsersById(user).MailFoldersById(address).Messages().Post(clone)
				if err != nil {
					errs = support.WrapAndAppend(
						data.UUID()+": "+support.ConnectorStackErrorTrace(err),
						err, errs)
					continue
					// TODO: Add to retry Handler for the for failure
				}

				if sentMessage == nil {
					errs = support.WrapAndAppend(data.UUID(), errors.New("Message not Sent: Blocked by server"), errs)
					continue
				}

				successes++
				// This completes the restore loop for a message..
			}
		}
	}

	status := support.CreateStatus(ctx, support.Restore, attempts, successes, len(pathCounter), errs)
	// set the channel asynchronously so that this func doesn't block.
	go func(cos *support.ConnectorOperationStatus) {
		gc.statusCh <- cos
	}(status)
	logger.Ctx(ctx).Debug(gc.PrintableStatus())
	return errs
}

// serializeMessages: Temp Function as place Holder until Collections have been added
// to the GraphConnector struct.
func (gc *GraphConnector) serializeMessages(ctx context.Context, user string) (map[string]*exchange.Collection, error) {
<<<<<<< HEAD
	response, err := exchange.GetAllMessagesForUser(&gc.graphService, []string{user}) //TODO: Selector to be used for exchange.query
	if err != nil {
		return nil, err
	}

	pageIterator, err := msgraphgocore.NewPageIterator(response, &gc.graphService.adapter, models.CreateMessageCollectionResponseFromDiscriminatorValue)
=======
	var transformer absser.ParsableFactory
	options := optionsForMessageSnapshot()
	response, err := gc.graphService.client.UsersById(user).Messages().GetWithRequestConfigurationAndResponseHandler(options, nil)
	if err != nil {
		return nil, err
	}
	transformer = models.CreateMessageCollectionResponseFromDiscriminatorValue
	pageIterator, err := msgraphgocore.NewPageIterator(response, &gc.graphService.adapter, transformer)
>>>>>>> a1b88686
	if err != nil {
		return nil, err
	}
	// Create collection of ExchangeDataCollection and create  data Holder
	collections := make(map[string]*exchange.Collection)
	var errs error
	// callbackFunc iterates through all models.Messageable and fills exchange.Collection.jobs[]
	// with corresponding messageIDs. New collections are created for each directory
	callbackFunc := exchange.IterateMessagesCollection(gc.tenant, user, errs, gc.failFast, gc.credentials, collections, gc.statusCh)
	iterateError := pageIterator.Iterate(callbackFunc)
	if iterateError != nil {
		errs = support.WrapAndAppend(gc.graphService.adapter.GetBaseUrl(), iterateError, errs)
	}
	if errs != nil {
		return nil, errs // return error if snapshot is incomplete
	}

	for range collections {
		gc.incrementAwaitingMessages()
	}

	return collections, errs
}

// AwaitStatus updates status field based on item within statusChannel.
func (gc *GraphConnector) AwaitStatus() *support.ConnectorOperationStatus {
	if gc.awaitingMessages > 0 {
		gc.status = <-gc.statusCh
		atomic.AddInt32(&gc.awaitingMessages, -1)
	}
	return gc.status
}

// Status returns the current status of the graphConnector operaion.
func (gc *GraphConnector) Status() *support.ConnectorOperationStatus {
	return gc.status
}

// PrintableStatus returns a string formatted version of the GC status.
func (gc *GraphConnector) PrintableStatus() string {
	if gc.status == nil {
		return ""
	}
	return gc.status.String()
}

func (gc *GraphConnector) incrementAwaitingMessages() {
	atomic.AddInt32(&gc.awaitingMessages, 1)
}

// IsRecoverableError returns true iff error is a RecoverableGCEerror
func IsRecoverableError(e error) bool {
	var recoverable support.RecoverableGCError
	return errors.As(e, &recoverable)
}

// IsNonRecoverableError returns true iff error is a NonRecoverableGCEerror
func IsNonRecoverableError(e error) bool {
	var nonRecoverable support.NonRecoverableGCError
	return errors.As(e, &nonRecoverable)
}<|MERGE_RESOLUTION|>--- conflicted
+++ resolved
@@ -301,23 +301,13 @@
 // serializeMessages: Temp Function as place Holder until Collections have been added
 // to the GraphConnector struct.
 func (gc *GraphConnector) serializeMessages(ctx context.Context, user string) (map[string]*exchange.Collection, error) {
-<<<<<<< HEAD
+	var transformer absser.ParsableFactory
 	response, err := exchange.GetAllMessagesForUser(&gc.graphService, []string{user}) //TODO: Selector to be used for exchange.query
-	if err != nil {
-		return nil, err
-	}
-
-	pageIterator, err := msgraphgocore.NewPageIterator(response, &gc.graphService.adapter, models.CreateMessageCollectionResponseFromDiscriminatorValue)
-=======
-	var transformer absser.ParsableFactory
-	options := optionsForMessageSnapshot()
-	response, err := gc.graphService.client.UsersById(user).Messages().GetWithRequestConfigurationAndResponseHandler(options, nil)
 	if err != nil {
 		return nil, err
 	}
 	transformer = models.CreateMessageCollectionResponseFromDiscriminatorValue
 	pageIterator, err := msgraphgocore.NewPageIterator(response, &gc.graphService.adapter, transformer)
->>>>>>> a1b88686
 	if err != nil {
 		return nil, err
 	}

--- conflicted
+++ resolved
@@ -49,12 +49,8 @@
 	failFast bool // if true service will exit sequence upon encountering an error
 }
 
-<<<<<<< HEAD
 // PopulateFunc collection of functions can be run serially or asynchronously to populate DataCollections
-type PopulateFunc func(context.Context, graphService, chan *support.ConnectorOperationStatus)
-=======
 type PopulateFunc func(context.Context, graphService, ExchangeDataCollection, chan *support.ConnectorOperationStatus)
->>>>>>> b3a66696
 
 func NewGraphConnector(acct account.Account) (*GraphConnector, error) {
 	m365, err := acct.M365Config()

// Package connector uploads and retrieves data from M365 through
// the msgraph-go-sdk.
package connector

import (
	"bytes"
	"context"

	az "github.com/Azure/azure-sdk-for-go/sdk/azidentity"
	ka "github.com/microsoft/kiota-authentication-azure-go"
	kw "github.com/microsoft/kiota-serialization-json-go"
	msgraphsdk "github.com/microsoftgraph/msgraph-sdk-go"
	msgraphgocore "github.com/microsoftgraph/msgraph-sdk-go-core"
	"github.com/microsoftgraph/msgraph-sdk-go/models"
	msuser "github.com/microsoftgraph/msgraph-sdk-go/users"
	"github.com/pkg/errors"

	"github.com/alcionai/corso/internal/connector/exchange"
	"github.com/alcionai/corso/internal/connector/support"
	"github.com/alcionai/corso/pkg/account"
	"github.com/alcionai/corso/pkg/logger"
	"github.com/alcionai/corso/pkg/selectors"
)

const (
	numberOfRetries = 3
	mailCategory    = "mail"
)

// GraphConnector is a struct used to wrap the GraphServiceClient and
// GraphRequestAdapter from the msgraph-sdk-go. Additional fields are for
// bookkeeping and interfacing with other component.
type GraphConnector struct {
	tenant  string
	adapter msgraphsdk.GraphRequestAdapter
	client  msgraphsdk.GraphServiceClient
	Users   map[string]string                 //key<email> value<id>
	Streams string                            //Not implemented for ease of code check-in
	status  *support.ConnectorOperationStatus // contains the status of the last run status
}

func NewGraphConnector(acct account.Account) (*GraphConnector, error) {
	m365, err := acct.M365Config()
	if err != nil {
		return nil, errors.Wrap(err, "retrieving m356 account configuration")
	}
	// Client Provider: Uses Secret for access to tenant-level data
	cred, err := az.NewClientSecretCredential(m365.TenantID, m365.ClientID, m365.ClientSecret, nil)
	if err != nil {
		return nil, err
	}
	auth, err := ka.NewAzureIdentityAuthenticationProviderWithScopes(cred, []string{"https://graph.microsoft.com/.default"})
	if err != nil {
		return nil, err
	}
	adapter, err := msgraphsdk.NewGraphRequestAdapter(auth)
	if err != nil {
		return nil, err
	}
	gc := GraphConnector{
		tenant:  m365.TenantID,
		adapter: *adapter,
		client:  *msgraphsdk.NewGraphServiceClient(adapter),
		Users:   make(map[string]string, 0),
		status:  nil,
	}
	// TODO: Revisit Query all users.
	err = gc.setTenantUsers()
	if err != nil {
		return nil, err
	}
	return &gc, nil
}

// setTenantUsers queries the M365 to identify the users in the
// workspace. The users field is updated during this method
// iff the return value is true
func (gc *GraphConnector) setTenantUsers() error {
	selecting := []string{"id, mail"}
	requestParams := &msuser.UsersRequestBuilderGetQueryParameters{
		Select: selecting,
	}
	options := &msuser.UsersRequestBuilderGetRequestConfiguration{
		QueryParameters: requestParams,
	}
	response, err := gc.client.Users().GetWithRequestConfigurationAndResponseHandler(options, nil)
	if err != nil {
		return err
	}
	if response == nil {
		err = support.WrapAndAppend("general access", errors.New("connector failed: No access"), err)
		return err
	}
	userIterator, err := msgraphgocore.NewPageIterator(response, &gc.adapter, models.CreateUserCollectionResponseFromDiscriminatorValue)
	if err != nil {
		return err
	}
	var iterateError error
	callbackFunc := func(userItem interface{}) bool {
		user, ok := userItem.(models.Userable)
		if !ok {
			err = support.WrapAndAppend(gc.adapter.GetBaseUrl(), errors.New("user iteration failure"), err)
			return true
		}
		gc.Users[*user.GetMail()] = *user.GetId()
		return true
	}
	iterateError = userIterator.Iterate(callbackFunc)
	if iterateError != nil {
		err = support.WrapAndAppend(gc.adapter.GetBaseUrl(), iterateError, err)
	}
	return err
}

// GetUsers returns the email address of users within tenant.
func (gc *GraphConnector) GetUsers() []string {
	return buildFromMap(true, gc.Users)
}

<<<<<<< HEAD
// GetUsers returns the
=======
// GetUsersIds returns the M365 id for the user
>>>>>>> 60ab1329
func (gc *GraphConnector) GetUsersIds() []string {
	return buildFromMap(false, gc.Users)
}

// buildFromMap helper function for returning []string from map.
// Returns list of keys iff true; otherwise returns a list of values
func buildFromMap(isKey bool, mapping map[string]string) []string {
	returnString := make([]string, 0)
	if isKey {
		for k := range mapping {
			returnString = append(returnString, k)
		}
	} else {
		for _, v := range mapping {
			returnString = append(returnString, v)
		}
	}
	return returnString
}

// ExchangeDataStream returns a DataCollection which the caller can
// use to read mailbox data out for the specified user
// Assumption: User exists
//  Add iota to this call -> mail, contacts, calendar,  etc.
func (gc *GraphConnector) ExchangeDataCollection(ctx context.Context, selector selectors.Selector) ([]DataCollection, error) {
	eb, err := selector.ToExchangeBackup()
	if err != nil {
		return nil, errors.Wrap(err, "collecting exchange data")
	}

	collections := []DataCollection{}
	scopes := eb.Scopes()
	var errs error

<<<<<<< HEAD
=======
	// for each scope that includes mail messages, get all
	for _, scope := range scopes {
		if !scope.IncludesCategory(selectors.ExchangeMail) {
			continue
		}

		for _, user := range scope.Get(selectors.ExchangeUser) {
			// TODO: handle "get mail for all users"
			// this would probably no-op without this check,
			// but we want it made obvious that we're punting.
			if user == selectors.All {
				errs = support.WrapAndAppend(
					"all-users",
					errors.New("all users selector currently not handled"),
					errs)
				continue
			}
			dcs, err := gc.serializeMessages(ctx, user)
			if err != nil {
				errs = support.WrapAndAppend(user, err, errs)
			}
			if len(dcs) > 0 {
				collections = append(collections, dcs...)
			}
		}
	}

	// TODO replace with completion of Issue 124:

	//TODO: Retry handler to convert return: (DataCollection, error)
	return collections, errs
}

>>>>>>> 60ab1329
// RestoreMessages: Utility function to connect to M365 backstore
// and upload messages from DataCollection.
// FullPath: tenantId, userId, <mailCategory>, FolderId
func (gc *GraphConnector) RestoreMessages(ctx context.Context, dc DataCollection) error {
	var errs error
	// must be user.GetId(), PrimaryName no longer works 6-15-2022
	user := dc.FullPath()[1]
	items := dc.Items()

	for {
		select {
		case <-ctx.Done():
			return support.WrapAndAppend("context cancelled", ctx.Err(), errs)
		case data, ok := <-items:
			if !ok {
				return errs
			}

			buf := &bytes.Buffer{}
			_, err := buf.ReadFrom(data.ToReader())
			if err != nil {
				errs = support.WrapAndAppend(data.UUID(), err, errs)
				continue
			}
			message, err := support.CreateMessageFromBytes(buf.Bytes())
			if err != nil {
				errs = support.WrapAndAppend(data.UUID(), err, errs)
				continue
			}
			clone := support.ToMessage(message)
			address := dc.FullPath()[3]
			// details on valueId settings: https://docs.microsoft.com/en-us/openspecs/exchange_server_protocols/ms-oxprops/77844470-22ca-43fb-993d-c53e96cf9cd6
			valueId := "Integer 0x0E07"
			enableValue := "4"
			sv := models.NewSingleValueLegacyExtendedProperty()
			sv.SetId(&valueId)
			sv.SetValue(&enableValue)
			svlep := []models.SingleValueLegacyExtendedPropertyable{sv}
			clone.SetSingleValueExtendedProperties(svlep)
			draft := false
			clone.SetIsDraft(&draft)
			sentMessage, err := gc.client.UsersById(user).MailFoldersById(address).Messages().Post(clone)
			if err != nil {
				errs = support.WrapAndAppend(data.UUID()+": "+
					support.ConnectorStackErrorTrace(err), err, errs)
				continue
				// TODO: Add to retry Handler for the for failure
			}

			if sentMessage == nil && err == nil {
				errs = support.WrapAndAppend(data.UUID(), errors.New("Message not Sent: Blocked by server"), errs)

			}
			// This completes the restore loop for a message..
		}
	}
}

// serializeMessages: Temp Function as place Holder until Collections have been added
// to the GraphConnector struct.
func (gc *GraphConnector) serializeMessages(ctx context.Context, user string) ([]DataCollection, error) {
	options := optionsForMessageSnapshot()
	response, err := gc.client.UsersById(user).Messages().GetWithRequestConfigurationAndResponseHandler(options, nil)
	if err != nil {
		return nil, err
	}
	pageIterator, err := msgraphgocore.NewPageIterator(response, &gc.adapter, models.CreateMessageCollectionResponseFromDiscriminatorValue)
	if err != nil {
		return nil, err
<<<<<<< HEAD
	}
	tasklist := NewTaskList() // map[folder][] messageIds
	callbackFunc := func(messageItem interface{}) bool {
		message, ok := messageItem.(models.Messageable)
		if !ok {
			err = support.WrapAndAppendf(gc.adapter.GetBaseUrl(), errors.New("message iteration failure"), err)
			return true
		}
		// Saving to messages to list. Indexed by folder
		tasklist.AddTask(*message.GetParentFolderId(), *message.GetId())
		return true
	}
	iterateError := pageIterator.Iterate(callbackFunc)
	if iterateError != nil {
		err = support.WrapAndAppend(gc.adapter.GetBaseUrl(), iterateError, err)
	}
=======
	}
	tasklist := NewTaskList() // map[folder][] messageIds
	callbackFunc := func(messageItem any) bool {
		message, ok := messageItem.(models.Messageable)
		if !ok {
			err = support.WrapAndAppendf(gc.adapter.GetBaseUrl(), errors.New("message iteration failure"), err)
			return true
		}
		// Saving to messages to list. Indexed by folder
		tasklist.AddTask(*message.GetParentFolderId(), *message.GetId())
		return true
	}
	iterateError := pageIterator.Iterate(callbackFunc)
	if iterateError != nil {
		err = support.WrapAndAppend(gc.adapter.GetBaseUrl(), iterateError, err)
	}
>>>>>>> 60ab1329
	if err != nil {
		return nil, err // return error if snapshot is incomplete
	}
	// Time to create Exchange data Holder
	collections := make([]DataCollection, 0)
	objectWriter := kw.NewJsonSerializationWriter()
	var errs error
	var attemptedItems, success int

<<<<<<< HEAD
	for _, aFolder := range tasklist.GetKeys() {
		tasks := tasklist.GetTasks(aFolder)
		// prep the items for handoff to the backup consumer
		edc := NewExchangeDataCollection(user, []string{gc.tenant, user, mailCategory, aFolder})
		for _, entry := range tasks {
			response, err := gc.client.UsersById(user).MessagesById(entry).Get()
			if err != nil {
				details := support.ConnectorStackErrorTrace(err)
				errs = support.WrapAndAppend(user, errors.Wrapf(err, "unable to retrieve %s, %s", entry, details), errs)
=======
	for aFolder, tasks := range tasklist {
		// prep the items for handoff to the backup consumer
		edc := NewExchangeDataCollection(user, []string{gc.tenant, user, mailCategory, aFolder})
		for _, task := range tasks {
			response, err := gc.client.UsersById(user).MessagesById(task).Get()
			if err != nil {
				details := support.ConnectorStackErrorTrace(err)
				errs = support.WrapAndAppend(user, errors.Wrapf(err, "unable to retrieve %s, %s", task, details), errs)
>>>>>>> 60ab1329
				continue
			}
			err = gc.messageToDataCollection(ctx, objectWriter, edc, response, user)

			if err != nil {
				errs = support.WrapAndAppendf(user, err, errs)
			}
		}
		edc.FinishPopulation()
		attemptedItems += len(tasks)
		success += edc.Length()
		collections = append(collections, &edc)
	}
<<<<<<< HEAD
	status, err := support.CreateStatus(support.Backup, attemptedItems, success, tasklist.Length(), errs)
=======
	status, err := support.CreateStatus(support.Backup, attemptedItems, success, len(tasklist), errs)
>>>>>>> 60ab1329
	if err == nil {
		gc.SetStatus(*status)
		logger.Ctx(ctx).Debugw(gc.PrintableStatus())
	}
	return collections, errs
}

<<<<<<< HEAD
func (gc *GraphConnector) messageToDataCollection(ctx context.Context, objectWriter *kw.JsonSerializationWriter,
	edc ExchangeDataCollection, message models.Messageable, user string) error {
	var aMessage models.Messageable
	var err error
	adtl := message.GetAdditionalData()
	if len(adtl) > 2 {
		aMessage, err = support.ConvertFromMessageable(adtl, message)
		if err != nil {
			return err
		}
		//os.Exit(2)
	} else {
		aMessage = message
	}
	if *aMessage.GetHasAttachments() {
=======
// messageToDataCollection transfers message objects to objects within DataCollection
func (gc *GraphConnector) messageToDataCollection(
	ctx context.Context,
	objectWriter *kw.JsonSerializationWriter,
	edc ExchangeDataCollection,
	message models.Messageable,
	user string,
) error {
	if *message.GetHasAttachments() {
>>>>>>> 60ab1329
		// getting all the attachments might take a couple attempts due to filesize
		var retriesErr error
		for count := 0; count < numberOfRetries; count++ {
			attached, err := gc.client.
				UsersById(user).
<<<<<<< HEAD
				MessagesById(*aMessage.GetId()).
=======
				MessagesById(*message.GetId()).
>>>>>>> 60ab1329
				Attachments().
				Get()
			retriesErr = err
			if err == nil && attached != nil {
<<<<<<< HEAD
				aMessage.SetAttachments(attached.GetValue())
=======
				message.SetAttachments(attached.GetValue())
>>>>>>> 60ab1329
				break
			}
		}
		if retriesErr != nil {
			logger.Ctx(ctx).Debug("exceeded maximum retries")
<<<<<<< HEAD
			return support.WrapAndAppend(*aMessage.GetId(), errors.Wrap(retriesErr, "attachment failed"), nil)
		}
	}
	err = objectWriter.WriteObjectValue("", aMessage)
	if err != nil {
		return support.SetNonRecoverableError(errors.Wrapf(err, "%s", *aMessage.GetId()))
	}

	byteArray, err := objectWriter.GetSerializedContent()
	objectWriter.Close()
	if err != nil {
		return support.WrapAndAppend(*aMessage.GetId(), errors.Wrap(err, "serializing mail content"), nil)
	}
	if byteArray != nil {
		edc.PopulateCollection(&ExchangeData{id: *message.GetId(), message: byteArray})
	}

=======
			return support.WrapAndAppend(*message.GetId(), errors.Wrap(retriesErr, "attachment failed"), nil)
		}
	}
	defer objectWriter.Close()
	err := objectWriter.WriteObjectValue("", message)
	if err != nil {
		return support.SetNonRecoverableError(errors.Wrapf(err, "%s", *message.GetId()))
	}

	byteArray, err := objectWriter.GetSerializedContent()
	if err != nil {
		return support.WrapAndAppend(*message.GetId(), errors.Wrap(err, "serializing mail content"), nil)
	}
	if byteArray != nil {
		edc.PopulateCollection(&ExchangeData{id: *message.GetId(), message: byteArray, info: exchange.MessageInfo(message)})
	}
>>>>>>> 60ab1329
	return nil
}

// SetStatus helper function
func (gc *GraphConnector) SetStatus(cos support.ConnectorOperationStatus) {
	gc.status = &cos
}

// Status returns the current status of the graphConnector operaion.
func (gc *GraphConnector) Status() *support.ConnectorOperationStatus {
	return gc.status
}

// PrintableStatus returns a string formatted version of the GC status.
func (gc *GraphConnector) PrintableStatus() string {
	if gc.status == nil {
		return ""
	}
	return gc.status.String()
}

// IsRecoverableError returns true iff error is a RecoverableGCEerror
func IsRecoverableError(e error) bool {
	var recoverable *support.RecoverableGCError
	return errors.As(e, &recoverable)
}

// IsNonRecoverableError returns true iff error is a NonRecoverableGCEerror
func IsNonRecoverableError(e error) bool {
	var nonRecoverable *support.NonRecoverableGCError
	return errors.As(e, &nonRecoverable)
}<|MERGE_RESOLUTION|>--- conflicted
+++ resolved
@@ -15,7 +15,6 @@
 	msuser "github.com/microsoftgraph/msgraph-sdk-go/users"
 	"github.com/pkg/errors"
 
-	"github.com/alcionai/corso/internal/connector/exchange"
 	"github.com/alcionai/corso/internal/connector/support"
 	"github.com/alcionai/corso/pkg/account"
 	"github.com/alcionai/corso/pkg/logger"
@@ -117,11 +116,7 @@
 	return buildFromMap(true, gc.Users)
 }
 
-<<<<<<< HEAD
-// GetUsers returns the
-=======
 // GetUsersIds returns the M365 id for the user
->>>>>>> 60ab1329
 func (gc *GraphConnector) GetUsersIds() []string {
 	return buildFromMap(false, gc.Users)
 }
@@ -156,8 +151,6 @@
 	scopes := eb.Scopes()
 	var errs error
 
-<<<<<<< HEAD
-=======
 	// for each scope that includes mail messages, get all
 	for _, scope := range scopes {
 		if !scope.IncludesCategory(selectors.ExchangeMail) {
@@ -191,7 +184,6 @@
 	return collections, errs
 }
 
->>>>>>> 60ab1329
 // RestoreMessages: Utility function to connect to M365 backstore
 // and upload messages from DataCollection.
 // FullPath: tenantId, userId, <mailCategory>, FolderId
@@ -261,24 +253,6 @@
 	pageIterator, err := msgraphgocore.NewPageIterator(response, &gc.adapter, models.CreateMessageCollectionResponseFromDiscriminatorValue)
 	if err != nil {
 		return nil, err
-<<<<<<< HEAD
-	}
-	tasklist := NewTaskList() // map[folder][] messageIds
-	callbackFunc := func(messageItem interface{}) bool {
-		message, ok := messageItem.(models.Messageable)
-		if !ok {
-			err = support.WrapAndAppendf(gc.adapter.GetBaseUrl(), errors.New("message iteration failure"), err)
-			return true
-		}
-		// Saving to messages to list. Indexed by folder
-		tasklist.AddTask(*message.GetParentFolderId(), *message.GetId())
-		return true
-	}
-	iterateError := pageIterator.Iterate(callbackFunc)
-	if iterateError != nil {
-		err = support.WrapAndAppend(gc.adapter.GetBaseUrl(), iterateError, err)
-	}
-=======
 	}
 	tasklist := NewTaskList() // map[folder][] messageIds
 	callbackFunc := func(messageItem any) bool {
@@ -295,7 +269,6 @@
 	if iterateError != nil {
 		err = support.WrapAndAppend(gc.adapter.GetBaseUrl(), iterateError, err)
 	}
->>>>>>> 60ab1329
 	if err != nil {
 		return nil, err // return error if snapshot is incomplete
 	}
@@ -305,17 +278,6 @@
 	var errs error
 	var attemptedItems, success int
 
-<<<<<<< HEAD
-	for _, aFolder := range tasklist.GetKeys() {
-		tasks := tasklist.GetTasks(aFolder)
-		// prep the items for handoff to the backup consumer
-		edc := NewExchangeDataCollection(user, []string{gc.tenant, user, mailCategory, aFolder})
-		for _, entry := range tasks {
-			response, err := gc.client.UsersById(user).MessagesById(entry).Get()
-			if err != nil {
-				details := support.ConnectorStackErrorTrace(err)
-				errs = support.WrapAndAppend(user, errors.Wrapf(err, "unable to retrieve %s, %s", entry, details), errs)
-=======
 	for aFolder, tasks := range tasklist {
 		// prep the items for handoff to the backup consumer
 		edc := NewExchangeDataCollection(user, []string{gc.tenant, user, mailCategory, aFolder})
@@ -324,7 +286,6 @@
 			if err != nil {
 				details := support.ConnectorStackErrorTrace(err)
 				errs = support.WrapAndAppend(user, errors.Wrapf(err, "unable to retrieve %s, %s", task, details), errs)
->>>>>>> 60ab1329
 				continue
 			}
 			err = gc.messageToDataCollection(ctx, objectWriter, edc, response, user)
@@ -338,11 +299,7 @@
 		success += edc.Length()
 		collections = append(collections, &edc)
 	}
-<<<<<<< HEAD
-	status, err := support.CreateStatus(support.Backup, attemptedItems, success, tasklist.Length(), errs)
-=======
 	status, err := support.CreateStatus(support.Backup, attemptedItems, success, len(tasklist), errs)
->>>>>>> 60ab1329
 	if err == nil {
 		gc.SetStatus(*status)
 		logger.Ctx(ctx).Debugw(gc.PrintableStatus())
@@ -350,7 +307,6 @@
 	return collections, errs
 }
 
-<<<<<<< HEAD
 func (gc *GraphConnector) messageToDataCollection(ctx context.Context, objectWriter *kw.JsonSerializationWriter,
 	edc ExchangeDataCollection, message models.Messageable, user string) error {
 	var aMessage models.Messageable
@@ -366,42 +322,22 @@
 		aMessage = message
 	}
 	if *aMessage.GetHasAttachments() {
-=======
-// messageToDataCollection transfers message objects to objects within DataCollection
-func (gc *GraphConnector) messageToDataCollection(
-	ctx context.Context,
-	objectWriter *kw.JsonSerializationWriter,
-	edc ExchangeDataCollection,
-	message models.Messageable,
-	user string,
-) error {
-	if *message.GetHasAttachments() {
->>>>>>> 60ab1329
 		// getting all the attachments might take a couple attempts due to filesize
 		var retriesErr error
 		for count := 0; count < numberOfRetries; count++ {
 			attached, err := gc.client.
 				UsersById(user).
-<<<<<<< HEAD
 				MessagesById(*aMessage.GetId()).
-=======
-				MessagesById(*message.GetId()).
->>>>>>> 60ab1329
 				Attachments().
 				Get()
 			retriesErr = err
 			if err == nil && attached != nil {
-<<<<<<< HEAD
 				aMessage.SetAttachments(attached.GetValue())
-=======
-				message.SetAttachments(attached.GetValue())
->>>>>>> 60ab1329
 				break
 			}
 		}
 		if retriesErr != nil {
 			logger.Ctx(ctx).Debug("exceeded maximum retries")
-<<<<<<< HEAD
 			return support.WrapAndAppend(*aMessage.GetId(), errors.Wrap(retriesErr, "attachment failed"), nil)
 		}
 	}
@@ -419,24 +355,6 @@
 		edc.PopulateCollection(&ExchangeData{id: *message.GetId(), message: byteArray})
 	}
 
-=======
-			return support.WrapAndAppend(*message.GetId(), errors.Wrap(retriesErr, "attachment failed"), nil)
-		}
-	}
-	defer objectWriter.Close()
-	err := objectWriter.WriteObjectValue("", message)
-	if err != nil {
-		return support.SetNonRecoverableError(errors.Wrapf(err, "%s", *message.GetId()))
-	}
-
-	byteArray, err := objectWriter.GetSerializedContent()
-	if err != nil {
-		return support.WrapAndAppend(*message.GetId(), errors.Wrap(err, "serializing mail content"), nil)
-	}
-	if byteArray != nil {
-		edc.PopulateCollection(&ExchangeData{id: *message.GetId(), message: byteArray, info: exchange.MessageInfo(message)})
-	}
->>>>>>> 60ab1329
 	return nil
 }
 

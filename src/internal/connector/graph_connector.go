--- conflicted
+++ resolved
@@ -281,7 +281,6 @@
 	resolver graph.ContainerResolver,
 ) (map[string]*exchange.Collection, error) {
 	var (
-<<<<<<< HEAD
 		errs        error
 		gIter       exchange.GraphSetCollectionFunc
 		category    = graph.ScopeToPathCategory(qp.Scope)
@@ -301,48 +300,6 @@
 
 	if err != nil {
 		return nil, errors.Wrap(err, "failured to get all available content for collection")
-=======
-		errs       error
-		errUpdater = func(id string, err error) {
-			errs = support.WrapAndAppend(id, err, errs)
-		}
-		collections = map[string]*exchange.Collection{}
-	)
-
-	transformer, queries, gIter, err := exchange.SetupExchangeCollectionVars(scope)
-	if err != nil {
-		return nil, support.WrapAndAppend(gc.Service().Adapter().GetBaseUrl(), err, nil)
-	}
-
-	// queries is assumed to provide fallbacks in case of empty results.  Any
-	// non-zero collection production will break out of the loop.
-	for _, query := range queries {
-		response, err := query(ctx, &gc.graphService, qp.User)
-		if err != nil {
-			return nil, errors.Wrapf(
-				err,
-				"user %s M365 query: %s",
-				qp.User, support.ConnectorStackErrorTrace(err))
-		}
-
-		pageIterator, err := msgraphgocore.NewPageIterator(response, &gc.graphService.adapter, transformer)
-		if err != nil {
-			return nil, err
-		}
-
-		// callbackFunc iterates through all M365 object target and fills exchange.Collection.jobs[]
-		// with corresponding item M365IDs. New collections are created for each directory.
-		// Each directory used the M365 Identifier. The use of ID stops collisions betweens users
-		callbackFunc := gIter(ctx, qp, errUpdater, collections, gc.UpdateStatus, resolver)
-
-		if err := pageIterator.Iterate(ctx, callbackFunc); err != nil {
-			return nil, support.WrapAndAppend(gc.graphService.adapter.GetBaseUrl(), err, errs)
-		}
-
-		if len(collections) > 0 {
-			break
-		}
->>>>>>> 5cd25834
 	}
 
 	return collections, errs

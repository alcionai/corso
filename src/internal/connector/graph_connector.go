--- conflicted
+++ resolved
@@ -205,7 +205,6 @@
 
 	// for each scope that includes mail messages, get all
 	for _, scope := range scopes {
-<<<<<<< HEAD
 		// Creates a map of collections based on scope
 		dcs, err := gc.createCollections(ctx, scope)
 		if err != nil {
@@ -234,12 +233,7 @@
 	scopes := eb.Scopes()
 	for _, scope := range scopes {
 		fmt.Println(scope)
-=======
->>>>>>> b5738827
 		for _, user := range scope.Get(selectors.ExchangeUser) {
-			// TODO: handle "get mail for all users"
-			// this would probably no-op without this check,
-			// but we want it made obvious that we're punting.
 			if user == selectors.AnyTgt {
 				// Mail
 				if scope.IncludesCategory(selectors.ExchangeMail) {
@@ -269,7 +263,7 @@
 					continue
 				}
 			}
-			//otherwise
+			//otherwise append the existing scope to the return
 			returnScopes = append(returnScopes, scope)
 		}
 	}

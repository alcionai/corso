--- conflicted
+++ resolved
@@ -299,10 +299,6 @@
 	ctx context.Context,
 	scope selectors.ExchangeScope,
 ) (map[string]*exchange.Collection, error) {
-<<<<<<< HEAD
-
-=======
->>>>>>> da66cc4c
 	var (
 		transformer absser.ParsableFactory
 		query       exchange.GraphQuery
@@ -313,11 +309,7 @@
 	if err != nil {
 		return nil, support.WrapAndAppend(user, err, nil)
 	}
-<<<<<<< HEAD
-	response, err := query(&gc.graphService, []string{user})
-=======
 	response, err := query(&gc.graphService, user)
->>>>>>> da66cc4c
 	if err != nil {
 		return nil, err
 	}
@@ -329,11 +321,7 @@
 	collections := make(map[string]*exchange.Collection)
 	var errs error
 	// callbackFunc iterates through all models.Messageable and fills exchange.Collection.jobs[]
-<<<<<<< HEAD
-	// with corresponding messageIDs. New collections are created for each directory
-=======
 	// with corresponding item IDs. New collections are created for each directory
->>>>>>> da66cc4c
 	callbackFunc := gIter(gc.tenant, scope, errs, gc.failFast, gc.credentials, collections, gc.statusCh)
 	iterateError := pageIterator.Iterate(callbackFunc)
 	if iterateError != nil {

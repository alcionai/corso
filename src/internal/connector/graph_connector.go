--- conflicted
+++ resolved
@@ -248,12 +248,7 @@
 	if policy == common.Copy {
 		u := dcs[0].FullPath()[1]
 		now := time.Now().UTC()
-<<<<<<< HEAD
 		newFolder := fmt.Sprintf("Corso_Restore_%s", now.Format(timeFolderFormat))
-=======
-		newFolder := fmt.Sprint(now.Format(timeFolderFormat))
-		newFolder = "Corso_Restore_" + newFolder
->>>>>>> eceb843d
 		isFolder, err := HasMailFolder(newFolder, u, gc.graphService)
 		if err != nil {
 			return support.WrapAndAppend(u, err, errs)
@@ -334,20 +329,12 @@
 // by the M365 ID from destrination string for the associated M365 user
 func restoreMessage(ctx context.Context, bits []byte, service graphService, rp common.RestorePolicy, destination, user string) error {
 	///Step I: Create message object from original bytes
-<<<<<<< HEAD
-	message, err := support.CreateMessageFromBytes(bits)
-=======
 	originalMessage, err := support.CreateMessageFromBytes(bits)
->>>>>>> eceb843d
 	if err != nil {
 		return err
 	}
 	// Sets fields from original message from storage
-<<<<<<< HEAD
-	clone := support.ToMessage(message)
-=======
 	clone := support.ToMessage(originalMessage)
->>>>>>> eceb843d
 	valueId := "Integer 0x0E07"
 	enableValue := "4"
 	sv := models.NewSingleValueLegacyExtendedProperty()
@@ -360,8 +347,6 @@
 
 	//Step II: restore message based on given policy
 	switch rp {
-<<<<<<< HEAD
-=======
 	case common.Drop, common.Replace:
 		// get the file... if drop return
 		options, err := optionsForSingleMessage([]string{"parentFolderId"})
@@ -383,25 +368,11 @@
 			}
 		}
 		return restoreMailToBackStore(service, user, destination, clone)
->>>>>>> eceb843d
 	default:
 		logger.Ctx(ctx).DPanicw("unrecognized restore policy; defaulting to copy",
 			"policy", rp)
 		fallthrough
 	case common.Copy:
-<<<<<<< HEAD
-		sentMessage, err := service.client.UsersById(user).MailFoldersById(destination).Messages().Post(clone)
-		if err != nil {
-			return support.WrapAndAppend(": "+support.ConnectorStackErrorTrace(err), err, nil)
-		}
-		if sentMessage == nil && err == nil {
-			return errors.New("message not Sent: blocked by server")
-		}
-
-	}
-
-	return err
-=======
 		return restoreMailToBackStore(service, user, destination, clone)
 	}
 }
@@ -415,7 +386,6 @@
 		return errors.New("message not Sent: blocked by server")
 	}
 	return nil
->>>>>>> eceb843d
 
 }
 

// Package connector uploads and retrieves data from M365 through
// the msgraph-go-sdk.
package connector

import (
	"bytes"
	"context"
	"fmt"
	"sync"

	msgraphsdk "github.com/microsoftgraph/msgraph-sdk-go"
	msgraphgocore "github.com/microsoftgraph/msgraph-sdk-go-core"
	"github.com/microsoftgraph/msgraph-sdk-go/models"
	"github.com/pkg/errors"

	"github.com/alcionai/corso/src/internal/connector/exchange"
	"github.com/alcionai/corso/src/internal/connector/graph"
	"github.com/alcionai/corso/src/internal/connector/onedrive"
	"github.com/alcionai/corso/src/internal/connector/support"
	"github.com/alcionai/corso/src/internal/data"
	"github.com/alcionai/corso/src/pkg/account"
	"github.com/alcionai/corso/src/pkg/control"
	"github.com/alcionai/corso/src/pkg/logger"
	"github.com/alcionai/corso/src/pkg/selectors"
)

// GraphConnector is a struct used to wrap the GraphServiceClient and
// GraphRequestAdapter from the msgraph-sdk-go. Additional fields are for
// bookkeeping and interfacing with other component.
type GraphConnector struct {
	graphService
	tenant      string
	Users       map[string]string // key<email> value<id>
	credentials account.M365Config

	// wg is used to track completion of GC tasks
	wg *sync.WaitGroup
	// mutex used to synchronize updates to `status`
	mu     sync.Mutex
	status support.ConnectorOperationStatus // contains the status of the last run status
}

// Service returns the GC's embedded graph.Service
func (gc *GraphConnector) Service() graph.Service {
	return gc.graphService
}

var _ graph.Service = &graphService{}

type graphService struct {
	client   msgraphsdk.GraphServiceClient
	adapter  msgraphsdk.GraphRequestAdapter
	failFast bool // if true service will exit sequence upon encountering an error
}

func (gs graphService) Client() *msgraphsdk.GraphServiceClient {
	return &gs.client
}

func (gs graphService) Adapter() *msgraphsdk.GraphRequestAdapter {
	return &gs.adapter
}

func (gs graphService) ErrPolicy() bool {
	return gs.failFast
}

func NewGraphConnector(ctx context.Context, acct account.Account) (*GraphConnector, error) {
	m365, err := acct.M365Config()
	if err != nil {
		return nil, errors.Wrap(err, "retrieving m356 account configuration")
	}

	gc := GraphConnector{
		tenant:      m365.TenantID,
		Users:       make(map[string]string, 0),
		wg:          &sync.WaitGroup{},
		credentials: m365,
	}

	aService, err := gc.createService(false)
	if err != nil {
		return nil, err
	}

	gc.graphService = *aService

	err = gc.setTenantUsers(ctx)
	if err != nil {
		return nil, err
	}

	return &gc, nil
}

// createService constructor for graphService component
func (gc *GraphConnector) createService(shouldFailFast bool) (*graphService, error) {
	adapter, err := graph.CreateAdapter(
		gc.credentials.TenantID,
		gc.credentials.ClientID,
		gc.credentials.ClientSecret,
	)
	if err != nil {
		return nil, err
	}

	connector := graphService{
		adapter:  *adapter,
		client:   *msgraphsdk.NewGraphServiceClient(adapter),
		failFast: shouldFailFast,
	}

	return &connector, err
}

func (gs *graphService) EnableFailFast() {
	gs.failFast = true
}

// setTenantUsers queries the M365 to identify the users in the
// workspace. The users field is updated during this method
// iff the return value is true
func (gc *GraphConnector) setTenantUsers(ctx context.Context) error {
	response, err := exchange.GetAllUsersForTenant(ctx, gc.graphService, "")
	if err != nil {
		return errors.Wrapf(
			err,
			"tenant %s M365 query: %s",
			gc.tenant,
			support.ConnectorStackErrorTrace(err),
		)
	}

	if response == nil {
		err = support.WrapAndAppend("general access", errors.New("connector failed: No access"), err)
		return err
	}

	userIterator, err := msgraphgocore.NewPageIterator(
		response,
		&gc.graphService.adapter,
		models.CreateUserCollectionResponseFromDiscriminatorValue,
	)
	if err != nil {
		return errors.Wrap(err, support.ConnectorStackErrorTrace(err))
	}

	callbackFunc := func(userItem interface{}) bool {
		user, ok := userItem.(models.Userable)
		if !ok {
			err = support.WrapAndAppend(gc.graphService.adapter.GetBaseUrl(), errors.New("user iteration failure"), err)
			return true
		}

		if user.GetUserPrincipalName() == nil {
			err = support.WrapAndAppend(
				gc.graphService.adapter.GetBaseUrl(),
				fmt.Errorf("no email address for User: %s", *user.GetId()),
				err,
			)

			return true
		}

		// *user.GetId() is populated for every M365 entityable object by M365 backstore
		gc.Users[*user.GetUserPrincipalName()] = *user.GetId()

		return true
	}

	iterateError := userIterator.Iterate(ctx, callbackFunc)
	if iterateError != nil {
		err = support.WrapAndAppend(gc.graphService.adapter.GetBaseUrl(), iterateError, err)
	}

	return err
}

// GetUsers returns the email address of users within tenant.
func (gc *GraphConnector) GetUsers() []string {
	return buildFromMap(true, gc.Users)
}

// GetUsersIds returns the M365 id for the user
func (gc *GraphConnector) GetUsersIds() []string {
	return buildFromMap(false, gc.Users)
}

// buildFromMap helper function for returning []string from map.
// Returns list of keys iff true; otherwise returns a list of values
func buildFromMap(isKey bool, mapping map[string]string) []string {
	returnString := make([]string, 0)

	if isKey {
		for k := range mapping {
			returnString = append(returnString, k)
		}
	} else {
		for _, v := range mapping {
			returnString = append(returnString, v)
		}
	}

	return returnString
}

// ExchangeDataStream returns a DataCollection which the caller can
// use to read mailbox data out for the specified user
// Assumption: User exists
//
//	Add iota to this call -> mail, contacts, calendar,  etc.
func (gc *GraphConnector) ExchangeDataCollection(
	ctx context.Context,
	selector selectors.Selector,
) ([]data.Collection, error) {
	eb, err := selector.ToExchangeBackup()
	if err != nil {
		return nil, errors.Wrap(err, "exchangeDataCollection: unable to parse selector")
	}

	var (
		scopes      = eb.DiscreteScopes(gc.GetUsers())
		collections = []data.Collection{}
		errs        error
	)

	for _, scope := range scopes {
		// Creates a map of collections based on scope
		dcs, err := gc.createCollections(ctx, scope)
		if err != nil {
			user := scope.Get(selectors.ExchangeUser)
			return nil, support.WrapAndAppend(user[0], err, errs)
		}

		for _, collection := range dcs {
			collections = append(collections, collection)
		}
	}

	return collections, errs
}

// RestoreDataCollections restores data from the specified collections
// into M365
func (gc *GraphConnector) RestoreDataCollections(
	ctx context.Context,
	selector selectors.Selector,
	dest control.RestoreDestination,
	dcs []data.Collection,
) error {
	switch selector.Service {
	case selectors.ServiceExchange:
		return gc.RestoreExchangeDataCollections(ctx, dest, dcs)
	case selectors.ServiceOneDrive:
<<<<<<< HEAD
		status, err := onedrive.RestoreCollections(ctx, gc, dcs)
=======
		status, err := onedrive.RestoreCollections(ctx, gc, dest, dcs)
		if err != nil {
			return err
		}
>>>>>>> 507eab08

		gc.incrementAwaitingMessages()
		gc.UpdateStatus(status)

		if err != nil {
			return err
		}

		return nil
	default:
		return errors.Errorf("restore data from service %s not supported", selector.Service.String())
	}
}

// RestoreDataCollections restores data from the specified collections
// into M365
func (gc *GraphConnector) RestoreExchangeDataCollections(
	ctx context.Context,
	dest control.RestoreDestination,
	dcs []data.Collection,
) error {
	var (
		pathCounter         = map[string]bool{}
		attempts, successes int
		errs                error
		folderID            string
		// TODO policy to be updated from external source after completion of refactoring
		policy = control.Copy
	)

	for _, dc := range dcs {
		var (
			items     = dc.Items()
			directory = dc.FullPath()
			service   = directory.Service()
			category  = directory.Category()
			user      = directory.ResourceOwner()
			exit      bool
		)

		if _, ok := pathCounter[directory.String()]; !ok {
			pathCounter[directory.String()] = true

			folderID, errs = exchange.GetRestoreContainer(
				ctx,
				&gc.graphService,
				user,
				category,
				dest.ContainerName,
			)

			if errs != nil {
				fmt.Println("RestoreContainer Failed")
				return errs
			}
		}

		for !exit {
			select {
			case <-ctx.Done():
				return support.WrapAndAppend("context cancelled", ctx.Err(), errs)
			case itemData, ok := <-items:
				if !ok {
					exit = true
					continue
				}
				attempts++

				buf := &bytes.Buffer{}

				_, err := buf.ReadFrom(itemData.ToReader())
				if err != nil {
					errs = support.WrapAndAppend(
						itemData.UUID()+": byteReadError during RestoreDataCollection",
						err,
						errs,
					)

					continue
				}

				err = exchange.RestoreExchangeObject(ctx, buf.Bytes(), category, policy, &gc.graphService, folderID, user)

				if err != nil {
					//  More information to be here
					errs = support.WrapAndAppend(
						itemData.UUID()+": failed to upload RestoreExchangeObject: "+service.String()+"-"+category.String(),
						err,
						errs,
					)

					continue
				}
				successes++
			}
		}
	}

	gc.incrementAwaitingMessages()

	status := support.CreateStatus(ctx, support.Restore, attempts, successes, len(pathCounter), errs)
	gc.UpdateStatus(status)

	return errs
}

// createCollection - utility function that retrieves M365
// IDs through Microsoft Graph API. The selectors.ExchangeScope
// determines the type of collections that are stored.
// to the GraphConnector struct.
func (gc *GraphConnector) createCollections(
	ctx context.Context,
	scope selectors.ExchangeScope,
) ([]*exchange.Collection, error) {
	var (
		errs                           error
		transformer, query, gIter, err = exchange.SetupExchangeCollectionVars(scope)
	)

	if err != nil {
		return nil, support.WrapAndAppend(gc.Service().Adapter().GetBaseUrl(), err, nil)
	}

	users := scope.Get(selectors.ExchangeUser)
	allCollections := make([]*exchange.Collection, 0)
	// Create collection of ExchangeDataCollection
	for _, user := range users {
		qp := graph.QueryParams{
			User:        user,
			Scope:       scope,
			FailFast:    gc.failFast,
			Credentials: gc.credentials,
		}
		collections := make(map[string]*exchange.Collection)

		response, err := query(ctx, &gc.graphService, qp.User)
		if err != nil {
			return nil, errors.Wrapf(
				err,
				"user %s M365 query: %s",
				qp.User, support.ConnectorStackErrorTrace(err))
		}

		pageIterator, err := msgraphgocore.NewPageIterator(response, &gc.graphService.adapter, transformer)
		if err != nil {
			return nil, err
		}

		errUpdater := func(id string, err error) {
			errs = support.WrapAndAppend(id, err, errs)
		}

		// callbackFunc iterates through all M365 object target and fills exchange.Collection.jobs[]
		// with corresponding item M365IDs. New collections are created for each directory.
		// Each directory used the M365 Identifier. The use of ID stops collisions betweens users
		callbackFunc := gIter(ctx, qp, errUpdater, collections, gc.UpdateStatus)
		iterateError := pageIterator.Iterate(ctx, callbackFunc)

		if iterateError != nil {
			errs = support.WrapAndAppend(gc.graphService.adapter.GetBaseUrl(), iterateError, errs)
		}

		if errs != nil {
			return nil, errs // return error if snapshot is incomplete
		}

		for _, collection := range collections {
			gc.incrementAwaitingMessages()

			allCollections = append(allCollections, collection)
		}
	}

	return allCollections, errs
}

// AwaitStatus waits for all gc tasks to complete and then returns status
func (gc *GraphConnector) AwaitStatus() *support.ConnectorOperationStatus {
	gc.wg.Wait()
	return &gc.status
}

// UpdateStatus is used by gc initiated tasks to indicate completion
func (gc *GraphConnector) UpdateStatus(status *support.ConnectorOperationStatus) {
	gc.mu.Lock()
	defer gc.mu.Unlock()
	gc.status = support.MergeStatus(gc.status, *status)
	gc.wg.Done()
}

// Status returns the current status of the graphConnector operaion.
func (gc *GraphConnector) Status() support.ConnectorOperationStatus {
	return gc.status
}

// PrintableStatus returns a string formatted version of the GC status.
func (gc *GraphConnector) PrintableStatus() string {
	return gc.status.String()
}

func (gc *GraphConnector) incrementAwaitingMessages() {
	gc.wg.Add(1)
}

// IsRecoverableError returns true iff error is a RecoverableGCEerror
func IsRecoverableError(e error) bool {
	var recoverable support.RecoverableGCError
	return errors.As(e, &recoverable)
}

// IsNonRecoverableError returns true iff error is a NonRecoverableGCEerror
func IsNonRecoverableError(e error) bool {
	var nonRecoverable support.NonRecoverableGCError
	return errors.As(e, &nonRecoverable)
}

func (gc *GraphConnector) DataCollections(ctx context.Context, sels selectors.Selector) ([]data.Collection, error) {
	switch sels.Service {
	case selectors.ServiceExchange:
		return gc.ExchangeDataCollection(ctx, sels)
	case selectors.ServiceOneDrive:
		return gc.OneDriveDataCollections(ctx, sels)
	default:
		return nil, errors.Errorf("Service %s not supported", sels)
	}
}

// OneDriveDataCollections returns a set of DataCollection which represents the OneDrive data
// for the specified user
func (gc *GraphConnector) OneDriveDataCollections(
	ctx context.Context,
	selector selectors.Selector,
) ([]data.Collection, error) {
	odb, err := selector.ToOneDriveBackup()
	if err != nil {
		return nil, errors.Wrap(err, "collecting onedrive data")
	}

	collections := []data.Collection{}

	scopes := odb.DiscreteScopes(gc.GetUsers())

	var errs error

	// for each scope that includes oneDrive items, get all
	for _, scope := range scopes {
		for _, user := range scope.Get(selectors.OneDriveUser) {
			logger.Ctx(ctx).With("user", user).Debug("Creating OneDrive collections")

			odcs, err := onedrive.NewCollections(
				gc.credentials.TenantID,
				user,
				&gc.graphService,
				gc.UpdateStatus,
			).Get(ctx)
			if err != nil {
				return nil, support.WrapAndAppend(user, err, errs)
			}

			collections = append(collections, odcs...)
		}
	}

	for range collections {
		gc.incrementAwaitingMessages()
	}

	return collections, errs
}<|MERGE_RESOLUTION|>--- conflicted
+++ resolved
@@ -252,14 +252,7 @@
 	case selectors.ServiceExchange:
 		return gc.RestoreExchangeDataCollections(ctx, dest, dcs)
 	case selectors.ServiceOneDrive:
-<<<<<<< HEAD
-		status, err := onedrive.RestoreCollections(ctx, gc, dcs)
-=======
 		status, err := onedrive.RestoreCollections(ctx, gc, dest, dcs)
-		if err != nil {
-			return err
-		}
->>>>>>> 507eab08
 
 		gc.incrementAwaitingMessages()
 		gc.UpdateStatus(status)

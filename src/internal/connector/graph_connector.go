--- conflicted
+++ resolved
@@ -10,10 +10,6 @@
 	"sync/atomic"
 	"time"
 
-<<<<<<< HEAD
-	kw "github.com/microsoft/kiota-serialization-json-go"
-=======
->>>>>>> 2f56a849
 	msgraphsdk "github.com/microsoftgraph/msgraph-sdk-go"
 	msgraphgocore "github.com/microsoftgraph/msgraph-sdk-go-core"
 	"github.com/microsoftgraph/msgraph-sdk-go/models"
@@ -31,13 +27,7 @@
 )
 
 const (
-<<<<<<< HEAD
-	numberOfRetries  = 4
-	mailCategory     = "mail"
-	timeFolderFormat = "02-Jan-2006_15:04:05"
-=======
 	mailCategory = "mail"
->>>>>>> 2f56a849
 )
 
 // GraphConnector is a struct used to wrap the GraphServiceClient and
@@ -53,9 +43,6 @@
 	credentials      account.M365Config
 }
 
-<<<<<<< HEAD
-type PopulateFunc func(context.Context, exchange.GraphService, ExchangeDataCollection, chan *support.ConnectorOperationStatus)
-=======
 type graphService struct {
 	client   msgraphsdk.GraphServiceClient
 	adapter  msgraphsdk.GraphRequestAdapter
@@ -73,7 +60,6 @@
 func (gs *graphService) ErrPolicy() bool {
 	return gs.failFast
 }
->>>>>>> 2f56a849
 
 func NewGraphConnector(acct account.Account) (*GraphConnector, error) {
 	m365, err := acct.M365Config()
@@ -99,16 +85,6 @@
 	return &gc, nil
 }
 
-<<<<<<< HEAD
-// createSubConnector private constructor method for subConnector
-func (gc *GraphConnector) createService(shouldFailFast bool) (*exchange.GraphService, error) {
-	adapter, err := exchange.CreateAdapter(gc.credentials.TenantID, gc.credentials.ClientID, gc.credentials.ClientSecret)
-	if err != nil {
-		return nil, err
-	}
-	service := exchange.NewGraphService(*msgraphsdk.NewGraphServiceClient(adapter), *adapter, shouldFailFast)
-	return &service, err
-=======
 // createService constructor for graphService component
 func (gc *GraphConnector) createService(shouldFailFast bool) (*graphService, error) {
 	adapter, err := graph.CreateAdapter(
@@ -144,7 +120,6 @@
 // deleteMailFolder removes the mail folder from the user's M365 Exchange account
 func deleteMailFolder(gc graphService, user, folderID string) error {
 	return gc.client.UsersById(user).MailFoldersById(folderID).Delete()
->>>>>>> 2f56a849
 }
 
 // setTenantUsers queries the M365 to identify the users in the
@@ -262,18 +237,13 @@
 // RestoreMessages: Utility function to connect to M365 backstore
 // and upload messages from DataCollection.
 // FullPath: tenantId, userId, <mailCategory>, FolderId
-<<<<<<< HEAD
-func (gc *GraphConnector) Restore(ctx context.Context, dcs []DataCollection) error {
-=======
 func (gc *GraphConnector) RestoreMessages(ctx context.Context, dcs []data.Collection) error {
->>>>>>> 2f56a849
 	var (
 		pathCounter         = map[string]bool{}
 		attempts, successes int
 		errs                error
 		folderId            *string
 	)
-<<<<<<< HEAD
 	policy := common.Copy
 	if policy == common.Copy {
 		u := dcs[0].FullPath()[1]
@@ -294,9 +264,6 @@
 			folderId = isFolder
 		}
 	}
-=======
-	gc.incrementAwaitingMessages()
->>>>>>> 2f56a849
 
 	for _, dc := range dcs {
 		// must be user.GetId(), PrimaryName no longer works 6-15-2022
@@ -362,7 +329,7 @@
 
 // restoreMessage restores copy of original message to M365 backstore in the folder designated
 // by the M365 ID from destrination string for the associated M365 user
-func restoreMessage(ctx context.Context, bits []byte, service exchange.GraphService, rp common.RestorePolicy, destination, user string) error {
+func restoreMessage(ctx context.Context, bits []byte, service graph.Service, rp common.RestorePolicy, destination, user string) error {
 	///Step I: Create message object from original bytes
 	originalMessage, err := support.CreateMessageFromBytes(bits)
 	if err != nil {
@@ -388,7 +355,7 @@
 		if err != nil {
 			return err
 		}
-		query, err := service.Client.UsersById(user).MessagesById(*originalMessage.GetId()).GetWithRequestConfigurationAndResponseHandler(options, nil)
+		query, err := service.Client().UsersById(user).MessagesById(*originalMessage.GetId()).GetWithRequestConfigurationAndResponseHandler(options, nil)
 		if err != nil {
 			return err
 		}
@@ -426,15 +393,9 @@
 
 // serializeMessages: Temp Function as place Holder until Collections have been added
 // to the GraphConnector struct.
-<<<<<<< HEAD
-func (gc *GraphConnector) serializeMessages(ctx context.Context, user string) (map[string]*ExchangeDataCollection, error) {
-	options := exchange.OptionsForMessageSnapshot()
-	response, err := gc.Client.UsersById(user).Messages().GetWithRequestConfigurationAndResponseHandler(options, nil)
-=======
 func (gc *GraphConnector) serializeMessages(ctx context.Context, user string) (map[string]*exchange.Collection, error) {
 	options := optionsForMessageSnapshot()
 	response, err := gc.graphService.client.UsersById(user).Messages().GetWithRequestConfigurationAndResponseHandler(options, nil)
->>>>>>> 2f56a849
 	if err != nil {
 		return nil, err
 	}
@@ -442,88 +403,6 @@
 	if err != nil {
 		return nil, err
 	}
-<<<<<<< HEAD
-	tasklist := exchange.NewTaskList() // map[folder][] messageIds
-	callbackFunc := func(messageItem any) bool {
-		message, ok := messageItem.(models.Messageable)
-		if !ok {
-			err = support.WrapAndAppendf(gc.Adapter.GetBaseUrl(), errors.New("message iteration failure"), err)
-			return true
-		}
-		// Saving to messages to list. Indexed by folder
-		tasklist.AddTask(*message.GetParentFolderId(), *message.GetId())
-		return true
-	}
-	iterateError := pageIterator.Iterate(callbackFunc)
-	if iterateError != nil {
-		err = support.WrapAndAppend(gc.Adapter.GetBaseUrl(), iterateError, err)
-	}
-	if err != nil {
-		return nil, err // return error if snapshot is incomplete
-	}
-	// Create collection of ExchangeDataCollection and create  data Holder
-	collections := make(map[string]*ExchangeDataCollection)
-
-	for aFolder := range tasklist {
-		// prep the items for handoff to the backup consumer
-		edc := NewExchangeDataCollection(user, []string{gc.tenant, user, mailCategory, aFolder})
-		collections[aFolder] = &edc
-	}
-
-	if len(collections) == 0 {
-		if len(tasklist) != 0 {
-			// Below error message needs revising. Assumption is that it should always
-			// find both items to fetch and a DataCollection to put them in
-			return nil, support.WrapAndAppend(
-				user, errors.New("found items but no directories"), err)
-		}
-		// return empty collection when no items found
-		return nil, err
-	}
-	service, err := gc.createService(gc.FailFast)
-	if err != nil {
-		return nil, support.WrapAndAppend(user, err, err)
-	}
-	// async call to populate
-	go populateFromTaskList(ctx, service, tasklist, collections, gc.statusCh)
-	gc.incrementAwaitingMessages()
-
-	return collections, err
-}
-
-// populateFromTaskList async call to fill DataCollection via channel implementation
-func populateFromTaskList(
-	ctx context.Context,
-	sc *exchange.GraphService,
-	tasklist exchange.TaskList,
-	collections map[string]*ExchangeDataCollection,
-	statusChannel chan<- *support.ConnectorOperationStatus,
-) {
-	var errs error
-	var attemptedItems, success int
-	objectWriter := kw.NewJsonSerializationWriter()
-
-	//Todo this has to return all the errors in the status
-	for aFolder, tasks := range tasklist {
-		// Get the same folder
-		edc := collections[aFolder]
-		if edc == nil {
-			for _, task := range tasks {
-				errs = support.WrapAndAppend(task, errors.New("unable to query: collection not found during populateFromTaskList"), errs)
-			}
-			continue
-		}
-
-		for _, task := range tasks {
-			response, err := sc.Client.UsersById(edc.user).MessagesById(task).Get()
-			if err != nil {
-				details := support.ConnectorStackErrorTrace(err)
-				errs = support.WrapAndAppend(edc.user, errors.Wrapf(err, "unable to retrieve %s, %s", task, details), errs)
-				continue
-			}
-			err = messageToDataCollection(&sc.client, ctx, objectWriter, edc.data, response, edc.user)
-			success++
-=======
 	// Create collection of ExchangeDataCollection and create  data Holder
 	collections := make(map[string]*exchange.Collection)
 	var errs error
@@ -539,7 +418,6 @@
 		directory := *message.GetParentFolderId()
 		if _, ok = collections[directory]; !ok {
 			service, err := gc.createService(gc.failFast)
->>>>>>> 2f56a849
 			if err != nil {
 				errs = support.WrapAndAppend(user, err, errs)
 				return true

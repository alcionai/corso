--- conflicted
+++ resolved
@@ -333,10 +333,6 @@
 			edc := exchange.NewCollection(user, []string{gc.tenant, user, mailCategory, directory})
 			collections[directory] = &edc
 		}
-<<<<<<< HEAD
-		//tasklist.AddTask(*message.GetParentFolderId(), *message.GetId())
-=======
->>>>>>> 9eb6a5dd
 		collections[directory].AddJob(*message.GetId())
 		return true
 	}
@@ -353,15 +349,8 @@
 		return nil, support.WrapAndAppend(user, err, err)
 	}
 	// async call to populate
-<<<<<<< HEAD
-	for _, edc := range collections {
-		go edc.PopulateFromCollection(ctx, service, gc.statusCh)
-		gc.incrementAwaitingMessages()
-	}
-=======
 	go exchange.PopulateFromCollection(ctx, service, collections, gc.statusCh)
 	gc.incrementAwaitingMessages()
->>>>>>> 9eb6a5dd
 
 	return collections, err
 }

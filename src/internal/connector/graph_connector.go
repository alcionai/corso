// Package connector uploads and retrieves data from M365 through
// the msgraph-go-sdk.
package connector

import (
	"bytes"
	"context"
	"strings"
	"sync/atomic"

	absser "github.com/microsoft/kiota-abstractions-go/serialization"
	msgraphsdk "github.com/microsoftgraph/msgraph-sdk-go"
	msgraphgocore "github.com/microsoftgraph/msgraph-sdk-go-core"
	"github.com/microsoftgraph/msgraph-sdk-go/models"
	msuser "github.com/microsoftgraph/msgraph-sdk-go/users"
	"github.com/pkg/errors"

	"github.com/alcionai/corso/internal/connector/exchange"
	"github.com/alcionai/corso/internal/connector/graph"
	"github.com/alcionai/corso/internal/connector/support"
	"github.com/alcionai/corso/internal/data"
	"github.com/alcionai/corso/pkg/account"
	"github.com/alcionai/corso/pkg/control"
	"github.com/alcionai/corso/pkg/logger"
	"github.com/alcionai/corso/pkg/selectors"
)

const (
	mailCategory = "mail"
)

// GraphConnector is a struct used to wrap the GraphServiceClient and
// GraphRequestAdapter from the msgraph-sdk-go. Additional fields are for
// bookkeeping and interfacing with other component.
type GraphConnector struct {
	graphService
	tenant           string
	Users            map[string]string                 //key<email> value<id>
	status           *support.ConnectorOperationStatus // contains the status of the last run status
	statusCh         chan *support.ConnectorOperationStatus
	awaitingMessages int32
	credentials      account.M365Config
}

type graphService struct {
	client   msgraphsdk.GraphServiceClient
	adapter  msgraphsdk.GraphRequestAdapter
	failFast bool // if true service will exit sequence upon encountering an error
}

func (gs *graphService) Client() *msgraphsdk.GraphServiceClient {
	return &gs.client
}

func (gs *graphService) Adapter() *msgraphsdk.GraphRequestAdapter {
	return &gs.adapter
}

func (gs *graphService) ErrPolicy() bool {
	return gs.failFast
}

func NewGraphConnector(acct account.Account) (*GraphConnector, error) {
	m365, err := acct.M365Config()
	if err != nil {
		return nil, errors.Wrap(err, "retrieving m356 account configuration")
	}
	gc := GraphConnector{
		tenant:      m365.TenantID,
		Users:       make(map[string]string, 0),
		status:      nil,
		statusCh:    make(chan *support.ConnectorOperationStatus),
		credentials: m365,
	}
	aService, err := gc.createService(false)
	if err != nil {
		return nil, err
	}
	gc.graphService = *aService
	err = gc.setTenantUsers()
	if err != nil {
		return nil, err
	}
	return &gc, nil
}

// createService constructor for graphService component
func (gc *GraphConnector) createService(shouldFailFast bool) (*graphService, error) {
	adapter, err := graph.CreateAdapter(
		gc.credentials.TenantID,
		gc.credentials.ClientID,
		gc.credentials.ClientSecret,
	)
	if err != nil {
		return nil, err
	}
	connector := graphService{
		adapter:  *adapter,
		client:   *msgraphsdk.NewGraphServiceClient(adapter),
		failFast: shouldFailFast,
	}
	return &connector, err
}

func (gs *graphService) EnableFailFast() {
	gs.failFast = true
}

// setTenantUsers queries the M365 to identify the users in the
// workspace. The users field is updated during this method
// iff the return value is true
func (gc *GraphConnector) setTenantUsers() error {
	selecting := []string{"id, mail"}
	requestParams := &msuser.UsersRequestBuilderGetQueryParameters{
		Select: selecting,
	}
	options := &msuser.UsersRequestBuilderGetRequestConfiguration{
		QueryParameters: requestParams,
	}
	response, err := gc.Client().Users().GetWithRequestConfigurationAndResponseHandler(options, nil)
	if err != nil {
		return err
	}
	if response == nil {
		err = support.WrapAndAppend("general access", errors.New("connector failed: No access"), err)
		return err
	}
	userIterator, err := msgraphgocore.NewPageIterator(response, &gc.graphService.adapter, models.CreateUserCollectionResponseFromDiscriminatorValue)
	if err != nil {
		return err
	}
	var iterateError error
	callbackFunc := func(userItem interface{}) bool {
		user, ok := userItem.(models.Userable)
		if !ok {
			err = support.WrapAndAppend(gc.graphService.adapter.GetBaseUrl(), errors.New("user iteration failure"), err)
			return true
		}
		gc.Users[*user.GetMail()] = *user.GetId()
		return true
	}
	iterateError = userIterator.Iterate(callbackFunc)
	if iterateError != nil {
		err = support.WrapAndAppend(gc.graphService.adapter.GetBaseUrl(), iterateError, err)
	}
	return err
}

// GetUsers returns the email address of users within tenant.
func (gc *GraphConnector) GetUsers() []string {
	return buildFromMap(true, gc.Users)
}

// GetUsersIds returns the M365 id for the user
func (gc *GraphConnector) GetUsersIds() []string {
	return buildFromMap(false, gc.Users)
}

// buildFromMap helper function for returning []string from map.
// Returns list of keys iff true; otherwise returns a list of values
func buildFromMap(isKey bool, mapping map[string]string) []string {
	returnString := make([]string, 0)
	if isKey {
		for k := range mapping {
			returnString = append(returnString, k)
		}
	} else {
		for _, v := range mapping {
			returnString = append(returnString, v)
		}
	}
	return returnString
}

// ExchangeDataStream returns a DataCollection which the caller can
// use to read mailbox data out for the specified user
// Assumption: User exists
//  Add iota to this call -> mail, contacts, calendar,  etc.
func (gc *GraphConnector) ExchangeDataCollection(ctx context.Context, selector selectors.Selector) ([]data.Collection, error) {
	eb, err := selector.ToExchangeBackup()
	if err != nil {
		return nil, errors.Wrap(err, "collecting exchange data")
	}

	collections := []data.Collection{}
	scopes := eb.Scopes()
	var errs error

	// for each scope that includes mail messages, get all
	for _, scope := range scopes {
		if !scope.IncludesCategory(selectors.ExchangeMail) {
			continue
		}

		for _, user := range scope.Get(selectors.ExchangeUser) {
			// TODO: handle "get mail for all users"
			// this would probably no-op without this check,
			// but we want it made obvious that we're punting.
			if user == selectors.AnyTgt {
				errs = support.WrapAndAppend(
					"all-users",
					errors.New("all users selector currently not handled"),
					errs)
				continue
			}
			// Creates a map of collections based on scope
			dcs, err := gc.createCollections(ctx, scope)
			if err != nil {
				return nil, support.WrapAndAppend(user, err, errs)
			}

			if len(dcs) > 0 {
				for _, collection := range dcs {
					collections = append(collections, collection)
				}
			}
		}
	}
	return collections, errs
}

// RestoreMessages: Utility function to connect to M365 backstore
// and upload messages from DataCollection.
// FullPath: tenantId, userId, <mailCategory>, FolderId
func (gc *GraphConnector) RestoreMessages(ctx context.Context, dcs []data.Collection) error {
	var (
		pathCounter         = map[string]bool{}
		attempts, successes int
		errs                error
		folderId            *string
	)
	policy := control.Copy // TODO policy to be updated from external source after completion of refactoring

	for _, dc := range dcs {
		user := dc.FullPath()[1]
		items := dc.Items()
		pathCounter[strings.Join(dc.FullPath(), "")] = true
		if policy == control.Copy {
			folderId, errs = exchange.GetCopyRestoreFolder(&gc.graphService, user)
			if errs != nil {
				return errs
			}
		}

		var exit bool
		for !exit {
			select {
			case <-ctx.Done():
				return support.WrapAndAppend("context cancelled", ctx.Err(), errs)
			case data, ok := <-items:
				if !ok {
					exit = true
					break
				}
				attempts++

				buf := &bytes.Buffer{}
				_, err := buf.ReadFrom(data.ToReader())
				if err != nil {
					errs = support.WrapAndAppend(data.UUID(), err, errs)
					continue
				}
				switch policy {
				case control.Copy:
					err = exchange.RestoreMailMessage(ctx, buf.Bytes(), &gc.graphService, control.Copy, *folderId, user)
					if err != nil {
						errs = support.WrapAndAppend(data.UUID(), err, errs)
					}
				default:
					errs = support.WrapAndAppend(data.UUID(), errors.New("restore policy not supported"), errs)
					continue
				}
				successes++
			}
		}
	}
	gc.incrementAwaitingMessages()
	status := support.CreateStatus(ctx, support.Restore, attempts, successes, len(pathCounter), errs)
	// set the channel asynchronously so that this func doesn't block.
	go func(cos *support.ConnectorOperationStatus) {
		gc.statusCh <- cos
	}(status)
	logger.Ctx(ctx).Debug(gc.PrintableStatus())
	return errs
}

// createCollection - utility function that retrieves M365
// IDs through Microsoft Graph API. The selectors.ExchangeScope
// determines the type of collections that are stored.
// to the GraphConnector struct.
func (gc *GraphConnector) createCollections(
	ctx context.Context,
	scope selectors.ExchangeScope,
) (map[string]*exchange.Collection, error) {
<<<<<<< HEAD
=======

>>>>>>> d9205895
	var (
		transformer absser.ParsableFactory
		query       exchange.GraphQuery
		gIter       exchange.GraphIterateFunc
	)
	user := scope.Get(selectors.ExchangeUser)[0]
<<<<<<< HEAD
	transformer, query, gIter, err := exchange.SetupExchangeCollectionVars(scope)
	if err != nil {
		return nil, support.WrapAndAppend(user, err, nil)
	}
=======
	transformer, query, gIter = exchange.SetupExchangeCollectionVars(scope)
>>>>>>> d9205895
	response, err := query(&gc.graphService, []string{user})
	if err != nil {
		return nil, err
	}
	pageIterator, err := msgraphgocore.NewPageIterator(response, &gc.graphService.adapter, transformer)
	if err != nil {
		return nil, err
	}
	// Create collection of ExchangeDataCollection and create  data Holder
	collections := make(map[string]*exchange.Collection)
	var errs error
	// callbackFunc iterates through all models.Messageable and fills exchange.Collection.jobs[]
<<<<<<< HEAD
	// with corresponding item IDs. New collections are created for each directory
=======
	// with corresponding messageIDs. New collections are created for each directory
>>>>>>> d9205895
	callbackFunc := gIter(gc.tenant, scope, errs, gc.failFast, gc.credentials, collections, gc.statusCh)
	iterateError := pageIterator.Iterate(callbackFunc)
	if iterateError != nil {
		errs = support.WrapAndAppend(gc.graphService.adapter.GetBaseUrl(), iterateError, errs)
	}
	if errs != nil {
		return nil, errs // return error if snapshot is incomplete
	}

	for range collections {
		gc.incrementAwaitingMessages()
	}

	return collections, errs
}

// AwaitStatus updates status field based on item within statusChannel.
func (gc *GraphConnector) AwaitStatus() *support.ConnectorOperationStatus {
	if gc.awaitingMessages > 0 {
		gc.status = <-gc.statusCh
		atomic.AddInt32(&gc.awaitingMessages, -1)
	}
	return gc.status
}

// Status returns the current status of the graphConnector operaion.
func (gc *GraphConnector) Status() *support.ConnectorOperationStatus {
	return gc.status
}

// PrintableStatus returns a string formatted version of the GC status.
func (gc *GraphConnector) PrintableStatus() string {
	if gc.status == nil {
		return ""
	}
	return gc.status.String()
}

func (gc *GraphConnector) incrementAwaitingMessages() {
	atomic.AddInt32(&gc.awaitingMessages, 1)
}

// IsRecoverableError returns true iff error is a RecoverableGCEerror
func IsRecoverableError(e error) bool {
	var recoverable support.RecoverableGCError
	return errors.As(e, &recoverable)
}

// IsNonRecoverableError returns true iff error is a NonRecoverableGCEerror
func IsNonRecoverableError(e error) bool {
	var nonRecoverable support.NonRecoverableGCError
	return errors.As(e, &nonRecoverable)
}<|MERGE_RESOLUTION|>--- conflicted
+++ resolved
@@ -292,24 +292,16 @@
 	ctx context.Context,
 	scope selectors.ExchangeScope,
 ) (map[string]*exchange.Collection, error) {
-<<<<<<< HEAD
-=======
-
->>>>>>> d9205895
 	var (
 		transformer absser.ParsableFactory
 		query       exchange.GraphQuery
 		gIter       exchange.GraphIterateFunc
 	)
 	user := scope.Get(selectors.ExchangeUser)[0]
-<<<<<<< HEAD
 	transformer, query, gIter, err := exchange.SetupExchangeCollectionVars(scope)
 	if err != nil {
 		return nil, support.WrapAndAppend(user, err, nil)
 	}
-=======
-	transformer, query, gIter = exchange.SetupExchangeCollectionVars(scope)
->>>>>>> d9205895
 	response, err := query(&gc.graphService, []string{user})
 	if err != nil {
 		return nil, err
@@ -322,11 +314,7 @@
 	collections := make(map[string]*exchange.Collection)
 	var errs error
 	// callbackFunc iterates through all models.Messageable and fills exchange.Collection.jobs[]
-<<<<<<< HEAD
 	// with corresponding item IDs. New collections are created for each directory
-=======
-	// with corresponding messageIDs. New collections are created for each directory
->>>>>>> d9205895
 	callbackFunc := gIter(gc.tenant, scope, errs, gc.failFast, gc.credentials, collections, gc.statusCh)
 	iterateError := pageIterator.Iterate(callbackFunc)
 	if iterateError != nil {

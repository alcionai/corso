--- conflicted
+++ resolved
@@ -313,36 +313,7 @@
 	var errs error
 	// callbackFunc iterates through all models.Messageable and fills exchange.Collection.jobs[]
 	// with corresponding messageIDs. New collections are created for each directory
-<<<<<<< HEAD
-	callbackFunc := func(messageItem any) bool {
-		message, ok := messageItem.(models.Messageable)
-		if !ok {
-			errs = support.WrapAndAppendf(gc.graphService.adapter.GetBaseUrl(), errors.New("message iteration failure"), err)
-			return true
-		}
-		// Saving to messages to list. Indexed by folder
-		directory := *message.GetParentFolderId()
-		if _, ok = collections[directory]; !ok {
-			service, err := gc.createService(gc.failFast)
-			if err != nil {
-				errs = support.WrapAndAppend(user, err, errs)
-				return true
-			}
-			edc := exchange.NewCollection(
-				user,
-				[]string{gc.tenant, user, mailCategory, directory},
-				service,
-				exchange.PopulateFromCollection,
-				gc.statusCh,
-			)
-			collections[directory] = &edc
-		}
-		collections[directory].AddJob(*message.GetId())
-		return true
-	}
-=======
 	callbackFunc := gIter(gc.tenant, scope, errs, gc.failFast, gc.credentials, collections, gc.statusCh)
->>>>>>> d656bc18
 	iterateError := pageIterator.Iterate(callbackFunc)
 	if iterateError != nil {
 		errs = support.WrapAndAppend(gc.graphService.adapter.GetBaseUrl(), iterateError, errs)

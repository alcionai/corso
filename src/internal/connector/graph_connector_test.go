package connector

import (
	"context"
	"runtime/trace"
	"sync"
	"testing"
	"time"

	"github.com/alcionai/clues"
	"github.com/stretchr/testify/assert"
	"github.com/stretchr/testify/require"
	"github.com/stretchr/testify/suite"

	inMock "github.com/alcionai/corso/src/internal/common/idname/mock"
	exchMock "github.com/alcionai/corso/src/internal/connector/exchange/mock"
	"github.com/alcionai/corso/src/internal/connector/mock"
	"github.com/alcionai/corso/src/internal/connector/support"
	"github.com/alcionai/corso/src/internal/data"
	"github.com/alcionai/corso/src/internal/tester"
	"github.com/alcionai/corso/src/internal/version"
	"github.com/alcionai/corso/src/pkg/account"
	"github.com/alcionai/corso/src/pkg/control"
	"github.com/alcionai/corso/src/pkg/fault"
	"github.com/alcionai/corso/src/pkg/path"
	"github.com/alcionai/corso/src/pkg/selectors"
)

// ---------------------------------------------------------------------------
// Unit tests
// ---------------------------------------------------------------------------

type GraphConnectorUnitSuite struct {
	tester.Suite
}

func TestGraphConnectorUnitSuite(t *testing.T) {
	suite.Run(t, &GraphConnectorUnitSuite{Suite: tester.NewUnitSuite(t)})
}

func (suite *GraphConnectorUnitSuite) TestPopulateOwnerIDAndNamesFrom() {
	const (
		id   = "owner-id"
		name = "owner-name"
	)

	var (
		itn    = map[string]string{id: name}
		nti    = map[string]string{name: id}
		lookup = &resourceClient{
			enum:   Users,
			getter: &mock.IDNameGetter{ID: id, Name: name},
		}
		noLookup = &resourceClient{enum: Users, getter: &mock.IDNameGetter{}}
	)

	table := []struct {
		name       string
		owner      string
		ins        inMock.Cache
		rc         *resourceClient
		expectID   string
		expectName string
		expectErr  require.ErrorAssertionFunc
	}{
		{
			name:       "nil ins",
			owner:      id,
			rc:         lookup,
			expectID:   id,
			expectName: name,
			expectErr:  require.NoError,
		},
		{
			name:       "nil ins no lookup",
			owner:      id,
			rc:         noLookup,
			expectID:   "",
			expectName: "",
			expectErr:  require.Error,
		},
		{
			name:       "only id map with owner id",
			owner:      id,
			ins:        inMock.NewCache(itn, nil),
			rc:         noLookup,
			expectID:   id,
			expectName: name,
			expectErr:  require.NoError,
		},
		{
			name:       "only name map with owner id",
			owner:      id,
			ins:        inMock.NewCache(nil, nti),
			rc:         noLookup,
			expectID:   "",
			expectName: "",
			expectErr:  require.Error,
		},
		{
			name:       "only name map with owner id and lookup",
			owner:      id,
			ins:        inMock.NewCache(nil, nti),
			rc:         lookup,
			expectID:   id,
			expectName: name,
			expectErr:  require.NoError,
		},
		{
			name:       "only id map with owner name",
			owner:      name,
			ins:        inMock.NewCache(itn, nil),
			rc:         lookup,
			expectID:   id,
			expectName: name,
			expectErr:  require.NoError,
		},
		{
			name:       "only name map with owner name",
			owner:      name,
			ins:        inMock.NewCache(nil, nti),
			rc:         noLookup,
			expectID:   id,
			expectName: name,
			expectErr:  require.NoError,
		},
		{
			name:       "only id map with owner name",
			owner:      name,
			ins:        inMock.NewCache(itn, nil),
			rc:         noLookup,
			expectID:   "",
			expectName: "",
			expectErr:  require.Error,
		},
		{
			name:       "only id map with owner name and lookup",
			owner:      name,
			ins:        inMock.NewCache(itn, nil),
			rc:         lookup,
			expectID:   id,
			expectName: name,
			expectErr:  require.NoError,
		},
		{
			name:       "both maps with owner id",
			owner:      id,
			ins:        inMock.NewCache(itn, nti),
			rc:         noLookup,
			expectID:   id,
			expectName: name,
			expectErr:  require.NoError,
		},
		{
			name:       "both maps with owner name",
			owner:      name,
			ins:        inMock.NewCache(itn, nti),
			rc:         noLookup,
			expectID:   id,
			expectName: name,
			expectErr:  require.NoError,
		},
		{
			name:  "non-matching maps with owner id",
			owner: id,
			ins: inMock.NewCache(
				map[string]string{"foo": "bar"},
				map[string]string{"fnords": "smarf"}),
			rc:         noLookup,
			expectID:   "",
			expectName: "",
			expectErr:  require.Error,
		},
		{
			name:  "non-matching with owner name",
			owner: name,
			ins: inMock.NewCache(
				map[string]string{"foo": "bar"},
				map[string]string{"fnords": "smarf"}),
			rc:         noLookup,
			expectID:   "",
			expectName: "",
			expectErr:  require.Error,
		},
		{
			name:  "non-matching maps with owner id and lookup",
			owner: id,
			ins: inMock.NewCache(
				map[string]string{"foo": "bar"},
				map[string]string{"fnords": "smarf"}),
			rc:         lookup,
			expectID:   id,
			expectName: name,
			expectErr:  require.NoError,
		},
		{
			name:  "non-matching with owner name and lookup",
			owner: name,
			ins: inMock.NewCache(
				map[string]string{"foo": "bar"},
				map[string]string{"fnords": "smarf"}),
			rc:         lookup,
			expectID:   id,
			expectName: name,
			expectErr:  require.NoError,
		},
	}
	for _, test := range table {
		suite.Run(test.name, func() {
			ctx, flush := tester.NewContext()
			defer flush()

			var (
				t  = suite.T()
				gc = &GraphConnector{ownerLookup: test.rc}
			)

			rID, rName, err := gc.PopulateOwnerIDAndNamesFrom(ctx, test.owner, test.ins)
			test.expectErr(t, err, clues.ToCore(err))
			assert.Equal(t, test.expectID, rID, "id")
			assert.Equal(t, test.expectName, rName, "name")
		})
	}
}

func (suite *GraphConnectorUnitSuite) TestGraphConnector_Wait() {
	ctx, flush := tester.NewContext()
	defer flush()

	var (
		t  = suite.T()
		gc = &GraphConnector{
			wg:     &sync.WaitGroup{},
			region: &trace.Region{},
		}
		metrics = support.CollectionMetrics{
			Objects:   2,
			Successes: 3,
			Bytes:     4,
		}
		status = support.CreateStatus(ctx, support.Backup, 1, metrics, "details")
	)

	gc.wg.Add(1)
	gc.UpdateStatus(status)

	result := gc.Wait()
	require.NotNil(t, result)
	assert.Nil(t, gc.region, "region")
	assert.Empty(t, gc.status, "status")
	assert.Equal(t, 1, result.Folders)
	assert.Equal(t, 2, result.Objects)
	assert.Equal(t, 3, result.Successes)
	assert.Equal(t, int64(4), result.Bytes)
}

// ---------------------------------------------------------------------------
// Integration tests
// ---------------------------------------------------------------------------

type GraphConnectorIntegrationSuite struct {
	tester.Suite
	connector     *GraphConnector
	user          string
	secondaryUser string
	acct          account.Account
}

func TestGraphConnectorIntegrationSuite(t *testing.T) {
	suite.Run(t, &GraphConnectorIntegrationSuite{
		Suite: tester.NewIntegrationSuite(
			t,
			[][]string{tester.M365AcctCredEnvs},
		),
	})
}

func (suite *GraphConnectorIntegrationSuite) SetupSuite() {
	ctx, flush := tester.NewContext()
	defer flush()

	suite.connector = loadConnector(ctx, suite.T(), Users)
	suite.user = tester.M365UserID(suite.T())
	suite.secondaryUser = tester.SecondaryM365UserID(suite.T())
	suite.acct = tester.NewM365Account(suite.T())

	tester.LogTimeOfTest(suite.T())
}

func (suite *GraphConnectorIntegrationSuite) TestRestoreFailsBadService() {
	ctx, flush := tester.NewContext()
	defer flush()

	var (
		t    = suite.T()
		acct = tester.NewM365Account(t)
		dest = tester.DefaultTestRestoreDestination("")
		sel  = selectors.Selector{
			Service: selectors.ServiceUnknown,
		}
	)

	deets, err := suite.connector.ConsumeRestoreCollections(
		ctx,
		version.Backup,
		acct,
		sel,
		dest,
		control.Options{
			RestorePermissions: true,
			ToggleFeatures:     control.Toggles{},
		},
		nil,
		fault.New(true))
	assert.Error(t, err, clues.ToCore(err))
	assert.NotNil(t, deets)

	status := suite.connector.Wait()
	assert.Equal(t, 0, status.Objects)
	assert.Equal(t, 0, status.Folders)
	assert.Equal(t, 0, status.Successes)
}

func (suite *GraphConnectorIntegrationSuite) TestEmptyCollections() {
	dest := tester.DefaultTestRestoreDestination("")
	table := []struct {
		name string
		col  []data.RestoreCollection
		sel  selectors.Selector
	}{
		{
			name: "ExchangeNil",
			col:  nil,
			sel: selectors.Selector{
				Service: selectors.ServiceExchange,
			},
		},
		{
			name: "ExchangeEmpty",
			col:  []data.RestoreCollection{},
			sel: selectors.Selector{
				Service: selectors.ServiceExchange,
			},
		},
		{
			name: "OneDriveNil",
			col:  nil,
			sel: selectors.Selector{
				Service: selectors.ServiceOneDrive,
			},
		},
		{
			name: "OneDriveEmpty",
			col:  []data.RestoreCollection{},
			sel: selectors.Selector{
				Service: selectors.ServiceOneDrive,
			},
		},
		{
			name: "SharePointNil",
			col:  nil,
			sel: selectors.Selector{
				Service: selectors.ServiceSharePoint,
			},
		},
		{
			name: "SharePointEmpty",
			col:  []data.RestoreCollection{},
			sel: selectors.Selector{
				Service: selectors.ServiceSharePoint,
			},
		},
	}

	for _, test := range table {
		suite.Run(test.name, func() {
			t := suite.T()

			ctx, flush := tester.NewContext()
			defer flush()

			deets, err := suite.connector.ConsumeRestoreCollections(
				ctx,
				version.Backup,
				suite.acct,
				test.sel,
				dest,
				control.Options{
					RestorePermissions: true,
					ToggleFeatures:     control.Toggles{},
				},
				test.col,
				fault.New(true))
			require.NoError(t, err, clues.ToCore(err))
			assert.NotNil(t, deets)

			stats := suite.connector.Wait()
			assert.Zero(t, stats.Objects)
			assert.Zero(t, stats.Folders)
			assert.Zero(t, stats.Successes)
		})
	}
}

//-------------------------------------------------------------
// Exchange Functions
//-------------------------------------------------------------

<<<<<<< HEAD
=======
func getCollectionsAndExpected(
	t *testing.T,
	config configInfo,
	testCollections []colInfo,
	backupVersion int,
) (int, int, []data.RestoreCollection, map[string]map[string][]byte) {
	t.Helper()

	var (
		collections     []data.RestoreCollection
		expectedData    = map[string]map[string][]byte{}
		totalItems      = 0
		totalKopiaItems = 0
	)

	for _, owner := range config.resourceOwners {
		numItems, kopiaItems, ownerCollections, userExpectedData := collectionsForInfo(
			t,
			config.service,
			config.tenant,
			owner,
			config.dest,
			testCollections,
			backupVersion)

		collections = append(collections, ownerCollections...)
		totalItems += numItems
		totalKopiaItems += kopiaItems

		maps.Copy(expectedData, userExpectedData)
	}

	return totalItems, totalKopiaItems, collections, expectedData
}

>>>>>>> a5575802
func runRestore(
	t *testing.T,
	ctx context.Context, //revive:disable-line:context-as-argument
	config ConfigInfo,
	backupVersion int,
	collections []data.RestoreCollection,
	numRestoreItems int,
) {
	t.Logf(
		"Restoring collections to %s for resourceOwners(s) %v\n",
		config.Dest.ContainerName,
		config.ResourceOwners)

	start := time.Now()

	restoreGC := loadConnector(ctx, t, config.Resource)
	restoreSel := getSelectorWith(t, config.Service, config.ResourceOwners, true)
	deets, err := restoreGC.ConsumeRestoreCollections(
		ctx,
		backupVersion,
		config.Acct,
		restoreSel,
		config.Dest,
		config.Opts,
		collections,
		fault.New(true))
	require.NoError(t, err, clues.ToCore(err))
	assert.NotNil(t, deets)

	status := restoreGC.Wait()
	runTime := time.Since(start)

	assert.Equal(t, numRestoreItems, status.Objects, "restored status.Objects")
	assert.Equal(t, numRestoreItems, status.Successes, "restored status.Successes")
	assert.Len(
		t,
		// Don't check folders as those are now added to details.
		deets.Items(),
		numRestoreItems,
		"details entries contains same item count as total successful items restored")

	t.Logf("Restore complete in %v\n", runTime)
}

func runBackupAndCompare(
	t *testing.T,
	ctx context.Context, //revive:disable-line:context-as-argument
	config ConfigInfo,
	expectedData map[string]map[string][]byte,
	totalItems int,
	totalKopiaItems int,
	inputCollections []ColInfo,
) {
	t.Helper()

	// Run a backup and compare its output with what we put in.
	cats := make(map[path.CategoryType]struct{}, len(inputCollections))
	for _, c := range inputCollections {
		cats[c.Category] = struct{}{}
	}

	var (
		expectedDests = make([]destAndCats, 0, len(config.ResourceOwners))
		idToName      = map[string]string{}
		nameToID      = map[string]string{}
	)

	for _, ro := range config.ResourceOwners {
		expectedDests = append(expectedDests, destAndCats{
			resourceOwner: ro,
			dest:          config.Dest.ContainerName,
			cats:          cats,
		})

		idToName[ro] = ro
		nameToID[ro] = ro
	}

	backupGC := loadConnector(ctx, t, config.Resource)
	backupGC.IDNameLookup = inMock.NewCache(idToName, nameToID)

	backupSel := backupSelectorForExpected(t, config.Service, expectedDests)
	t.Logf("Selective backup of %s\n", backupSel)

	start := time.Now()
	dcs, excludes, err := backupGC.ProduceBackupCollections(
		ctx,
		backupSel,
		backupSel,
		nil,
		version.NoBackup,
		config.Opts,
		fault.New(true))
	require.NoError(t, err, clues.ToCore(err))
	// No excludes yet because this isn't an incremental backup.
	assert.True(t, excludes.Empty())

	t.Logf("Backup enumeration complete in %v\n", time.Since(start))

	// Pull the data prior to waiting for the status as otherwise it will
	// deadlock.
	skipped := checkCollections(
		t,
		ctx,
		totalKopiaItems,
		expectedData,
		dcs,
<<<<<<< HEAD
		config.Dest,
		config.Opts.RestorePermissions)
=======
		config)
>>>>>>> a5575802

	status := backupGC.Wait()

	assert.Equalf(t, totalItems+skipped, status.Objects,
		"backup status.Objects; wanted %d items + %d skipped", totalItems, skipped)
	assert.Equalf(t, totalItems+skipped, status.Successes,
		"backup status.Successes; wanted %d items + %d skipped", totalItems, skipped)
}

func runRestoreBackupTest(
	t *testing.T,
	acct account.Account,
	test restoreBackupInfo,
	tenant string,
	resourceOwners []string,
	opts control.Options,
) {
	ctx, flush := tester.NewContext()
	defer flush()

	config := ConfigInfo{
		Acct:           acct,
		Opts:           opts,
		Resource:       test.resource,
		Service:        test.service,
		Tenant:         tenant,
		ResourceOwners: resourceOwners,
		Dest:           tester.DefaultTestRestoreDestination(""),
	}

	totalItems, totalKopiaItems, collections, expectedData, err := GetCollectionsAndExpected(
		config,
		test.collections,
		version.Backup)
	if err != nil {
		assert.FailNow(t, "failed with error", err)
	}

	runRestore(
		t,
		ctx,
		config,
		version.Backup,
		collections,
		totalItems)

	runBackupAndCompare(
		t,
		ctx,
		config,
		expectedData,
		totalItems,
		totalKopiaItems,
		test.collections)
}

// runRestoreTest restores with data using the test's backup version
func runRestoreTestWithVerion(
	t *testing.T,
	acct account.Account,
	test restoreBackupInfoMultiVersion,
	tenant string,
	resourceOwners []string,
	opts control.Options,
) {
	ctx, flush := tester.NewContext()
	defer flush()

	config := ConfigInfo{
		Acct:           acct,
		Opts:           opts,
		Resource:       test.resource,
		Service:        test.service,
		Tenant:         tenant,
		ResourceOwners: resourceOwners,
		Dest:           tester.DefaultTestRestoreDestination(""),
	}

	totalItems, _, collections, _, err := GetCollectionsAndExpected(
		config,
		test.collectionsPrevious,
		test.backupVersion)
	if err != nil {
		assert.FailNow(t, "failed with error", err)
	}

	runRestore(
		t,
		ctx,
		config,
		test.backupVersion,
		collections,
		totalItems)
}

// runRestoreBackupTestVersions restores with data from an older
// version of the backup and check the restored data against the
// something that would be in the form of a newer backup.
func runRestoreBackupTestVersions(
	t *testing.T,
	acct account.Account,
	test restoreBackupInfoMultiVersion,
	tenant string,
	resourceOwners []string,
	opts control.Options,
) {
	ctx, flush := tester.NewContext()
	defer flush()

	config := ConfigInfo{
		Acct:           acct,
		Opts:           opts,
		Resource:       test.resource,
		Service:        test.service,
		Tenant:         tenant,
		ResourceOwners: resourceOwners,
		Dest:           tester.DefaultTestRestoreDestination(""),
	}

	totalItems, _, collections, _, err := GetCollectionsAndExpected(
		config,
		test.collectionsPrevious,
		test.backupVersion)
	if err != nil {
		assert.FailNow(t, "failed with error", err)
	}

	runRestore(
		t,
		ctx,
		config,
		test.backupVersion,
		collections,
		totalItems)

	// Get expected output for new version.
	totalItems, totalKopiaItems, _, expectedData, err := GetCollectionsAndExpected(
		config,
		test.collectionsLatest,
		version.Backup)
	if err != nil {
		assert.FailNow(t, "failed with error", err)
	}

	runBackupAndCompare(
		t,
		ctx,
		config,
		expectedData,
		totalItems,
		totalKopiaItems,
		test.collectionsLatest)
}

func (suite *GraphConnectorIntegrationSuite) TestRestoreAndBackup() {
	bodyText := "This email has some text. However, all the text is on the same line."
	subjectText := "Test message for restore"

	table := []restoreBackupInfo{
		{
			name:     "EmailsWithAttachments",
			service:  path.ExchangeService,
			resource: Users,
			collections: []ColInfo{
				{
					PathElements: []string{"Inbox"},
					Category:     path.EmailCategory,
					Items: []ItemInfo{
						{
							name: "someencodeditemID",
							data: exchMock.MessageWithDirectAttachment(
								subjectText + "-1",
							),
							lookupKey: subjectText + "-1",
						},
						{
							name: "someencodeditemID2",
							data: exchMock.MessageWithTwoAttachments(
								subjectText + "-2",
							),
							lookupKey: subjectText + "-2",
						},
					},
				},
			},
		},
		{
			name:     "MultipleEmailsMultipleFolders",
			service:  path.ExchangeService,
			resource: Users,
			collections: []ColInfo{
				{
					PathElements: []string{"Inbox"},
					Category:     path.EmailCategory,
					Items: []ItemInfo{
						{
							name: "someencodeditemID",
							data: exchMock.MessageWithBodyBytes(
								subjectText+"-1",
								bodyText+" 1.",
								bodyText+" 1.",
							),
							lookupKey: subjectText + "-1",
						},
					},
				},
				{
					PathElements: []string{"Work"},
					Category:     path.EmailCategory,
					Items: []ItemInfo{
						{
							name: "someencodeditemID2",
							data: exchMock.MessageWithBodyBytes(
								subjectText+"-2",
								bodyText+" 2.",
								bodyText+" 2.",
							),
							lookupKey: subjectText + "-2",
						},
						{
							name: "someencodeditemID3",
							data: exchMock.MessageWithBodyBytes(
								subjectText+"-3",
								bodyText+" 3.",
								bodyText+" 3.",
							),
							lookupKey: subjectText + "-3",
						},
					},
				},
				{
					PathElements: []string{"Work", "Inbox"},
					Category:     path.EmailCategory,
					Items: []ItemInfo{
						{
							name: "someencodeditemID4",
							data: exchMock.MessageWithBodyBytes(
								subjectText+"-4",
								bodyText+" 4.",
								bodyText+" 4.",
							),
							lookupKey: subjectText + "-4",
						},
					},
				},
				{
					PathElements: []string{"Work", "Inbox", "Work"},
					Category:     path.EmailCategory,
					Items: []ItemInfo{
						{
							name: "someencodeditemID5",
							data: exchMock.MessageWithBodyBytes(
								subjectText+"-5",
								bodyText+" 5.",
								bodyText+" 5.",
							),
							lookupKey: subjectText + "-5",
						},
					},
				},
			},
		},
		{
			name:     "MultipleContactsSingleFolder",
			service:  path.ExchangeService,
			resource: Users,
			collections: []ColInfo{
				{
					PathElements: []string{"Contacts"},
					Category:     path.ContactsCategory,
					Items: []ItemInfo{
						{
							name:      "someencodeditemID",
							data:      exchMock.ContactBytes("Ghimley"),
							lookupKey: "Ghimley",
						},
						{
							name:      "someencodeditemID2",
							data:      exchMock.ContactBytes("Irgot"),
							lookupKey: "Irgot",
						},
						{
							name:      "someencodeditemID3",
							data:      exchMock.ContactBytes("Jannes"),
							lookupKey: "Jannes",
						},
					},
				},
			},
		},
		{
			name:     "MultipleContactsMultipleFolders",
			service:  path.ExchangeService,
			resource: Users,
			collections: []ColInfo{
				{
					PathElements: []string{"Work"},
					Category:     path.ContactsCategory,
					Items: []ItemInfo{
						{
							name:      "someencodeditemID",
							data:      exchMock.ContactBytes("Ghimley"),
							lookupKey: "Ghimley",
						},
						{
							name:      "someencodeditemID2",
							data:      exchMock.ContactBytes("Irgot"),
							lookupKey: "Irgot",
						},
						{
							name:      "someencodeditemID3",
							data:      exchMock.ContactBytes("Jannes"),
							lookupKey: "Jannes",
						},
					},
				},
				{
					PathElements: []string{"Personal"},
					Category:     path.ContactsCategory,
					Items: []ItemInfo{
						{
							name:      "someencodeditemID4",
							data:      exchMock.ContactBytes("Argon"),
							lookupKey: "Argon",
						},
						{
							name:      "someencodeditemID5",
							data:      exchMock.ContactBytes("Bernard"),
							lookupKey: "Bernard",
						},
					},
				},
			},
		},
		// {
		// 	name:    "MultipleEventsSingleCalendar",
		// 	service: path.ExchangeService,
		// 	collections: []colInfo{
		// 		{
		// 			pathElements: []string{"Work"},
		// 			category:     path.EventsCategory,
		// 			items: []itemInfo{
		// 				{
		// 					name:      "someencodeditemID",
		// 					data:      exchMock.EventWithSubjectBytes("Ghimley"),
		// 					lookupKey: "Ghimley",
		// 				},
		// 				{
		// 					name:      "someencodeditemID2",
		// 					data:      exchMock.EventWithSubjectBytes("Irgot"),
		// 					lookupKey: "Irgot",
		// 				},
		// 				{
		// 					name:      "someencodeditemID3",
		// 					data:      exchMock.EventWithSubjectBytes("Jannes"),
		// 					lookupKey: "Jannes",
		// 				},
		// 			},
		// 		},
		// 	},
		// },
		// {
		// 	name:    "MultipleEventsMultipleCalendars",
		// 	service: path.ExchangeService,
		// 	collections: []colInfo{
		// 		{
		// 			pathElements: []string{"Work"},
		// 			category:     path.EventsCategory,
		// 			items: []itemInfo{
		// 				{
		// 					name:      "someencodeditemID",
		// 					data:      exchMock.EventWithSubjectBytes("Ghimley"),
		// 					lookupKey: "Ghimley",
		// 				},
		// 				{
		// 					name:      "someencodeditemID2",
		// 					data:      exchMock.EventWithSubjectBytes("Irgot"),
		// 					lookupKey: "Irgot",
		// 				},
		// 				{
		// 					name:      "someencodeditemID3",
		// 					data:      exchMock.EventWithSubjectBytes("Jannes"),
		// 					lookupKey: "Jannes",
		// 				},
		// 			},
		// 		},
		// 		{
		// 			pathElements: []string{"Personal"},
		// 			category:     path.EventsCategory,
		// 			items: []itemInfo{
		// 				{
		// 					name:      "someencodeditemID4",
		// 					data:      exchMock.EventWithSubjectBytes("Argon"),
		// 					lookupKey: "Argon",
		// 				},
		// 				{
		// 					name:      "someencodeditemID5",
		// 					data:      exchMock.EventWithSubjectBytes("Bernard"),
		// 					lookupKey: "Bernard",
		// 				},
		// 			},
		// 		},
		// 	},
		// },
	}

	for _, test := range table {
		suite.Run(test.name, func() {
			runRestoreBackupTest(
				suite.T(),
				suite.acct,
				test,
				suite.connector.tenant,
				[]string{suite.user},
				control.Options{
					RestorePermissions: true,
					ToggleFeatures:     control.Toggles{},
				},
			)
		})
	}
}

func (suite *GraphConnectorIntegrationSuite) TestMultiFolderBackupDifferentNames() {
	table := []restoreBackupInfo{
		{
			name:     "Contacts",
			service:  path.ExchangeService,
			resource: Users,
			collections: []ColInfo{
				{
					PathElements: []string{"Work"},
					Category:     path.ContactsCategory,
					Items: []ItemInfo{
						{
							name:      "someencodeditemID",
							data:      exchMock.ContactBytes("Ghimley"),
							lookupKey: "Ghimley",
						},
					},
				},
				{
					PathElements: []string{"Personal"},
					Category:     path.ContactsCategory,
					Items: []ItemInfo{
						{
							name:      "someencodeditemID2",
							data:      exchMock.ContactBytes("Irgot"),
							lookupKey: "Irgot",
						},
					},
				},
			},
		},
		// {
		// 	name:    "Events",
		// 	service: path.ExchangeService,
		// 	collections: []colInfo{
		// 		{
		// 			pathElements: []string{"Work"},
		// 			category:     path.EventsCategory,
		// 			items: []itemInfo{
		// 				{
		// 					name:      "someencodeditemID",
		// 					data:      exchMock.EventWithSubjectBytes("Ghimley"),
		// 					lookupKey: "Ghimley",
		// 				},
		// 			},
		// 		},
		// 		{
		// 			PathElements: []string{"Personal"},
		// 			Category:     path.EventsCategory,
		// 			Items: []ItemInfo{
		// 				{
		// 					name:      "someencodeditemID2",
		// 					data:      exchMock.EventWithSubjectBytes("Irgot"),
		// 					lookupKey: "Irgot",
		// 				},
		// 			},
		// 		},
		// 	},
		// },
	}

	for _, test := range table {
		suite.Run(test.name, func() {
			t := suite.T()

			ctx, flush := tester.NewContext()
			defer flush()

			restoreSel := getSelectorWith(t, test.service, []string{suite.user}, true)
			expectedDests := make([]destAndCats, 0, len(test.collections))
			allItems := 0
			allExpectedData := map[string]map[string][]byte{}

			for i, collection := range test.collections {
				// Get a dest per collection so they're independent.
				dest := tester.DefaultTestRestoreDestination("")
				expectedDests = append(expectedDests, destAndCats{
					resourceOwner: suite.user,
					dest:          dest.ContainerName,
					cats: map[path.CategoryType]struct{}{
						collection.Category: {},
					},
				})

				totalItems, _, collections, expectedData, err := collectionsForInfo(
					test.service,
					suite.connector.tenant,
					suite.user,
					dest,
					[]ColInfo{collection},
					version.Backup,
				)
				if err != nil {
					assert.FailNow(t, "failed with error", err)
				}

				allItems += totalItems

				for k, v := range expectedData {
					allExpectedData[k] = v
				}

				t.Logf(
					"Restoring %v/%v collections to %s\n",
					i+1,
					len(test.collections),
					dest.ContainerName,
				)

				restoreGC := loadConnector(ctx, t, test.resource)
				deets, err := restoreGC.ConsumeRestoreCollections(
					ctx,
					version.Backup,
					suite.acct,
					restoreSel,
					dest,
					control.Options{
						RestorePermissions: true,
						ToggleFeatures:     control.Toggles{},
					},
					collections,
					fault.New(true))
				require.NoError(t, err, clues.ToCore(err))
				require.NotNil(t, deets)

				status := restoreGC.Wait()
				// Always just 1 because it's just 1 collection.
				assert.Equal(t, totalItems, status.Objects, "status.Objects")
				assert.Equal(t, totalItems, status.Successes, "status.Successes")
				assert.Len(
					t,
					deets.Items(),
					totalItems,
					"details entries contains same item count as total successful items restored")

				t.Log("Restore complete")
			}

			// Run a backup and compare its output with what we put in.

			backupGC := loadConnector(ctx, t, test.resource)
			backupSel := backupSelectorForExpected(t, test.service, expectedDests)
			t.Log("Selective backup of", backupSel)

			dcs, excludes, err := backupGC.ProduceBackupCollections(
				ctx,
				backupSel,
				backupSel,
				nil,
				version.NoBackup,
				control.Options{
					RestorePermissions: true,
					ToggleFeatures:     control.Toggles{},
				},
				fault.New(true))
			require.NoError(t, err, clues.ToCore(err))
			// No excludes yet because this isn't an incremental backup.
			assert.True(t, excludes.Empty())

			t.Log("Backup enumeration complete")

			ci := configInfo{
				opts: control.Options{RestorePermissions: true},
				// Alright to be empty, needed for OneDrive.
				dest: control.RestoreDestination{},
			}

			// Pull the data prior to waiting for the status as otherwise it will
			// deadlock.
			skipped := checkCollections(t, ctx, allItems, allExpectedData, dcs, ci)

			status := backupGC.Wait()
			assert.Equal(t, allItems+skipped, status.Objects, "status.Objects")
			assert.Equal(t, allItems+skipped, status.Successes, "status.Successes")
		})
	}
}

// TODO: this should only be run during smoke tests, not part of the standard CI.
// That's why it's set aside instead of being included in the other test set.
func (suite *GraphConnectorIntegrationSuite) TestRestoreAndBackup_largeMailAttachment() {
	subjectText := "Test message for restore with large attachment"

	test := restoreBackupInfo{
		name:     "EmailsWithLargeAttachments",
		service:  path.ExchangeService,
		resource: Users,
		collections: []ColInfo{
			{
				PathElements: []string{"Inbox"},
				Category:     path.EmailCategory,
				Items: []ItemInfo{
					{
						name:      "35mbAttachment",
						data:      exchMock.MessageWithSizedAttachment(subjectText, 35),
						lookupKey: subjectText,
					},
				},
			},
		},
	}

	runRestoreBackupTest(
		suite.T(),
		suite.acct,
		test,
		suite.connector.tenant,
		[]string{suite.user},
		control.Options{
			RestorePermissions: true,
			ToggleFeatures:     control.Toggles{},
		},
	)
}

func (suite *GraphConnectorIntegrationSuite) TestBackup_CreatesPrefixCollections() {
	table := []struct {
		name         string
		resource     Resource
		selectorFunc func(t *testing.T) selectors.Selector
		service      path.ServiceType
		categories   []string
	}{
		{
			name:     "Exchange",
			resource: Users,
			selectorFunc: func(t *testing.T) selectors.Selector {
				sel := selectors.NewExchangeBackup([]string{suite.user})
				sel.Include(
					sel.ContactFolders([]string{selectors.NoneTgt}),
					sel.EventCalendars([]string{selectors.NoneTgt}),
					sel.MailFolders([]string{selectors.NoneTgt}),
				)

				return sel.Selector
			},
			service: path.ExchangeService,
			categories: []string{
				path.EmailCategory.String(),
				path.ContactsCategory.String(),
				path.EventsCategory.String(),
			},
		},
		{
			name:     "OneDrive",
			resource: Users,
			selectorFunc: func(t *testing.T) selectors.Selector {
				sel := selectors.NewOneDriveBackup([]string{suite.user})
				sel.Include(sel.Folders([]string{selectors.NoneTgt}))

				return sel.Selector
			},
			service: path.OneDriveService,
			categories: []string{
				path.FilesCategory.String(),
			},
		},
		{
			name:     "SharePoint",
			resource: Sites,
			selectorFunc: func(t *testing.T) selectors.Selector {
				sel := selectors.NewSharePointBackup([]string{tester.M365SiteID(t)})
				sel.Include(
					sel.LibraryFolders([]string{selectors.NoneTgt}),
					// not yet in use
					//  sel.Pages([]string{selectors.NoneTgt}),
					//  sel.Lists([]string{selectors.NoneTgt}),
				)

				return sel.Selector
			},
			service: path.SharePointService,
			categories: []string{
				path.LibrariesCategory.String(),
				// not yet in use
				// path.PagesCategory.String(),
				// path.ListsCategory.String(),
			},
		},
	}

	for _, test := range table {
		suite.Run(test.name, func() {
			ctx, flush := tester.NewContext()
			defer flush()

			var (
				t         = suite.T()
				backupGC  = loadConnector(ctx, t, test.resource)
				backupSel = test.selectorFunc(t)
				errs      = fault.New(true)
				start     = time.Now()
			)

			id, name, err := backupGC.PopulateOwnerIDAndNamesFrom(ctx, backupSel.DiscreteOwner, nil)
			require.NoError(t, err, clues.ToCore(err))

			backupSel.SetDiscreteOwnerIDName(id, name)

			dcs, excludes, err := backupGC.ProduceBackupCollections(
				ctx,
				inMock.NewProvider(id, name),
				backupSel,
				nil,
				version.NoBackup,
				control.Options{
					RestorePermissions: false,
					ToggleFeatures:     control.Toggles{},
				},
				fault.New(true))
			require.NoError(t, err)
			// No excludes yet because this isn't an incremental backup.
			assert.True(t, excludes.Empty())

			t.Logf("Backup enumeration complete in %v\n", time.Since(start))

			// Use a map to find duplicates.
			foundCategories := []string{}
			for _, col := range dcs {
				// TODO(ashmrtn): We should be able to remove the below if we change how
				// status updates are done. Ideally we shouldn't have to fetch items in
				// these collections to avoid deadlocking.
				var found int

				// Need to iterate through this before the continue below else we'll
				// hang checking the status.
				for range col.Items(ctx, errs) {
					found++
				}

				// Ignore metadata collections.
				fullPath := col.FullPath()
				if fullPath.Service() != test.service {
					continue
				}

				assert.Empty(t, fullPath.Folders(), "non-prefix collection")
				assert.NotEqual(t, col.State(), data.NewState, "prefix collection marked as new")
				foundCategories = append(foundCategories, fullPath.Category().String())

				assert.Zero(t, found, "non-empty collection")
			}

			assert.ElementsMatch(t, test.categories, foundCategories)

			backupGC.Wait()

			assert.NoError(t, errs.Failure())
		})
	}
}<|MERGE_RESOLUTION|>--- conflicted
+++ resolved
@@ -406,44 +406,6 @@
 // Exchange Functions
 //-------------------------------------------------------------
 
-<<<<<<< HEAD
-=======
-func getCollectionsAndExpected(
-	t *testing.T,
-	config configInfo,
-	testCollections []colInfo,
-	backupVersion int,
-) (int, int, []data.RestoreCollection, map[string]map[string][]byte) {
-	t.Helper()
-
-	var (
-		collections     []data.RestoreCollection
-		expectedData    = map[string]map[string][]byte{}
-		totalItems      = 0
-		totalKopiaItems = 0
-	)
-
-	for _, owner := range config.resourceOwners {
-		numItems, kopiaItems, ownerCollections, userExpectedData := collectionsForInfo(
-			t,
-			config.service,
-			config.tenant,
-			owner,
-			config.dest,
-			testCollections,
-			backupVersion)
-
-		collections = append(collections, ownerCollections...)
-		totalItems += numItems
-		totalKopiaItems += kopiaItems
-
-		maps.Copy(expectedData, userExpectedData)
-	}
-
-	return totalItems, totalKopiaItems, collections, expectedData
-}
-
->>>>>>> a5575802
 func runRestore(
 	t *testing.T,
 	ctx context.Context, //revive:disable-line:context-as-argument
@@ -551,12 +513,7 @@
 		totalKopiaItems,
 		expectedData,
 		dcs,
-<<<<<<< HEAD
-		config.Dest,
-		config.Opts.RestorePermissions)
-=======
 		config)
->>>>>>> a5575802
 
 	status := backupGC.Wait()
 
@@ -1141,10 +1098,10 @@
 
 			t.Log("Backup enumeration complete")
 
-			ci := configInfo{
-				opts: control.Options{RestorePermissions: true},
+			ci := ConfigInfo{
+				Opts: control.Options{RestorePermissions: true},
 				// Alright to be empty, needed for OneDrive.
-				dest: control.RestoreDestination{},
+				Dest: control.RestoreDestination{},
 			}
 
 			// Pull the data prior to waiting for the status as otherwise it will

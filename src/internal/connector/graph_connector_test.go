package connector

import (
	"bytes"
	"context"
	"testing"
	"time"

	"github.com/stretchr/testify/assert"
	"github.com/stretchr/testify/require"
	"github.com/stretchr/testify/suite"

	"github.com/alcionai/corso/src/internal/common"
	"github.com/alcionai/corso/src/internal/connector/exchange"
	"github.com/alcionai/corso/src/internal/connector/support"
	"github.com/alcionai/corso/src/internal/data"
	"github.com/alcionai/corso/src/internal/tester"
	"github.com/alcionai/corso/src/pkg/selectors"
)

type GraphConnectorIntegrationSuite struct {
	suite.Suite
	connector *GraphConnector
	user      string
}

func loadConnector(ctx context.Context, t *testing.T) *GraphConnector {
	a := tester.NewM365Account(t)
	connector, err := NewGraphConnector(ctx, a)
	require.NoError(t, err)

	return connector
}

func TestGraphConnectorIntegrationSuite(t *testing.T) {
	if err := tester.RunOnAny(
		tester.CorsoCITests,
		tester.CorsoGraphConnectorTests,
	); err != nil {
		t.Skip(err)
	}

	suite.Run(t, new(GraphConnectorIntegrationSuite))
}

func (suite *GraphConnectorIntegrationSuite) SetupSuite() {
	if err := tester.RunOnAny(tester.CorsoCITests); err != nil {
		suite.T().Skip(err)
	}

	ctx := context.Background()
	_, err := tester.GetRequiredEnvVars(tester.M365AcctCredEnvs...)
	require.NoError(suite.T(), err)
	suite.connector = loadConnector(ctx, suite.T())
	suite.user = tester.M365UserID(suite.T())
	tester.LogTimeOfTest(suite.T())
}

// TestSetTenantUsers verifies GraphConnector's ability to query
// the users associated with the credentials
func (suite *GraphConnectorIntegrationSuite) TestSetTenantUsers() {
	newConnector := GraphConnector{
		tenant:      "test_tenant",
		Users:       make(map[string]string, 0),
		credentials: suite.connector.credentials,
	}
	ctx := context.Background()
	service, err := newConnector.createService(false)
	require.NoError(suite.T(), err)

	newConnector.graphService = *service

	suite.Equal(len(newConnector.Users), 0)
	err = newConnector.setTenantUsers(ctx)
	assert.NoError(suite.T(), err)
	suite.Greater(len(newConnector.Users), 0)
}

// TestExchangeDataCollection verifies interface between operation and
// GraphConnector remains stable to receive a non-zero amount of Collections
// for the Exchange Package. Enabled exchange applications:
// - mail
// - contacts
// - events
func (suite *GraphConnectorIntegrationSuite) TestExchangeDataCollection() {
	ctx := context.Background()
	t := suite.T()
	connector := loadConnector(ctx, t)
	sel := selectors.NewExchangeBackup()
	sel.Include(sel.Users([]string{suite.user}))
	collectionList, err := connector.ExchangeDataCollection(context.Background(), sel.Selector)
	assert.NotNil(t, collectionList, "collection list")
	assert.NoError(t, err)
	assert.Zero(t, connector.status.ObjectCount)
	assert.Zero(t, connector.status.FolderCount)
	assert.Zero(t, connector.status.Successful)

	streams := make(map[string]<-chan data.Stream)
	// Verify Items() call returns an iterable channel(e.g. a channel that has been closed)
	for _, collection := range collectionList {
		temp := collection.Items()
		testName := collection.FullPath().ResourceOwner()
		streams[testName] = temp
	}

	status := connector.AwaitStatus()
	assert.NotZero(t, status.Successful)

	for name, channel := range streams {
		suite.T().Run(name, func(t *testing.T) {
			t.Logf("Test: %s\t Items: %d", name, len(channel))
			for object := range channel {
				buf := &bytes.Buffer{}
				_, err := buf.ReadFrom(object.ToReader())
				assert.NoError(t, err, "received a buf.Read error")
			}
		})
	}
}

// TestMailSerializationRegression verifies that all mail data stored in the
// test account can be successfully downloaded into bytes and restored into
// M365 mail objects
func (suite *GraphConnectorIntegrationSuite) TestMailSerializationRegression() {
	ctx := context.Background()
	t := suite.T()
	connector := loadConnector(ctx, t)
	sel := selectors.NewExchangeBackup()
	sel.Include(sel.MailFolders([]string{suite.user}, []string{exchange.DefaultMailFolder}))
	eb, err := sel.ToExchangeBackup()
	require.NoError(t, err)

	scopes := eb.Scopes()
	suite.Len(scopes, 1)
	mailScope := scopes[0]
	collection, err := connector.createCollections(context.Background(), mailScope)
	require.NoError(t, err)

	for _, edc := range collection {
		suite.T().Run(edc.FullPath().String(), func(t *testing.T) {
			streamChannel := edc.Items()
			// Verify that each message can be restored
			for stream := range streamChannel {
				buf := &bytes.Buffer{}
				read, err := buf.ReadFrom(stream.ToReader())
				assert.NoError(t, err)
				assert.NotZero(t, read)
				message, err := support.CreateMessageFromBytes(buf.Bytes())
				assert.NotNil(t, message)
				assert.NoError(t, err)
			}
		})
	}

	status := connector.AwaitStatus()
	suite.NotNil(status)
	suite.Equal(status.ObjectCount, status.Successful)
}

// TestContactSerializationRegression verifies ability to query contact items
// and to store contact within Collection. Downloaded contacts are run through
// a regression test to ensure that downloaded items can be uploaded.
func (suite *GraphConnectorIntegrationSuite) TestContactSerializationRegression() {
<<<<<<< HEAD
	connector := loadConnector(suite.T())

	tests := []struct {
		name          string
		getCollection func(t *testing.T) []*exchange.Collection
	}{
		{
			name: "Default Contact Folder",
			getCollection: func(t *testing.T) []*exchange.Collection {
				sel := selectors.NewExchangeBackup()
				sel.Include(sel.ContactFolders([]string{suite.user}, []string{exchange.DefaultContactFolder}))
				eb, err := sel.ToExchangeBackup()
				require.NoError(t, err)

				scopes := eb.Scopes()

				suite.Len(scopes, 1)
				contactsOnly := scopes[0]
				collections, err := connector.createCollections(context.Background(), contactsOnly)
				require.NoError(t, err)

				return collections
			},
		},
	}
=======
	ctx := context.Background()
	t := suite.T()
	sel := selectors.NewExchangeBackup()
	sel.Include(sel.ContactFolders([]string{suite.user}, selectors.Any()))
	eb, err := sel.ToExchangeBackup()
	require.NoError(t, err)

	scopes := eb.Scopes()
	connector := loadConnector(ctx, t)

	suite.Len(scopes, 1)
	contactsOnly := scopes[0]
	collections, err := connector.createCollections(context.Background(), contactsOnly)
	assert.NoError(t, err)

	number := 0
>>>>>>> c4abcd24

	for _, test := range tests {
		suite.T().Run(test.name, func(t *testing.T) {
			edcs := test.getCollection(t)
			assert.Equal(t, len(edcs), 1)
			edc := edcs[0]
			assert.Equal(t, edc.FullPath().Folder(), exchange.DefaultContactFolder)
			streamChannel := edc.Items()
			count := 0
			for stream := range streamChannel {
				buf := &bytes.Buffer{}
				read, err := buf.ReadFrom(stream.ToReader())
				assert.NoError(t, err)
				assert.NotZero(t, read)
				contact, err := support.CreateContactFromBytes(buf.Bytes())
				assert.NotNil(t, contact)
				assert.NoError(t, err, "error on converting contact bytes: "+string(buf.Bytes()))
				count++
			}
			assert.NotZero(t, count)

			status := connector.AwaitStatus()
			suite.NotNil(status)
			suite.Equal(status.ObjectCount, status.Successful)
		})
	}
}

// TestEventsSerializationRegression ensures functionality of createCollections
// to be able to successfully query, download and restore event objects
func (suite *GraphConnectorIntegrationSuite) TestEventsSerializationRegression() {
<<<<<<< HEAD
	connector := loadConnector(suite.T())

	tests := []struct {
		name, expected string
		getCollection  func(t *testing.T) []*exchange.Collection
	}{
		{
			name:     "Default Event Calendar",
			expected: exchange.DefaultCalendar,
			getCollection: func(t *testing.T) []*exchange.Collection {
				sel := selectors.NewExchangeBackup()
				sel.Include(sel.EventCalendars([]string{suite.user}, []string{exchange.DefaultCalendar}))
				scopes := sel.Scopes()
				suite.Equal(len(scopes), 1)
				collections, err := connector.createCollections(context.Background(), scopes[0])
				require.NoError(t, err)

				return collections
			},
		},
		{
			name:     "Birthday Calendar",
			expected: "Birthdays",
			getCollection: func(t *testing.T) []*exchange.Collection {
				sel := selectors.NewExchangeBackup()
				sel.Include(sel.EventCalendars([]string{suite.user}, []string{"Birthdays"}))
				scopes := sel.Scopes()
				suite.Equal(len(scopes), 1)
				collections, err := connector.createCollections(context.Background(), scopes[0])
				require.NoError(t, err)

				return collections
			},
		},
	}
=======
	ctx := context.Background()
	t := suite.T()
	connector := loadConnector(ctx, t)
	sel := selectors.NewExchangeBackup()
	sel.Include(sel.EventCalendars([]string{suite.user}, selectors.Any()))
	scopes := sel.Scopes()
	suite.Equal(len(scopes), 1)
	collections, err := connector.createCollections(context.Background(), scopes[0])
	require.NoError(t, err)
>>>>>>> c4abcd24

	for _, test := range tests {
		suite.T().Run(test.name, func(t *testing.T) {
			collections := test.getCollection(t)
			require.Equal(t, len(collections), 1)
			edc := collections[0]
			assert.Equal(t, edc.FullPath().Folder(), test.expected)
			streamChannel := edc.Items()

			for stream := range streamChannel {
				buf := &bytes.Buffer{}
				read, err := buf.ReadFrom(stream.ToReader())
				assert.NoError(t, err)
				assert.NotZero(t, read)
				event, err := support.CreateEventFromBytes(buf.Bytes())
				assert.NotNil(t, event)
				assert.NoError(t, err, "experienced error parsing event bytes: "+string(buf.Bytes()))
			}

			status := connector.AwaitStatus()
			suite.NotNil(status)
			suite.Equal(status.ObjectCount, status.Successful)
		})
	}
}

// TestAccessOfInboxAllUsers verifies that GraphConnector can
// support `--all-users` for backup operations. Selector.DiscreteScopes
// returns all of the users within one scope. Only users who have
// messages in their inbox will have a collection returned.
// The final test insures that more than a 75% of the user collections are
// returned. If an error was experienced, the test will fail overall
func (suite *GraphConnectorIntegrationSuite) TestAccessOfInboxAllUsers() {
	ctx := context.Background()
	t := suite.T()
	connector := loadConnector(ctx, t)
	sel := selectors.NewExchangeBackup()
	sel.Include(sel.MailFolders(selectors.Any(), []string{exchange.DefaultMailFolder}))
	scopes := sel.DiscreteScopes(connector.GetUsers())

	for _, scope := range scopes {
		users := scope.Get(selectors.ExchangeUser)
		standard := (len(users) / 4) * 3
		collections, err := connector.createCollections(context.Background(), scope)
		require.NoError(t, err)
		suite.Greater(len(collections), standard)
	}
}

///------------------------------------------------------------
// Exchange Functions
//-------------------------------------------------------

// TestCreateAndDeleteMailFolder ensures GraphConnector has the ability
// to create and remove folders within the tenant
func (suite *GraphConnectorIntegrationSuite) TestCreateAndDeleteMailFolder() {
	ctx := context.Background()
	now := time.Now()
	folderName := "TestFolder: " + common.FormatSimpleDateTime(now)
	aFolder, err := exchange.CreateMailFolder(ctx, suite.connector.Service(), suite.user, folderName)
	assert.NoError(suite.T(), err, support.ConnectorStackErrorTrace(err))

	if aFolder != nil {
		err = exchange.DeleteMailFolder(ctx, suite.connector.Service(), suite.user, *aFolder.GetId())
		assert.NoError(suite.T(), err)

		if err != nil {
			suite.T().Log(support.ConnectorStackErrorTrace(err))
		}
	}
}

// TestCreateAndDeleteContactFolder ensures GraphConnector has the ability
// to create and remove contact folders within the tenant
func (suite *GraphConnectorIntegrationSuite) TestCreateAndDeleteContactFolder() {
	ctx := context.Background()
	now := time.Now()
	folderName := "TestContactFolder: " + common.FormatSimpleDateTime(now)
	aFolder, err := exchange.CreateContactFolder(ctx, suite.connector.Service(), suite.user, folderName)
	assert.NoError(suite.T(), err)

	if aFolder != nil {
		err = exchange.DeleteContactFolder(ctx, suite.connector.Service(), suite.user, *aFolder.GetId())
		assert.NoError(suite.T(), err)

		if err != nil {
			suite.T().Log(support.ConnectorStackErrorTrace(err))
		}
	}
}

// TestCreateAndDeleteCalendar verifies GraphConnector has the ability to create and remove
// exchange.Event.Calendars within the tenant
func (suite *GraphConnectorIntegrationSuite) TestCreateAndDeleteCalendar() {
	ctx := context.Background()
	now := time.Now()
	service := suite.connector.Service()
	calendarName := "TestCalendar: " + common.FormatSimpleDateTime(now)
	calendar, err := exchange.CreateCalendar(ctx, service, suite.user, calendarName)
	assert.NoError(suite.T(), err)

	if calendar != nil {
		err = exchange.DeleteCalendar(ctx, service, suite.user, *calendar.GetId())
		assert.NoError(suite.T(), err)

		if err != nil {
			suite.T().Log(support.ConnectorStackErrorTrace(err))
		}
	}
}<|MERGE_RESOLUTION|>--- conflicted
+++ resolved
@@ -161,8 +161,7 @@
 // and to store contact within Collection. Downloaded contacts are run through
 // a regression test to ensure that downloaded items can be uploaded.
 func (suite *GraphConnectorIntegrationSuite) TestContactSerializationRegression() {
-<<<<<<< HEAD
-	connector := loadConnector(suite.T())
+	connector := loadConnector(context.Background(), suite.T())
 
 	tests := []struct {
 		name          string
@@ -187,24 +186,6 @@
 			},
 		},
 	}
-=======
-	ctx := context.Background()
-	t := suite.T()
-	sel := selectors.NewExchangeBackup()
-	sel.Include(sel.ContactFolders([]string{suite.user}, selectors.Any()))
-	eb, err := sel.ToExchangeBackup()
-	require.NoError(t, err)
-
-	scopes := eb.Scopes()
-	connector := loadConnector(ctx, t)
-
-	suite.Len(scopes, 1)
-	contactsOnly := scopes[0]
-	collections, err := connector.createCollections(context.Background(), contactsOnly)
-	assert.NoError(t, err)
-
-	number := 0
->>>>>>> c4abcd24
 
 	for _, test := range tests {
 		suite.T().Run(test.name, func(t *testing.T) {
@@ -236,8 +217,7 @@
 // TestEventsSerializationRegression ensures functionality of createCollections
 // to be able to successfully query, download and restore event objects
 func (suite *GraphConnectorIntegrationSuite) TestEventsSerializationRegression() {
-<<<<<<< HEAD
-	connector := loadConnector(suite.T())
+	connector := loadConnector(context.Background(), suite.T())
 
 	tests := []struct {
 		name, expected string
@@ -272,17 +252,6 @@
 			},
 		},
 	}
-=======
-	ctx := context.Background()
-	t := suite.T()
-	connector := loadConnector(ctx, t)
-	sel := selectors.NewExchangeBackup()
-	sel.Include(sel.EventCalendars([]string{suite.user}, selectors.Any()))
-	scopes := sel.Scopes()
-	suite.Equal(len(scopes), 1)
-	collections, err := connector.createCollections(context.Background(), scopes[0])
-	require.NoError(t, err)
->>>>>>> c4abcd24
 
 	for _, test := range tests {
 		suite.T().Run(test.name, func(t *testing.T) {

package connector

import (
	"context"
	"runtime/trace"
	"sync"
	"testing"
	"time"

	"github.com/alcionai/clues"
	"github.com/stretchr/testify/assert"
	"github.com/stretchr/testify/require"
	"github.com/stretchr/testify/suite"

	inMock "github.com/alcionai/corso/src/internal/common/idname/mock"
	exchMock "github.com/alcionai/corso/src/internal/connector/exchange/mock"
	"github.com/alcionai/corso/src/internal/connector/mock"
	"github.com/alcionai/corso/src/internal/connector/support"
	"github.com/alcionai/corso/src/internal/data"
	"github.com/alcionai/corso/src/internal/tester"
	"github.com/alcionai/corso/src/internal/version"
	"github.com/alcionai/corso/src/pkg/account"
	"github.com/alcionai/corso/src/pkg/control"
	"github.com/alcionai/corso/src/pkg/fault"
	"github.com/alcionai/corso/src/pkg/path"
	"github.com/alcionai/corso/src/pkg/selectors"
)

// ---------------------------------------------------------------------------
// Unit tests
// ---------------------------------------------------------------------------

type GraphConnectorUnitSuite struct {
	tester.Suite
}

func TestGraphConnectorUnitSuite(t *testing.T) {
	suite.Run(t, &GraphConnectorUnitSuite{Suite: tester.NewUnitSuite(t)})
}

func (suite *GraphConnectorUnitSuite) TestPopulateOwnerIDAndNamesFrom() {
	const (
		id   = "owner-id"
		name = "owner-name"
	)

	var (
		itn    = map[string]string{id: name}
		nti    = map[string]string{name: id}
		lookup = &resourceClient{
			enum:   Users,
			getter: &mock.IDNameGetter{ID: id, Name: name},
		}
		noLookup = &resourceClient{enum: Users, getter: &mock.IDNameGetter{}}
	)

	table := []struct {
		name       string
		owner      string
		ins        inMock.Cache
		rc         *resourceClient
		expectID   string
		expectName string
		expectErr  require.ErrorAssertionFunc
	}{
		{
			name:       "nil ins",
			owner:      id,
			rc:         lookup,
			expectID:   id,
			expectName: name,
			expectErr:  require.NoError,
		},
		{
			name:       "nil ins no lookup",
			owner:      id,
			rc:         noLookup,
			expectID:   "",
			expectName: "",
			expectErr:  require.Error,
		},
		{
			name:       "only id map with owner id",
			owner:      id,
			ins:        inMock.NewCache(itn, nil),
			rc:         noLookup,
			expectID:   id,
			expectName: name,
			expectErr:  require.NoError,
		},
		{
			name:       "only name map with owner id",
			owner:      id,
			ins:        inMock.NewCache(nil, nti),
			rc:         noLookup,
			expectID:   "",
			expectName: "",
			expectErr:  require.Error,
		},
		{
			name:       "only name map with owner id and lookup",
			owner:      id,
			ins:        inMock.NewCache(nil, nti),
			rc:         lookup,
			expectID:   id,
			expectName: name,
			expectErr:  require.NoError,
		},
		{
			name:       "only id map with owner name",
			owner:      name,
			ins:        inMock.NewCache(itn, nil),
			rc:         lookup,
			expectID:   id,
			expectName: name,
			expectErr:  require.NoError,
		},
		{
			name:       "only name map with owner name",
			owner:      name,
			ins:        inMock.NewCache(nil, nti),
			rc:         noLookup,
			expectID:   id,
			expectName: name,
			expectErr:  require.NoError,
		},
		{
			name:       "only id map with owner name",
			owner:      name,
			ins:        inMock.NewCache(itn, nil),
			rc:         noLookup,
			expectID:   "",
			expectName: "",
			expectErr:  require.Error,
		},
		{
			name:       "only id map with owner name and lookup",
			owner:      name,
			ins:        inMock.NewCache(itn, nil),
			rc:         lookup,
			expectID:   id,
			expectName: name,
			expectErr:  require.NoError,
		},
		{
			name:       "both maps with owner id",
			owner:      id,
			ins:        inMock.NewCache(itn, nti),
			rc:         noLookup,
			expectID:   id,
			expectName: name,
			expectErr:  require.NoError,
		},
		{
			name:       "both maps with owner name",
			owner:      name,
			ins:        inMock.NewCache(itn, nti),
			rc:         noLookup,
			expectID:   id,
			expectName: name,
			expectErr:  require.NoError,
		},
		{
			name:  "non-matching maps with owner id",
			owner: id,
			ins: inMock.NewCache(
				map[string]string{"foo": "bar"},
				map[string]string{"fnords": "smarf"}),
			rc:         noLookup,
			expectID:   "",
			expectName: "",
			expectErr:  require.Error,
		},
		{
			name:  "non-matching with owner name",
			owner: name,
			ins: inMock.NewCache(
				map[string]string{"foo": "bar"},
				map[string]string{"fnords": "smarf"}),
			rc:         noLookup,
			expectID:   "",
			expectName: "",
			expectErr:  require.Error,
		},
		{
			name:  "non-matching maps with owner id and lookup",
			owner: id,
			ins: inMock.NewCache(
				map[string]string{"foo": "bar"},
				map[string]string{"fnords": "smarf"}),
			rc:         lookup,
			expectID:   id,
			expectName: name,
			expectErr:  require.NoError,
		},
		{
			name:  "non-matching with owner name and lookup",
			owner: name,
			ins: inMock.NewCache(
				map[string]string{"foo": "bar"},
				map[string]string{"fnords": "smarf"}),
			rc:         lookup,
			expectID:   id,
			expectName: name,
			expectErr:  require.NoError,
		},
	}
	for _, test := range table {
		suite.Run(test.name, func() {
			ctx, flush := tester.NewContext()
			defer flush()

			var (
				t  = suite.T()
				gc = &GraphConnector{ownerLookup: test.rc}
			)

			rID, rName, err := gc.PopulateOwnerIDAndNamesFrom(ctx, test.owner, test.ins)
			test.expectErr(t, err, clues.ToCore(err))
			assert.Equal(t, test.expectID, rID, "id")
			assert.Equal(t, test.expectName, rName, "name")
		})
	}
}

func (suite *GraphConnectorUnitSuite) TestGraphConnector_Wait() {
	ctx, flush := tester.NewContext()
	defer flush()

	var (
		t  = suite.T()
		gc = &GraphConnector{
			wg:     &sync.WaitGroup{},
			region: &trace.Region{},
		}
		metrics = support.CollectionMetrics{
			Objects:   2,
			Successes: 3,
			Bytes:     4,
		}
		status = support.CreateStatus(ctx, support.Backup, 1, metrics, "details")
	)

	gc.wg.Add(1)
	gc.UpdateStatus(status)

	result := gc.Wait()
	require.NotNil(t, result)
	assert.Nil(t, gc.region, "region")
	assert.Empty(t, gc.status, "status")
	assert.Equal(t, 1, result.Folders)
	assert.Equal(t, 2, result.Objects)
	assert.Equal(t, 3, result.Successes)
	assert.Equal(t, int64(4), result.Bytes)
}

// ---------------------------------------------------------------------------
// Integration tests
// ---------------------------------------------------------------------------

type GraphConnectorIntegrationSuite struct {
	tester.Suite
	connector     *GraphConnector
	user          string
	secondaryUser string
	acct          account.Account
}

func TestGraphConnectorIntegrationSuite(t *testing.T) {
	suite.Run(t, &GraphConnectorIntegrationSuite{
		Suite: tester.NewIntegrationSuite(
			t,
			[][]string{tester.M365AcctCredEnvs},
		),
	})
}

func (suite *GraphConnectorIntegrationSuite) SetupSuite() {
	ctx, flush := tester.NewContext()
	defer flush()

	suite.connector = loadConnector(ctx, suite.T(), Users)
	suite.user = tester.M365UserID(suite.T())
	suite.secondaryUser = tester.SecondaryM365UserID(suite.T())
	suite.acct = tester.NewM365Account(suite.T())

	tester.LogTimeOfTest(suite.T())
}

func (suite *GraphConnectorIntegrationSuite) TestRestoreFailsBadService() {
	ctx, flush := tester.NewContext()
	defer flush()

	var (
		t    = suite.T()
		acct = tester.NewM365Account(t)
		dest = tester.DefaultTestRestoreDestination("")
		sel  = selectors.Selector{
			Service: selectors.ServiceUnknown,
		}
	)

	deets, err := suite.connector.ConsumeRestoreCollections(
		ctx,
		version.Backup,
		acct,
		sel,
		dest,
		control.Options{
			RestorePermissions: true,
			ToggleFeatures:     control.Toggles{},
		},
		nil,
		fault.New(true))
	assert.Error(t, err, clues.ToCore(err))
	assert.NotNil(t, deets)

	status := suite.connector.Wait()
	assert.Equal(t, 0, status.Objects)
	assert.Equal(t, 0, status.Folders)
	assert.Equal(t, 0, status.Successes)
}

func (suite *GraphConnectorIntegrationSuite) TestEmptyCollections() {
	dest := tester.DefaultTestRestoreDestination("")
	table := []struct {
		name string
		col  []data.RestoreCollection
		sel  selectors.Selector
	}{
		{
			name: "ExchangeNil",
			col:  nil,
			sel: selectors.Selector{
				Service: selectors.ServiceExchange,
			},
		},
		{
			name: "ExchangeEmpty",
			col:  []data.RestoreCollection{},
			sel: selectors.Selector{
				Service: selectors.ServiceExchange,
			},
		},
		{
			name: "OneDriveNil",
			col:  nil,
			sel: selectors.Selector{
				Service: selectors.ServiceOneDrive,
			},
		},
		{
			name: "OneDriveEmpty",
			col:  []data.RestoreCollection{},
			sel: selectors.Selector{
				Service: selectors.ServiceOneDrive,
			},
		},
		{
			name: "SharePointNil",
			col:  nil,
			sel: selectors.Selector{
				Service: selectors.ServiceSharePoint,
			},
		},
		{
			name: "SharePointEmpty",
			col:  []data.RestoreCollection{},
			sel: selectors.Selector{
				Service: selectors.ServiceSharePoint,
			},
		},
	}

	for _, test := range table {
		suite.Run(test.name, func() {
			t := suite.T()

			ctx, flush := tester.NewContext()
			defer flush()

			deets, err := suite.connector.ConsumeRestoreCollections(
				ctx,
				version.Backup,
				suite.acct,
				test.sel,
				dest,
				control.Options{
					RestorePermissions: true,
					ToggleFeatures:     control.Toggles{},
				},
				test.col,
				fault.New(true))
			require.NoError(t, err, clues.ToCore(err))
			assert.NotNil(t, deets)

			stats := suite.connector.Wait()
			assert.Zero(t, stats.Objects)
			assert.Zero(t, stats.Folders)
			assert.Zero(t, stats.Successes)
		})
	}
}

//-------------------------------------------------------------
// Exchange Functions
//-------------------------------------------------------------

func runRestore(
	t *testing.T,
	ctx context.Context, //revive:disable-line:context-as-argument
	config ConfigInfo,
	backupVersion int,
	collections []data.RestoreCollection,
	numRestoreItems int,
) {
	t.Logf(
		"Restoring collections to %s for resourceOwners(s) %v\n",
		config.Dest.ContainerName,
		config.ResourceOwners)

	start := time.Now()

	restoreGC := loadConnector(ctx, t, config.Resource)
	restoreSel := getSelectorWith(t, config.Service, config.ResourceOwners, true)
	deets, err := restoreGC.ConsumeRestoreCollections(
		ctx,
		backupVersion,
		config.Acct,
		restoreSel,
		config.Dest,
		config.Opts,
		collections,
		fault.New(true))
	require.NoError(t, err, clues.ToCore(err))
	assert.NotNil(t, deets)

	status := restoreGC.Wait()
	runTime := time.Since(start)

	assert.Equal(t, numRestoreItems, status.Objects, "restored status.Objects")
	assert.Equal(t, numRestoreItems, status.Successes, "restored status.Successes")
	assert.Len(
		t,
		// Don't check folders as those are now added to details.
		deets.Items(),
		numRestoreItems,
		"details entries contains same item count as total successful items restored")

	t.Logf("Restore complete in %v\n", runTime)
}

func runBackupAndCompare(
	t *testing.T,
	ctx context.Context, //revive:disable-line:context-as-argument
	config ConfigInfo,
	expectedData map[string]map[string][]byte,
	totalItems int,
	totalKopiaItems int,
	inputCollections []ColInfo,
) {
	t.Helper()

	// Run a backup and compare its output with what we put in.
	cats := make(map[path.CategoryType]struct{}, len(inputCollections))
	for _, c := range inputCollections {
		cats[c.Category] = struct{}{}
	}

	var (
		expectedDests = make([]destAndCats, 0, len(config.ResourceOwners))
		idToName      = map[string]string{}
		nameToID      = map[string]string{}
	)

	for _, ro := range config.ResourceOwners {
		expectedDests = append(expectedDests, destAndCats{
			resourceOwner: ro,
			dest:          config.Dest.ContainerName,
			cats:          cats,
		})

		idToName[ro] = ro
		nameToID[ro] = ro
	}

	backupGC := loadConnector(ctx, t, config.Resource)
	backupGC.IDNameLookup = inMock.NewCache(idToName, nameToID)

	backupSel := backupSelectorForExpected(t, config.Service, expectedDests)
	t.Logf("Selective backup of %s\n", backupSel)

	start := time.Now()
	dcs, excludes, err := backupGC.ProduceBackupCollections(
		ctx,
		backupSel,
		backupSel,
		nil,
		version.NoBackup,
		config.Opts,
		fault.New(true))
	require.NoError(t, err, clues.ToCore(err))
	// No excludes yet because this isn't an incremental backup.
	assert.True(t, excludes.Empty())

	t.Logf("Backup enumeration complete in %v\n", time.Since(start))

	// Pull the data prior to waiting for the status as otherwise it will
	// deadlock.
	skipped := checkCollections(
		t,
		ctx,
		totalKopiaItems,
		expectedData,
		dcs,
		config.Dest,
		config.Opts.RestorePermissions)

	status := backupGC.Wait()

	assert.Equalf(t, totalItems+skipped, status.Objects,
		"backup status.Objects; wanted %d items + %d skipped", totalItems, skipped)
	assert.Equalf(t, totalItems+skipped, status.Successes,
		"backup status.Successes; wanted %d items + %d skipped", totalItems, skipped)
}

func runRestoreBackupTest(
	t *testing.T,
	acct account.Account,
	test restoreBackupInfo,
	tenant string,
	resourceOwners []string,
	opts control.Options,
) {
	ctx, flush := tester.NewContext()
	defer flush()

<<<<<<< HEAD
	config := ConfigInfo{
		Acct:           acct,
		Opts:           opts,
		Resource:       test.resource,
		Service:        test.service,
		Tenant:         tenant,
		ResourceOwners: resourceOwners,
		Dest:           tester.DefaultTestRestoreDestination(),
=======
	config := configInfo{
		acct:           acct,
		opts:           opts,
		resource:       test.resource,
		service:        test.service,
		tenant:         tenant,
		resourceOwners: resourceOwners,
		dest:           tester.DefaultTestRestoreDestination(""),
>>>>>>> 4274de2b
	}

	totalItems, totalKopiaItems, collections, expectedData := GetCollectionsAndExpected(
		t,
		config,
		test.collections,
		version.Backup)

	runRestore(
		t,
		ctx,
		config,
		version.Backup,
		collections,
		totalItems)

	runBackupAndCompare(
		t,
		ctx,
		config,
		expectedData,
		totalItems,
		totalKopiaItems,
		test.collections)
}

// runRestoreTest restores with data using the test's backup version
func runRestoreTestWithVerion(
	t *testing.T,
	acct account.Account,
	test restoreBackupInfoMultiVersion,
	tenant string,
	resourceOwners []string,
	opts control.Options,
) {
	ctx, flush := tester.NewContext()
	defer flush()

<<<<<<< HEAD
	config := ConfigInfo{
		Acct:           acct,
		Opts:           opts,
		Resource:       test.resource,
		Service:        test.service,
		Tenant:         tenant,
		ResourceOwners: resourceOwners,
		Dest:           tester.DefaultTestRestoreDestination(),
=======
	config := configInfo{
		acct:           acct,
		opts:           opts,
		resource:       test.resource,
		service:        test.service,
		tenant:         tenant,
		resourceOwners: resourceOwners,
		dest:           tester.DefaultTestRestoreDestination(""),
>>>>>>> 4274de2b
	}

	totalItems, _, collections, _ := GetCollectionsAndExpected(
		t,
		config,
		test.collectionsPrevious,
		test.backupVersion)

	runRestore(
		t,
		ctx,
		config,
		test.backupVersion,
		collections,
		totalItems)
}

// runRestoreBackupTestVersions restores with data from an older
// version of the backup and check the restored data against the
// something that would be in the form of a newer backup.
func runRestoreBackupTestVersions(
	t *testing.T,
	acct account.Account,
	test restoreBackupInfoMultiVersion,
	tenant string,
	resourceOwners []string,
	opts control.Options,
) {
	ctx, flush := tester.NewContext()
	defer flush()

<<<<<<< HEAD
	config := ConfigInfo{
		Acct:           acct,
		Opts:           opts,
		Resource:       test.resource,
		Service:        test.service,
		Tenant:         tenant,
		ResourceOwners: resourceOwners,
		Dest:           tester.DefaultTestRestoreDestination(),
=======
	config := configInfo{
		acct:           acct,
		opts:           opts,
		resource:       test.resource,
		service:        test.service,
		tenant:         tenant,
		resourceOwners: resourceOwners,
		dest:           tester.DefaultTestRestoreDestination(""),
>>>>>>> 4274de2b
	}

	totalItems, _, collections, _ := GetCollectionsAndExpected(
		t,
		config,
		test.collectionsPrevious,
		test.backupVersion)

	runRestore(
		t,
		ctx,
		config,
		test.backupVersion,
		collections,
		totalItems)

	// Get expected output for new version.
	totalItems, totalKopiaItems, _, expectedData := GetCollectionsAndExpected(
		t,
		config,
		test.collectionsLatest,
		version.Backup)

	runBackupAndCompare(
		t,
		ctx,
		config,
		expectedData,
		totalItems,
		totalKopiaItems,
		test.collectionsLatest)
}

func (suite *GraphConnectorIntegrationSuite) TestRestoreAndBackup() {
	bodyText := "This email has some text. However, all the text is on the same line."
	subjectText := "Test message for restore"

	table := []restoreBackupInfo{
		{
			name:     "EmailsWithAttachments",
			service:  path.ExchangeService,
			resource: Users,
			collections: []ColInfo{
				{
					PathElements: []string{"Inbox"},
					Category:     path.EmailCategory,
					Items: []ItemInfo{
						{
							name: "someencodeditemID",
							data: exchMock.MessageWithDirectAttachment(
								subjectText + "-1",
							),
							lookupKey: subjectText + "-1",
						},
						{
							name: "someencodeditemID2",
							data: exchMock.MessageWithTwoAttachments(
								subjectText + "-2",
							),
							lookupKey: subjectText + "-2",
						},
					},
				},
			},
		},
		{
			name:     "MultipleEmailsMultipleFolders",
			service:  path.ExchangeService,
			resource: Users,
			collections: []ColInfo{
				{
					PathElements: []string{"Inbox"},
					Category:     path.EmailCategory,
					Items: []ItemInfo{
						{
							name: "someencodeditemID",
							data: exchMock.MessageWithBodyBytes(
								subjectText+"-1",
								bodyText+" 1.",
								bodyText+" 1.",
							),
							lookupKey: subjectText + "-1",
						},
					},
				},
				{
					PathElements: []string{"Work"},
					Category:     path.EmailCategory,
					Items: []ItemInfo{
						{
							name: "someencodeditemID2",
							data: exchMock.MessageWithBodyBytes(
								subjectText+"-2",
								bodyText+" 2.",
								bodyText+" 2.",
							),
							lookupKey: subjectText + "-2",
						},
						{
							name: "someencodeditemID3",
							data: exchMock.MessageWithBodyBytes(
								subjectText+"-3",
								bodyText+" 3.",
								bodyText+" 3.",
							),
							lookupKey: subjectText + "-3",
						},
					},
				},
				{
					PathElements: []string{"Work", "Inbox"},
					Category:     path.EmailCategory,
					Items: []ItemInfo{
						{
							name: "someencodeditemID4",
							data: exchMock.MessageWithBodyBytes(
								subjectText+"-4",
								bodyText+" 4.",
								bodyText+" 4.",
							),
							lookupKey: subjectText + "-4",
						},
					},
				},
				{
					PathElements: []string{"Work", "Inbox", "Work"},
					Category:     path.EmailCategory,
					Items: []ItemInfo{
						{
							name: "someencodeditemID5",
							data: exchMock.MessageWithBodyBytes(
								subjectText+"-5",
								bodyText+" 5.",
								bodyText+" 5.",
							),
							lookupKey: subjectText + "-5",
						},
					},
				},
			},
		},
		{
			name:     "MultipleContactsSingleFolder",
			service:  path.ExchangeService,
			resource: Users,
			collections: []ColInfo{
				{
					PathElements: []string{"Contacts"},
					Category:     path.ContactsCategory,
					Items: []ItemInfo{
						{
							name:      "someencodeditemID",
							data:      exchMock.ContactBytes("Ghimley"),
							lookupKey: "Ghimley",
						},
						{
							name:      "someencodeditemID2",
							data:      exchMock.ContactBytes("Irgot"),
							lookupKey: "Irgot",
						},
						{
							name:      "someencodeditemID3",
							data:      exchMock.ContactBytes("Jannes"),
							lookupKey: "Jannes",
						},
					},
				},
			},
		},
		{
			name:     "MultipleContactsMultipleFolders",
			service:  path.ExchangeService,
			resource: Users,
			collections: []ColInfo{
				{
					PathElements: []string{"Work"},
					Category:     path.ContactsCategory,
					Items: []ItemInfo{
						{
							name:      "someencodeditemID",
							data:      exchMock.ContactBytes("Ghimley"),
							lookupKey: "Ghimley",
						},
						{
							name:      "someencodeditemID2",
							data:      exchMock.ContactBytes("Irgot"),
							lookupKey: "Irgot",
						},
						{
							name:      "someencodeditemID3",
							data:      exchMock.ContactBytes("Jannes"),
							lookupKey: "Jannes",
						},
					},
				},
				{
					PathElements: []string{"Personal"},
					Category:     path.ContactsCategory,
					Items: []ItemInfo{
						{
							name:      "someencodeditemID4",
							data:      exchMock.ContactBytes("Argon"),
							lookupKey: "Argon",
						},
						{
							name:      "someencodeditemID5",
							data:      exchMock.ContactBytes("Bernard"),
							lookupKey: "Bernard",
						},
					},
				},
			},
		},
		// {
		// 	name:    "MultipleEventsSingleCalendar",
		// 	service: path.ExchangeService,
		// 	collections: []colInfo{
		// 		{
		// 			pathElements: []string{"Work"},
		// 			category:     path.EventsCategory,
		// 			items: []itemInfo{
		// 				{
		// 					name:      "someencodeditemID",
		// 					data:      exchMock.EventWithSubjectBytes("Ghimley"),
		// 					lookupKey: "Ghimley",
		// 				},
		// 				{
		// 					name:      "someencodeditemID2",
		// 					data:      exchMock.EventWithSubjectBytes("Irgot"),
		// 					lookupKey: "Irgot",
		// 				},
		// 				{
		// 					name:      "someencodeditemID3",
		// 					data:      exchMock.EventWithSubjectBytes("Jannes"),
		// 					lookupKey: "Jannes",
		// 				},
		// 			},
		// 		},
		// 	},
		// },
		// {
		// 	name:    "MultipleEventsMultipleCalendars",
		// 	service: path.ExchangeService,
		// 	collections: []colInfo{
		// 		{
		// 			pathElements: []string{"Work"},
		// 			category:     path.EventsCategory,
		// 			items: []itemInfo{
		// 				{
		// 					name:      "someencodeditemID",
		// 					data:      exchMock.EventWithSubjectBytes("Ghimley"),
		// 					lookupKey: "Ghimley",
		// 				},
		// 				{
		// 					name:      "someencodeditemID2",
		// 					data:      exchMock.EventWithSubjectBytes("Irgot"),
		// 					lookupKey: "Irgot",
		// 				},
		// 				{
		// 					name:      "someencodeditemID3",
		// 					data:      exchMock.EventWithSubjectBytes("Jannes"),
		// 					lookupKey: "Jannes",
		// 				},
		// 			},
		// 		},
		// 		{
		// 			pathElements: []string{"Personal"},
		// 			category:     path.EventsCategory,
		// 			items: []itemInfo{
		// 				{
		// 					name:      "someencodeditemID4",
		// 					data:      exchMock.EventWithSubjectBytes("Argon"),
		// 					lookupKey: "Argon",
		// 				},
		// 				{
		// 					name:      "someencodeditemID5",
		// 					data:      exchMock.EventWithSubjectBytes("Bernard"),
		// 					lookupKey: "Bernard",
		// 				},
		// 			},
		// 		},
		// 	},
		// },
	}

	for _, test := range table {
		suite.Run(test.name, func() {
			runRestoreBackupTest(
				suite.T(),
				suite.acct,
				test,
				suite.connector.tenant,
				[]string{suite.user},
				control.Options{
					RestorePermissions: true,
					ToggleFeatures:     control.Toggles{},
				},
			)
		})
	}
}

func (suite *GraphConnectorIntegrationSuite) TestMultiFolderBackupDifferentNames() {
	table := []restoreBackupInfo{
		{
			name:     "Contacts",
			service:  path.ExchangeService,
			resource: Users,
			collections: []ColInfo{
				{
					PathElements: []string{"Work"},
					Category:     path.ContactsCategory,
					Items: []ItemInfo{
						{
							name:      "someencodeditemID",
							data:      exchMock.ContactBytes("Ghimley"),
							lookupKey: "Ghimley",
						},
					},
				},
				{
					PathElements: []string{"Personal"},
					Category:     path.ContactsCategory,
					Items: []ItemInfo{
						{
							name:      "someencodeditemID2",
							data:      exchMock.ContactBytes("Irgot"),
							lookupKey: "Irgot",
						},
					},
				},
			},
		},
		// {
		// 	name:    "Events",
		// 	service: path.ExchangeService,
		// 	collections: []colInfo{
		// 		{
		// 			pathElements: []string{"Work"},
		// 			category:     path.EventsCategory,
		// 			items: []itemInfo{
		// 				{
		// 					name:      "someencodeditemID",
		// 					data:      exchMock.EventWithSubjectBytes("Ghimley"),
		// 					lookupKey: "Ghimley",
		// 				},
		// 			},
		// 		},
		// 		{
		// 			PathElements: []string{"Personal"},
		// 			Category:     path.EventsCategory,
		// 			Items: []ItemInfo{
		// 				{
		// 					name:      "someencodeditemID2",
		// 					data:      exchMock.EventWithSubjectBytes("Irgot"),
		// 					lookupKey: "Irgot",
		// 				},
		// 			},
		// 		},
		// 	},
		// },
	}

	for _, test := range table {
		suite.Run(test.name, func() {
			t := suite.T()

			ctx, flush := tester.NewContext()
			defer flush()

			restoreSel := getSelectorWith(t, test.service, []string{suite.user}, true)
			expectedDests := make([]destAndCats, 0, len(test.collections))
			allItems := 0
			allExpectedData := map[string]map[string][]byte{}

			for i, collection := range test.collections {
				// Get a dest per collection so they're independent.
				dest := tester.DefaultTestRestoreDestination("")
				expectedDests = append(expectedDests, destAndCats{
					resourceOwner: suite.user,
					dest:          dest.ContainerName,
					cats: map[path.CategoryType]struct{}{
						collection.Category: {},
					},
				})

				totalItems, _, collections, expectedData := collectionsForInfo(
					t,
					test.service,
					suite.connector.tenant,
					suite.user,
					dest,
					[]ColInfo{collection},
					version.Backup,
				)
				allItems += totalItems

				for k, v := range expectedData {
					allExpectedData[k] = v
				}

				t.Logf(
					"Restoring %v/%v collections to %s\n",
					i+1,
					len(test.collections),
					dest.ContainerName,
				)

				restoreGC := loadConnector(ctx, t, test.resource)
				deets, err := restoreGC.ConsumeRestoreCollections(
					ctx,
					version.Backup,
					suite.acct,
					restoreSel,
					dest,
					control.Options{
						RestorePermissions: true,
						ToggleFeatures:     control.Toggles{},
					},
					collections,
					fault.New(true))
				require.NoError(t, err, clues.ToCore(err))
				require.NotNil(t, deets)

				status := restoreGC.Wait()
				// Always just 1 because it's just 1 collection.
				assert.Equal(t, totalItems, status.Objects, "status.Objects")
				assert.Equal(t, totalItems, status.Successes, "status.Successes")
				assert.Len(
					t,
					deets.Items(),
					totalItems,
					"details entries contains same item count as total successful items restored")

				t.Log("Restore complete")
			}

			// Run a backup and compare its output with what we put in.

			backupGC := loadConnector(ctx, t, test.resource)
			backupSel := backupSelectorForExpected(t, test.service, expectedDests)
			t.Log("Selective backup of", backupSel)

			dcs, excludes, err := backupGC.ProduceBackupCollections(
				ctx,
				backupSel,
				backupSel,
				nil,
				version.NoBackup,
				control.Options{
					RestorePermissions: true,
					ToggleFeatures:     control.Toggles{},
				},
				fault.New(true))
			require.NoError(t, err, clues.ToCore(err))
			// No excludes yet because this isn't an incremental backup.
			assert.True(t, excludes.Empty())

			t.Log("Backup enumeration complete")

			// Pull the data prior to waiting for the status as otherwise it will
			// deadlock.
			skipped := checkCollections(
				t,
				ctx,
				allItems,
				allExpectedData,
				dcs,
				// Alright to be empty, needed for OneDrive.
				control.RestoreDestination{},
				true)

			status := backupGC.Wait()
			assert.Equal(t, allItems+skipped, status.Objects, "status.Objects")
			assert.Equal(t, allItems+skipped, status.Successes, "status.Successes")
		})
	}
}

// TODO: this should only be run during smoke tests, not part of the standard CI.
// That's why it's set aside instead of being included in the other test set.
func (suite *GraphConnectorIntegrationSuite) TestRestoreAndBackup_largeMailAttachment() {
	subjectText := "Test message for restore with large attachment"

	test := restoreBackupInfo{
		name:     "EmailsWithLargeAttachments",
		service:  path.ExchangeService,
		resource: Users,
		collections: []ColInfo{
			{
				PathElements: []string{"Inbox"},
				Category:     path.EmailCategory,
				Items: []ItemInfo{
					{
						name:      "35mbAttachment",
						data:      exchMock.MessageWithSizedAttachment(subjectText, 35),
						lookupKey: subjectText,
					},
				},
			},
		},
	}

	runRestoreBackupTest(
		suite.T(),
		suite.acct,
		test,
		suite.connector.tenant,
		[]string{suite.user},
		control.Options{
			RestorePermissions: true,
			ToggleFeatures:     control.Toggles{},
		},
	)
}

func (suite *GraphConnectorIntegrationSuite) TestBackup_CreatesPrefixCollections() {
	table := []struct {
		name         string
		resource     Resource
		selectorFunc func(t *testing.T) selectors.Selector
		service      path.ServiceType
		categories   []string
	}{
		{
			name:     "Exchange",
			resource: Users,
			selectorFunc: func(t *testing.T) selectors.Selector {
				sel := selectors.NewExchangeBackup([]string{suite.user})
				sel.Include(
					sel.ContactFolders([]string{selectors.NoneTgt}),
					sel.EventCalendars([]string{selectors.NoneTgt}),
					sel.MailFolders([]string{selectors.NoneTgt}),
				)

				return sel.Selector
			},
			service: path.ExchangeService,
			categories: []string{
				path.EmailCategory.String(),
				path.ContactsCategory.String(),
				path.EventsCategory.String(),
			},
		},
		{
			name:     "OneDrive",
			resource: Users,
			selectorFunc: func(t *testing.T) selectors.Selector {
				sel := selectors.NewOneDriveBackup([]string{suite.user})
				sel.Include(sel.Folders([]string{selectors.NoneTgt}))

				return sel.Selector
			},
			service: path.OneDriveService,
			categories: []string{
				path.FilesCategory.String(),
			},
		},
		{
			name:     "SharePoint",
			resource: Sites,
			selectorFunc: func(t *testing.T) selectors.Selector {
				sel := selectors.NewSharePointBackup([]string{tester.M365SiteID(t)})
				sel.Include(
					sel.LibraryFolders([]string{selectors.NoneTgt}),
					// not yet in use
					//  sel.Pages([]string{selectors.NoneTgt}),
					//  sel.Lists([]string{selectors.NoneTgt}),
				)

				return sel.Selector
			},
			service: path.SharePointService,
			categories: []string{
				path.LibrariesCategory.String(),
				// not yet in use
				// path.PagesCategory.String(),
				// path.ListsCategory.String(),
			},
		},
	}

	for _, test := range table {
		suite.Run(test.name, func() {
			ctx, flush := tester.NewContext()
			defer flush()

			var (
				t         = suite.T()
				backupGC  = loadConnector(ctx, t, test.resource)
				backupSel = test.selectorFunc(t)
				errs      = fault.New(true)
				start     = time.Now()
			)

			id, name, err := backupGC.PopulateOwnerIDAndNamesFrom(ctx, backupSel.DiscreteOwner, nil)
			require.NoError(t, err, clues.ToCore(err))

			backupSel.SetDiscreteOwnerIDName(id, name)

			dcs, excludes, err := backupGC.ProduceBackupCollections(
				ctx,
				inMock.NewProvider(id, name),
				backupSel,
				nil,
				version.NoBackup,
				control.Options{
					RestorePermissions: false,
					ToggleFeatures:     control.Toggles{},
				},
				fault.New(true))
			require.NoError(t, err)
			// No excludes yet because this isn't an incremental backup.
			assert.True(t, excludes.Empty())

			t.Logf("Backup enumeration complete in %v\n", time.Since(start))

			// Use a map to find duplicates.
			foundCategories := []string{}
			for _, col := range dcs {
				// TODO(ashmrtn): We should be able to remove the below if we change how
				// status updates are done. Ideally we shouldn't have to fetch items in
				// these collections to avoid deadlocking.
				var found int

				// Need to iterate through this before the continue below else we'll
				// hang checking the status.
				for range col.Items(ctx, errs) {
					found++
				}

				// Ignore metadata collections.
				fullPath := col.FullPath()
				if fullPath.Service() != test.service {
					continue
				}

				assert.Empty(t, fullPath.Folders(), "non-prefix collection")
				assert.NotEqual(t, col.State(), data.NewState, "prefix collection marked as new")
				foundCategories = append(foundCategories, fullPath.Category().String())

				assert.Zero(t, found, "non-empty collection")
			}

			assert.ElementsMatch(t, test.categories, foundCategories)

			backupGC.Wait()

			assert.NoError(t, errs.Failure())
		})
	}
}<|MERGE_RESOLUTION|>--- conflicted
+++ resolved
@@ -535,7 +535,6 @@
 	ctx, flush := tester.NewContext()
 	defer flush()
 
-<<<<<<< HEAD
 	config := ConfigInfo{
 		Acct:           acct,
 		Opts:           opts,
@@ -543,17 +542,7 @@
 		Service:        test.service,
 		Tenant:         tenant,
 		ResourceOwners: resourceOwners,
-		Dest:           tester.DefaultTestRestoreDestination(),
-=======
-	config := configInfo{
-		acct:           acct,
-		opts:           opts,
-		resource:       test.resource,
-		service:        test.service,
-		tenant:         tenant,
-		resourceOwners: resourceOwners,
-		dest:           tester.DefaultTestRestoreDestination(""),
->>>>>>> 4274de2b
+		Dest:           tester.DefaultTestRestoreDestination(""),
 	}
 
 	totalItems, totalKopiaItems, collections, expectedData := GetCollectionsAndExpected(
@@ -592,7 +581,6 @@
 	ctx, flush := tester.NewContext()
 	defer flush()
 
-<<<<<<< HEAD
 	config := ConfigInfo{
 		Acct:           acct,
 		Opts:           opts,
@@ -600,17 +588,7 @@
 		Service:        test.service,
 		Tenant:         tenant,
 		ResourceOwners: resourceOwners,
-		Dest:           tester.DefaultTestRestoreDestination(),
-=======
-	config := configInfo{
-		acct:           acct,
-		opts:           opts,
-		resource:       test.resource,
-		service:        test.service,
-		tenant:         tenant,
-		resourceOwners: resourceOwners,
-		dest:           tester.DefaultTestRestoreDestination(""),
->>>>>>> 4274de2b
+		Dest:           tester.DefaultTestRestoreDestination(""),
 	}
 
 	totalItems, _, collections, _ := GetCollectionsAndExpected(
@@ -642,7 +620,6 @@
 	ctx, flush := tester.NewContext()
 	defer flush()
 
-<<<<<<< HEAD
 	config := ConfigInfo{
 		Acct:           acct,
 		Opts:           opts,
@@ -650,17 +627,7 @@
 		Service:        test.service,
 		Tenant:         tenant,
 		ResourceOwners: resourceOwners,
-		Dest:           tester.DefaultTestRestoreDestination(),
-=======
-	config := configInfo{
-		acct:           acct,
-		opts:           opts,
-		resource:       test.resource,
-		service:        test.service,
-		tenant:         tenant,
-		resourceOwners: resourceOwners,
-		dest:           tester.DefaultTestRestoreDestination(""),
->>>>>>> 4274de2b
+		Dest:           tester.DefaultTestRestoreDestination(""),
 	}
 
 	totalItems, _, collections, _ := GetCollectionsAndExpected(

--- conflicted
+++ resolved
@@ -437,11 +437,7 @@
 	t.Logf("Selective backup of %s\n", backupSel)
 
 	start = time.Now()
-<<<<<<< HEAD
-	dcs, err := backupGC.DataCollections(ctx, backupSel, nil, control.Options{RestorePermissions: true})
-=======
-	dcs, excludes, err := backupGC.DataCollections(ctx, backupSel, nil, control.Options{})
->>>>>>> 19dbad4c
+	dcs, excludes, err := backupGC.DataCollections(ctx, backupSel, nil, control.Options{RestorePermissions: true})
 	require.NoError(t, err)
 	// No excludes yet because this isn't an incremental backup.
 	assert.Empty(t, excludes)
@@ -1013,8 +1009,7 @@
 					dest.ContainerName,
 				)
 
-<<<<<<< HEAD
-				restoreGC := loadConnector(ctx, t, test.resource)
+				restoreGC := loadConnector(ctx, t, graph.HTTPClient(graph.NoTimeout()), test.resource)
 				deets, err := restoreGC.RestoreDataCollections(
 					ctx,
 					suite.acct,
@@ -1023,10 +1018,6 @@
 					control.Options{RestorePermissions: true},
 					collections,
 				)
-=======
-				restoreGC := loadConnector(ctx, t, graph.HTTPClient(graph.NoTimeout()), test.resource)
-				deets, err := restoreGC.RestoreDataCollections(ctx, suite.acct, restoreSel, dest, collections)
->>>>>>> 19dbad4c
 				require.NoError(t, err)
 				require.NotNil(t, deets)
 
@@ -1047,11 +1038,7 @@
 			backupSel := backupSelectorForExpected(t, test.service, expectedDests)
 			t.Log("Selective backup of", backupSel)
 
-<<<<<<< HEAD
-			dcs, err := backupGC.DataCollections(ctx, backupSel, nil, control.Options{RestorePermissions: true})
-=======
-			dcs, excludes, err := backupGC.DataCollections(ctx, backupSel, nil, control.Options{})
->>>>>>> 19dbad4c
+			dcs, excludes, err := backupGC.DataCollections(ctx, backupSel, nil, control.Options{RestorePermissions: true})
 			require.NoError(t, err)
 			// No excludes yet because this isn't an incremental backup.
 			assert.Empty(t, excludes)
@@ -1069,7 +1056,6 @@
 	}
 }
 
-<<<<<<< HEAD
 func (suite *GraphConnectorIntegrationSuite) TestPermissionsRestoreAndBackup() {
 	ctx, flush := tester.NewContext()
 	defer flush()
@@ -1375,7 +1361,8 @@
 			)
 		})
 	}
-=======
+}
+
 // TODO: this should only be run during smoke tests, not part of the standard CI.
 // That's why it's set aside instead of being included in the other test set.
 func (suite *GraphConnectorIntegrationSuite) TestRestoreAndBackup_largeMailAttachment() {
@@ -1400,6 +1387,12 @@
 		},
 	}
 
-	runRestoreBackupTest(suite.T(), suite.acct, test, suite.connector.tenant, []string{suite.user})
->>>>>>> 19dbad4c
+	runRestoreBackupTest(
+		suite.T(),
+		suite.acct,
+		test,
+		suite.connector.tenant,
+		[]string{suite.user},
+		control.Options{RestorePermissions: true},
+	)
 }
--- conflicted
+++ resolved
@@ -452,114 +452,16 @@
 // TestRestoreAndBackup
 // nolint:wsl
 func (suite *GraphConnectorIntegrationSuite) TestRestoreAndBackup() {
-	//nolint:gofumpt
-	//bodyText := "This email has some text. However, all the text is on the same line."
-	//subjectText := "Test message for restore"
+	bodyText := "This email has some text. However, all the text is on the same line."
+	subjectText := "Test message for restore"
 
 	table := []struct {
-<<<<<<< HEAD
-		name          string
-		service       path.ServiceType
-		collections   []colInfo
-		backupSelFunc func(dest control.RestoreDestination, backupUser string) selectors.Selector
-=======
 		name                   string
 		service                path.ServiceType
 		collections            []colInfo
 		expectedRestoreFolders int
->>>>>>> 69a6fd15
 	}{
-		// {
-		// 	name:                   "EmailsWithAttachments",
-		// 	service:                path.ExchangeService,
-		// 	expectedRestoreFolders: 1,
-		// 	collections: []colInfo{
-		// 		{
-		// 			pathElements: []string{"Inbox"},
-		// 			category:     path.EmailCategory,
-		// 			items: []itemInfo{
-		// 				{
-		// 					name: "someencodeditemID",
-		// 					data: mockconnector.GetMockMessageWithDirectAttachment(
-		// 						subjectText + "-1",
-		// 					),
-		// 					lookupKey: subjectText + "-1",
-		// 				},
-		// 				{
-		// 					name: "someencodeditemID2",
-		// 					data: mockconnector.GetMockMessageWithTwoAttachments(
-		// 						subjectText + "-2",
-		// 					),
-		// 					lookupKey: subjectText + "-2",
-		// 				},
-		// 			},
-		// 		},
-		// 	},
-		// 	// TODO(ashmrtn): Generalize this once we know the path transforms that
-		// 	// occur during restore.
-		// 	backupSelFunc: func(dest control.RestoreDestination, backupUser string) selectors.Selector {
-		// 		backupSel := selectors.NewExchangeBackup()
-		// 		backupSel.Include(backupSel.MailFolders(
-		// 			[]string{backupUser},
-		// 			[]string{dest.ContainerName},
-		// 		))
-
-		// 		return backupSel.Selector
-		// 	},
-		// },
-		// {
-		// 	name:                   "MultipleEmailsSingleFolder",
-		// 	service:                path.ExchangeService,
-		// 	expectedRestoreFolders: 1,
-		// 	collections: []colInfo{
-		// 		{
-		// 			pathElements: []string{"Inbox"},
-		// 			category:     path.EmailCategory,
-		// 			items: []itemInfo{
-		// 				{
-		// 					name: "someencodeditemID",
-		// 					data: mockconnector.GetMockMessageWithBodyBytes(
-		// 						subjectText+"-1",
-		// 						bodyText+" 1.",
-		// 					),
-		// 					lookupKey: subjectText + "-1",
-		// 				},
-		// 				{
-		// 					name: "someencodeditemID2",
-		// 					data: mockconnector.GetMockMessageWithBodyBytes(
-		// 						subjectText+"-2",
-		// 						bodyText+" 2.",
-		// 					),
-		// 					lookupKey: subjectText + "-2",
-		// 				},
-		// 				{
-		// 					name: "someencodeditemID3",
-		// 					data: mockconnector.GetMockMessageWithBodyBytes(
-		// 						subjectText+"-3",
-		// 						bodyText+" 3.",
-		// 					),
-		// 					lookupKey: subjectText + "-3",
-		// 				},
-		// 			},
-		// 		},
-		// 	},
-		// 	// TODO(ashmrtn): Generalize this once we know the path transforms that
-		// 	// occur during restore.
-		// 	backupSelFunc: func(dest control.RestoreDestination, backupUser string) selectors.Selector {
-		// 		backupSel := selectors.NewExchangeBackup()
-		// 		backupSel.Include(backupSel.MailFolders(
-		// 			[]string{backupUser},
-		// 			[]string{dest.ContainerName},
-		// 		))
-
-		// 		return backupSel.Selector
-		// 	},
-		// },
-		{
-<<<<<<< HEAD
-			name:    "MultipleContactsSingleFolder",
-			service: path.ExchangeService,
-=======
+		{
 			name:                   "EmailsWithAttachments",
 			service:                path.ExchangeService,
 			expectedRestoreFolders: 1,
@@ -624,10 +526,8 @@
 			},
 		},
 		{
-			name:                   "MultipleContactsSingleFolder",
-			service:                path.ExchangeService,
-			expectedRestoreFolders: 1,
->>>>>>> 69a6fd15
+			name:    "MultipleContactsSingleFolder",
+			service: path.ExchangeService,
 			collections: []colInfo{
 				{
 					pathElements: []string{"Contacts"},

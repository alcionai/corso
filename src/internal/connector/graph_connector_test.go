--- conflicted
+++ resolved
@@ -253,25 +253,6 @@
 	assert.Equal(t, status.FolderCount, 1)
 }
 
-<<<<<<< HEAD
-func (suite *GraphConnectorIntegrationSuite) TestRestoreContact() {
-	t := suite.T()
-	connector := loadConnector(t)
-	path := []string{"tenant", suite.user, contactsCategory, "Top"}
-	mdc := mockconnector.NewMockExchangeCollection(path, 1)
-	mdc.Data = make([][]byte, 0)
-	mdc.Data = append(mdc.Data, mockconnector.GetMockContactBytes("testing"))
-	err := connector.RestoreExchangeDataCollection(
-		context.Background(),
-		[]data.Collection{mdc})
-	t.Logf("%v\n", err)
-
-}
-
-// TestGraphConnector_SingleMailFolderCollectionQuery verifies single folder support
-// for Backup operation
-func (suite *GraphConnectorIntegrationSuite) TestGraphConnector_SingleMailFolderCollectionQuery() {
-=======
 // TestAccessOfInboxAllUsers verifies that GraphConnector can
 // support `--all-users` for backup operations. Selector.DiscreteScopes
 // returns all of the users within one scope. Only users who have
@@ -279,7 +260,6 @@
 // The final test insures that more than a 75% of the user collections are
 // returned. If an error was experienced, the test will fail overall
 func (suite *GraphConnectorIntegrationSuite) TestAccessOfInboxAllUsers() {
->>>>>>> 4abc4edf
 	t := suite.T()
 	connector := loadConnector(t)
 	sel := selectors.NewExchangeBackup()

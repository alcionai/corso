--- conflicted
+++ resolved
@@ -102,146 +102,4 @@
 		err = deleteMailFolder(suite.connector.graphService, user, *aFolder.GetId())
 		assert.NoError(suite.T(), err)
 	}
-<<<<<<< HEAD
-}
-
-// ---------------------------------------------------------------
-// Disconnected Test Section
-// -------------------------
-type DisconnectedGraphConnectorSuite struct {
-	suite.Suite
-}
-
-func TestDisconnectedGraphSuite(t *testing.T) {
-	suite.Run(t, new(DisconnectedGraphConnectorSuite))
-}
-
-func (suite *DisconnectedGraphConnectorSuite) TestBadConnection() {
-
-	table := []struct {
-		name string
-		acct func(t *testing.T) account.Account
-	}{
-		{
-			name: "Invalid Credentials",
-			acct: func(t *testing.T) account.Account {
-				a, err := account.NewAccount(
-					account.ProviderM365,
-					account.M365Config{
-						M365: credentials.M365{
-							ClientID:     "Test",
-							ClientSecret: "without",
-						},
-						TenantID: "data",
-					},
-				)
-				require.NoError(t, err)
-				return a
-			},
-		},
-		{
-			name: "Empty Credentials",
-			acct: func(t *testing.T) account.Account {
-				// intentionally swallowing the error here
-				a, _ := account.NewAccount(account.ProviderM365)
-				return a
-			},
-		},
-	}
-	for _, test := range table {
-		suite.T().Run(test.name, func(t *testing.T) {
-			gc, err := NewGraphConnector(test.acct(t))
-			assert.Nil(t, gc, test.name+" failed")
-			assert.NotNil(t, err, test.name+"failed")
-		})
-	}
-}
-
-func (suite *DisconnectedGraphConnectorSuite) TestBuild() {
-	names := make(map[string]string)
-	names["Al"] = "Bundy"
-	names["Ellen"] = "Ripley"
-	names["Axel"] = "Foley"
-	first := buildFromMap(true, names)
-	last := buildFromMap(false, names)
-	suite.True(Contains(first, "Al"))
-	suite.True(Contains(first, "Ellen"))
-	suite.True(Contains(first, "Axel"))
-	suite.True(Contains(last, "Bundy"))
-	suite.True(Contains(last, "Ripley"))
-	suite.True(Contains(last, "Foley"))
-
-}
-
-func (suite *DisconnectedGraphConnectorSuite) TestInterfaceAlignment() {
-	var dc data.Collection
-	concrete := exchange.NewCollection("Check", []string{"interface", "works"})
-	dc = &concrete
-	assert.NotNil(suite.T(), dc)
-
-}
-
-func (suite *DisconnectedGraphConnectorSuite) TestGraphConnector_Status() {
-	gc := GraphConnector{}
-	suite.Equal(len(gc.PrintableStatus()), 0)
-	status := support.CreateStatus(
-		context.Background(),
-		support.Restore,
-		12, 9, 8,
-		support.WrapAndAppend("tres", errors.New("three"), support.WrapAndAppend("arc376", errors.New("one"), errors.New("two"))))
-	gc.SetStatus(*status)
-	suite.Greater(len(gc.PrintableStatus()), 0)
-	suite.Greater(gc.Status().ObjectCount, 0)
-}
-func (suite *DisconnectedGraphConnectorSuite) TestGraphConnector_ErrorChecking() {
-	tests := []struct {
-		name                 string
-		err                  error
-		returnRecoverable    assert.BoolAssertionFunc
-		returnNonRecoverable assert.BoolAssertionFunc
-	}{
-		{
-			name:                 "Neither Option",
-			err:                  errors.New("regular error"),
-			returnRecoverable:    assert.False,
-			returnNonRecoverable: assert.False,
-		},
-		{
-			name:                 "Validate Recoverable",
-			err:                  support.SetRecoverableError(errors.New("Recoverable")),
-			returnRecoverable:    assert.True,
-			returnNonRecoverable: assert.False,
-		},
-		{name: "Validate NonRecoverable",
-			err:                  support.SetNonRecoverableError(errors.New("Non-recoverable")),
-			returnRecoverable:    assert.False,
-			returnNonRecoverable: assert.True,
-		},
-		{
-			name: "Wrapped Recoverable",
-			err: support.WrapAndAppend(
-				"Wrapped Recoverable",
-				support.SetRecoverableError(errors.New("Recoverable")),
-				nil),
-			returnRecoverable:    assert.True,
-			returnNonRecoverable: assert.False,
-		},
-		{
-			name:                 "On Nil",
-			err:                  nil,
-			returnRecoverable:    assert.False,
-			returnNonRecoverable: assert.False,
-		},
-	}
-	for _, test := range tests {
-		suite.T().Run(test.name, func(t *testing.T) {
-			recoverable := IsRecoverableError(test.err)
-			nonRecoverable := IsNonRecoverableError(test.err)
-			test.returnRecoverable(suite.T(), recoverable, "Test: %s Recoverable-received %v", test.name, recoverable)
-			test.returnNonRecoverable(suite.T(), nonRecoverable, "Test: %s non-recoverable: %v", test.name, nonRecoverable)
-			t.Logf("Is nil: %v", test.err == nil)
-		})
-	}
-=======
->>>>>>> 2f56a849
 }
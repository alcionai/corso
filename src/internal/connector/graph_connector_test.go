package connector

import (
	"bytes"
	"context"
	"strings"
	"testing"
	"time"

	"github.com/stretchr/testify/assert"
	"github.com/stretchr/testify/require"
	"github.com/stretchr/testify/suite"

	"github.com/alcionai/corso/src/internal/connector/exchange"
	"github.com/alcionai/corso/src/internal/connector/mockconnector"
	"github.com/alcionai/corso/src/internal/connector/onedrive"
	"github.com/alcionai/corso/src/internal/connector/support"
	"github.com/alcionai/corso/src/internal/data"
	"github.com/alcionai/corso/src/internal/tester"
	"github.com/alcionai/corso/src/pkg/control"
	"github.com/alcionai/corso/src/pkg/path"
	"github.com/alcionai/corso/src/pkg/selectors"
)

type GraphConnectorIntegrationSuite struct {
	suite.Suite
	connector *GraphConnector
	user      string
}

func loadConnector(ctx context.Context, t *testing.T) *GraphConnector {
	a := tester.NewM365Account(t)
	connector, err := NewGraphConnector(ctx, a)
	require.NoError(t, err)

	return connector
}

func TestGraphConnectorIntegrationSuite(t *testing.T) {
	if err := tester.RunOnAny(
		tester.CorsoCITests,
		tester.CorsoGraphConnectorTests,
		tester.CorsoGraphConnectorExchangeTests,
	); err != nil {
		t.Skip(err)
	}

	suite.Run(t, new(GraphConnectorIntegrationSuite))
}

func (suite *GraphConnectorIntegrationSuite) SetupSuite() {
	ctx, flush := tester.NewContext()
	defer flush()

	_, err := tester.GetRequiredEnvVars(tester.M365AcctCredEnvs...)
	require.NoError(suite.T(), err)
	suite.connector = loadConnector(ctx, suite.T())
	suite.user = tester.M365UserID(suite.T())
	tester.LogTimeOfTest(suite.T())
}

// TestSetTenantUsers verifies GraphConnector's ability to query
// the users associated with the credentials
func (suite *GraphConnectorIntegrationSuite) TestSetTenantUsers() {
	newConnector := GraphConnector{
		tenant:      "test_tenant",
		Users:       make(map[string]string, 0),
		credentials: suite.connector.credentials,
	}

	ctx, flush := tester.NewContext()
	defer flush()

	service, err := newConnector.createService(false)
	require.NoError(suite.T(), err)

	newConnector.graphService = *service

	suite.Equal(len(newConnector.Users), 0)
	err = newConnector.setTenantUsers(ctx)
	assert.NoError(suite.T(), err)
	suite.Greater(len(newConnector.Users), 0)
}

// TestInvalidUserForDataCollections ensures verification process for users
func (suite *GraphConnectorIntegrationSuite) TestInvalidUserForDataCollections() {
	ctx, flush := tester.NewContext()
	defer flush()

	invalidUser := "foo@example.com"
	connector := loadConnector(ctx, suite.T())
	tests := []struct {
		name        string
		getSelector func(t *testing.T) selectors.Selector
	}{
		{
			name: "invalid exchange backup user",
			getSelector: func(t *testing.T) selectors.Selector {
				sel := selectors.NewExchangeBackup()
				sel.Include(sel.MailFolders([]string{invalidUser}, selectors.Any()))
				return sel.Selector
			},
		},
		{
			name: "Invalid onedrive backup user",
			getSelector: func(t *testing.T) selectors.Selector {
				sel := selectors.NewOneDriveBackup()
				sel.Include(sel.Folders([]string{invalidUser}, selectors.Any()))
				return sel.Selector
			},
		},
	}

	for _, test := range tests {
		suite.T().Run(test.name, func(t *testing.T) {
			collections, err := connector.DataCollections(ctx, test.getSelector(t))
			assert.Error(t, err)
			assert.Empty(t, collections)
		})
	}
}

// TestExchangeDataCollection verifies interface between operation and
// GraphConnector remains stable to receive a non-zero amount of Collections
// for the Exchange Package. Enabled exchange applications:
// - mail
// - contacts
// - events
func (suite *GraphConnectorIntegrationSuite) TestExchangeDataCollection() {
	ctx, flush := tester.NewContext()
	defer flush()

	connector := loadConnector(ctx, suite.T())
	tests := []struct {
		name        string
		getSelector func(t *testing.T) selectors.Selector
	}{
		{
			name: suite.user + " Email",
			getSelector: func(t *testing.T) selectors.Selector {
				sel := selectors.NewExchangeBackup()
				sel.Include(sel.MailFolders([]string{suite.user}, []string{exchange.DefaultMailFolder}, selectors.PrefixMatch()))

				return sel.Selector
			},
		},
		{
			name: suite.user + " Contacts",
			getSelector: func(t *testing.T) selectors.Selector {
				sel := selectors.NewExchangeBackup()
				sel.Include(sel.ContactFolders(
					[]string{suite.user},
					[]string{exchange.DefaultContactFolder},
					selectors.PrefixMatch()))

				return sel.Selector
			},
		},
		// {
		// 	name: suite.user + " Events",
		// 	getSelector: func(t *testing.T) selectors.Selector {
		// 		sel := selectors.NewExchangeBackup()
		// 		sel.Include(sel.EventCalendars([]string{suite.user},
		//		[]string{exchange.DefaultCalendar}, selectors.PrefixMatch()))

		// 		return sel.Selector
		// 	},
		// },
	}

	for _, test := range tests {
		suite.T().Run(test.name, func(t *testing.T) {
			collection, err := connector.ExchangeDataCollection(ctx, test.getSelector(t))
			require.NoError(t, err)
			assert.Equal(t, len(collection), 1)
			channel := collection[0].Items()
			for object := range channel {
				buf := &bytes.Buffer{}
				_, err := buf.ReadFrom(object.ToReader())
				assert.NoError(t, err, "received a buf.Read error")
			}
			status := connector.AwaitStatus()
			assert.NotZero(t, status.Successful)
			t.Log(status.String())
		})
	}
}

// TestMailSerializationRegression verifies that all mail data stored in the
// test account can be successfully downloaded into bytes and restored into
// M365 mail objects
func (suite *GraphConnectorIntegrationSuite) TestMailSerializationRegression() {
	ctx, flush := tester.NewContext()
	defer flush()

	t := suite.T()
	connector := loadConnector(ctx, t)
	sel := selectors.NewExchangeBackup()
	sel.Include(sel.MailFolders([]string{suite.user}, []string{exchange.DefaultMailFolder}, selectors.PrefixMatch()))
	collection, err := connector.createCollections(ctx, sel.Scopes()[0])
	require.NoError(t, err)

	for _, edc := range collection {
		suite.T().Run(edc.FullPath().String(), func(t *testing.T) {
			streamChannel := edc.Items()
			// Verify that each message can be restored
			for stream := range streamChannel {
				buf := &bytes.Buffer{}
				read, err := buf.ReadFrom(stream.ToReader())
				assert.NoError(t, err)
				assert.NotZero(t, read)
				message, err := support.CreateMessageFromBytes(buf.Bytes())
				assert.NotNil(t, message)
				assert.NoError(t, err)
			}
		})
	}

	status := connector.AwaitStatus()
	suite.NotNil(status)
	suite.Equal(status.ObjectCount, status.Successful)
}

// TestContactSerializationRegression verifies ability to query contact items
// and to store contact within Collection. Downloaded contacts are run through
// a regression test to ensure that downloaded items can be uploaded.
func (suite *GraphConnectorIntegrationSuite) TestContactSerializationRegression() {
	ctx, flush := tester.NewContext()
	defer flush()

	connector := loadConnector(ctx, suite.T())

	tests := []struct {
		name          string
		getCollection func(t *testing.T) []*exchange.Collection
	}{
		{
			name: "Default Contact Folder",
			getCollection: func(t *testing.T) []*exchange.Collection {
				scope := selectors.
					NewExchangeBackup().
					ContactFolders([]string{suite.user}, []string{exchange.DefaultContactFolder}, selectors.PrefixMatch())[0]
				collections, err := connector.createCollections(ctx, scope)
				require.NoError(t, err)

				return collections
			},
		},
	}

	for _, test := range tests {
		suite.T().Run(test.name, func(t *testing.T) {
			edcs := test.getCollection(t)
			require.Equal(t, len(edcs), 1)
			edc := edcs[0]
			assert.Equal(t, edc.FullPath().Folder(), exchange.DefaultContactFolder)
			streamChannel := edc.Items()
			count := 0
			for stream := range streamChannel {
				buf := &bytes.Buffer{}
				read, err := buf.ReadFrom(stream.ToReader())
				assert.NoError(t, err)
				assert.NotZero(t, read)
				contact, err := support.CreateContactFromBytes(buf.Bytes())
				assert.NotNil(t, contact)
				assert.NoError(t, err, "error on converting contact bytes: "+string(buf.Bytes()))
				count++
			}
			assert.NotZero(t, count)

			status := connector.AwaitStatus()
			suite.NotNil(status)
			suite.Equal(status.ObjectCount, status.Successful)
		})
	}
}

// TestEventsSerializationRegression ensures functionality of createCollections
// to be able to successfully query, download and restore event objects
func (suite *GraphConnectorIntegrationSuite) TestEventsSerializationRegression() {
	ctx, flush := tester.NewContext()
	defer flush()

	connector := loadConnector(ctx, suite.T())

	tests := []struct {
		name, expected string
		getCollection  func(t *testing.T) []*exchange.Collection
	}{
		{
			name:     "Default Event Calendar",
			expected: exchange.DefaultCalendar,
			getCollection: func(t *testing.T) []*exchange.Collection {
				sel := selectors.NewExchangeBackup()
				sel.Include(sel.EventCalendars([]string{suite.user}, []string{exchange.DefaultCalendar}, selectors.PrefixMatch()))
				collections, err := connector.createCollections(ctx, sel.Scopes()[0])
				require.NoError(t, err)

				return collections
			},
		},
		{
			name:     "Birthday Calendar",
			expected: "Birthdays",
			getCollection: func(t *testing.T) []*exchange.Collection {
				sel := selectors.NewExchangeBackup()
				sel.Include(sel.EventCalendars([]string{suite.user}, []string{"Birthdays"}, selectors.PrefixMatch()))
				collections, err := connector.createCollections(ctx, sel.Scopes()[0])
				require.NoError(t, err)

				return collections
			},
		},
	}

	for _, test := range tests {
		suite.T().Run(test.name, func(t *testing.T) {
			collections := test.getCollection(t)
			require.Equal(t, len(collections), 1)
			edc := collections[0]
			assert.Equal(t, edc.FullPath().Folder(), test.expected)
			streamChannel := edc.Items()

			for stream := range streamChannel {
				buf := &bytes.Buffer{}
				read, err := buf.ReadFrom(stream.ToReader())
				assert.NoError(t, err)
				assert.NotZero(t, read)
				event, err := support.CreateEventFromBytes(buf.Bytes())
				assert.NotNil(t, event)
				assert.NoError(t, err, "experienced error parsing event bytes: "+string(buf.Bytes()))
			}

			status := connector.AwaitStatus()
			suite.NotNil(status)
			suite.Equal(status.ObjectCount, status.Successful)
		})
	}
}

// TestAccessOfInboxAllUsers verifies that GraphConnector can
// support `--users *` for backup operations. Selector.DiscreteScopes
// returns all of the users within one scope. Only users who have
// messages in their inbox will have a collection returned.
// The final test insures that more than a 75% of the user collections are
// returned. If an error was experienced, the test will fail overall
func (suite *GraphConnectorIntegrationSuite) TestAccessOfInboxAllUsers() {
	ctx, flush := tester.NewContext()
	defer flush()

	t := suite.T()
	connector := loadConnector(ctx, t)
	sel := selectors.NewExchangeBackup()
	sel.Include(sel.MailFolders(selectors.Any(), []string{exchange.DefaultMailFolder}, selectors.PrefixMatch()))
	scopes := sel.DiscreteScopes(connector.GetUsers())

	for _, scope := range scopes {
		users := scope.Get(selectors.ExchangeUser)
		standard := (len(users) / 4) * 3
		collections, err := connector.createCollections(ctx, scope)
		require.NoError(t, err)
		suite.Greater(len(collections), standard)
	}
}

func (suite *GraphConnectorIntegrationSuite) TestMailFetch() {
	ctx, flush := tester.NewContext()
	defer flush()

	var (
		t      = suite.T()
		userID = tester.M365UserID(t)
	)

	tests := []struct {
		name        string
		scope       selectors.ExchangeScope
		folderNames map[string]struct{}
	}{
		{
			name: "Folder Iterative Check Mail",
			scope: selectors.NewExchangeBackup().MailFolders(
				[]string{userID},
				[]string{exchange.DefaultMailFolder},
				selectors.PrefixMatch(),
			)[0],
			folderNames: map[string]struct{}{
				exchange.DefaultMailFolder: {},
			},
		},
	}

	gc := loadConnector(ctx, t)

	for _, test := range tests {
		suite.T().Run(test.name, func(t *testing.T) {
			collections, err := gc.createCollections(ctx, test.scope)
			require.NoError(t, err)

			for _, c := range collections {
				require.NotEmpty(t, c.FullPath().Folder())
				folder := c.FullPath().Folder()

				if _, ok := test.folderNames[folder]; ok {
					delete(test.folderNames, folder)
				}
			}

			assert.Empty(t, test.folderNames)
		})
	}
}

///------------------------------------------------------------
// Exchange Functions
//-------------------------------------------------------

func (suite *GraphConnectorIntegrationSuite) TestEmptyCollections() {
	dest := tester.DefaultTestRestoreDestination()
	table := []struct {
		name string
		col  []data.Collection
		sel  selectors.Selector
	}{
		{
			name: "ExchangeNil",
			col:  nil,
			sel: selectors.Selector{
				Service: selectors.ServiceExchange,
			},
		},
		{
			name: "ExchangeEmpty",
			col:  []data.Collection{},
			sel: selectors.Selector{
				Service: selectors.ServiceExchange,
			},
		},
		{
			name: "OneDriveNil",
			col:  nil,
			sel: selectors.Selector{
				Service: selectors.ServiceOneDrive,
			},
		},
		{
			name: "OneDriveEmpty",
			col:  []data.Collection{},
			sel: selectors.Selector{
				Service: selectors.ServiceOneDrive,
			},
		},
	}

	for _, test := range table {
		suite.T().Run(test.name, func(t *testing.T) {
			ctx, flush := tester.NewContext()
			defer flush()

			deets, err := suite.connector.RestoreDataCollections(ctx, test.sel, dest, test.col)
			require.NoError(t, err)
			assert.NotNil(t, deets)

			stats := suite.connector.AwaitStatus()
			assert.Zero(t, stats.ObjectCount)
			assert.Zero(t, stats.FolderCount)
			assert.Zero(t, stats.Successful)
		})
	}
}

func runRestoreBackupTest(
	t *testing.T,
	test restoreBackupInfo,
	tenant string,
	users []string,
) {
	var (
		collections  []data.Collection
		expectedData = map[string]map[string][]byte{}
		totalItems   = 0
		// Get a dest per test so they're independent.
		dest = tester.DefaultTestRestoreDestination()
	)

	ctx, flush := tester.NewContext()
	defer flush()

	for _, user := range users {
		numItems, userCollections, userExpectedData := collectionsForInfo(
			t,
			test.service,
			tenant,
			user,
			dest,
			test.collections,
		)

		collections = append(collections, userCollections...)
		totalItems += numItems

		for k, v := range userExpectedData {
			expectedData[k] = v
		}
	}

	t.Logf(
		"Restoring collections to %s for user(s) %v\n",
		dest.ContainerName,
		users,
	)

	start := time.Now()

	restoreGC := loadConnector(ctx, t)
	restoreSel := getSelectorWith(test.service)
	deets, err := restoreGC.RestoreDataCollections(ctx, restoreSel, dest, collections)
	require.NoError(t, err)
	assert.NotNil(t, deets)

	status := restoreGC.AwaitStatus()
	runTime := time.Now().Sub(start)

	assert.Equal(t, totalItems, status.ObjectCount, "status.ObjectCount")
	assert.Equal(t, totalItems, status.Successful, "status.Successful")
	assert.Len(
		t,
		deets.Entries,
		totalItems,
		"details entries contains same item count as total successful items restored")

	t.Logf("Restore complete in %v\n", runTime)

	// Run a backup and compare its output with what we put in.

	backupGC := loadConnector(ctx, t)
	backupSel := backupSelectorForExpected(t, expectedData)
	t.Logf("Selective backup of %s\n", backupSel)

	start = time.Now()
	dcs, err := backupGC.DataCollections(ctx, backupSel)
	require.NoError(t, err)

	t.Logf("Backup enumeration complete in %v\n", time.Now().Sub(start))

	// Pull the data prior to waiting for the status as otherwise it will
	// deadlock.
	checkCollections(t, totalItems, expectedData, dcs)

	status = backupGC.AwaitStatus()
	assert.Equal(t, totalItems, status.ObjectCount, "status.ObjectCount")
	assert.Equal(t, totalItems, status.Successful, "status.Successful")
}

func (suite *GraphConnectorIntegrationSuite) TestRestoreAndBackup() {
	bodyText := "This email has some text. However, all the text is on the same line."
	subjectText := "Test message for restore"

	ctx, flush := tester.NewContext()
	defer flush()

	// Get the default drive ID for the test user.
	driveID := onedrive.MustGetDefaultDriveID(
		suite.T(),
		ctx,
		suite.connector.Service(),
		suite.user,
	)

	table := []restoreBackupInfo{
		{
			name:    "EmailsWithAttachments",
			service: path.ExchangeService,
			collections: []colInfo{
				{
					pathElements: []string{"Inbox"},
					category:     path.EmailCategory,
					items: []itemInfo{
						{
							name: "someencodeditemID",
							data: mockconnector.GetMockMessageWithDirectAttachment(
								subjectText + "-1",
							),
							lookupKey: subjectText + "-1",
						},
						{
							name: "someencodeditemID2",
							data: mockconnector.GetMockMessageWithTwoAttachments(
								subjectText + "-2",
							),
							lookupKey: subjectText + "-2",
						},
					},
				},
			},
		},
		{
			name:    "MultipleEmailsMultipleFolders",
			service: path.ExchangeService,
			collections: []colInfo{
				{
					pathElements: []string{"Inbox"},
					category:     path.EmailCategory,
					items: []itemInfo{
						{
							name: "someencodeditemID",
							data: mockconnector.GetMockMessageWithBodyBytes(
								subjectText+"-1",
								bodyText+" 1.",
								bodyText+" 1.",
							),
							lookupKey: subjectText + "-1",
						},
					},
				},
				{
					pathElements: []string{"Work"},
					category:     path.EmailCategory,
					items: []itemInfo{
						{
							name: "someencodeditemID2",
							data: mockconnector.GetMockMessageWithBodyBytes(
								subjectText+"-2",
								bodyText+" 2.",
								bodyText+" 2.",
							),
							lookupKey: subjectText + "-2",
						},
						{
							name: "someencodeditemID3",
							data: mockconnector.GetMockMessageWithBodyBytes(
								subjectText+"-3",
								bodyText+" 3.",
								bodyText+" 3.",
							),
							lookupKey: subjectText + "-3",
						},
					},
				},
			},
		},
		{
			name:    "MultipleContactsSingleFolder",
			service: path.ExchangeService,
			collections: []colInfo{
				{
					pathElements: []string{"Contacts"},
					category:     path.ContactsCategory,
					items: []itemInfo{
						{
							name:      "someencodeditemID",
							data:      mockconnector.GetMockContactBytes("Ghimley"),
							lookupKey: "Ghimley",
						},
						{
							name:      "someencodeditemID2",
							data:      mockconnector.GetMockContactBytes("Irgot"),
							lookupKey: "Irgot",
						},
						{
							name:      "someencodeditemID3",
							data:      mockconnector.GetMockContactBytes("Jannes"),
							lookupKey: "Jannes",
						},
					},
				},
			},
		},
		{
			name:    "MultipleContactsMutlipleFolders",
			service: path.ExchangeService,
			collections: []colInfo{
				{
					pathElements: []string{"Work"},
					category:     path.ContactsCategory,
					items: []itemInfo{
						{
							name:      "someencodeditemID",
							data:      mockconnector.GetMockContactBytes("Ghimley"),
							lookupKey: "Ghimley",
						},
						{
							name:      "someencodeditemID2",
							data:      mockconnector.GetMockContactBytes("Irgot"),
							lookupKey: "Irgot",
						},
						{
							name:      "someencodeditemID3",
							data:      mockconnector.GetMockContactBytes("Jannes"),
							lookupKey: "Jannes",
						},
					},
				},
				{
					pathElements: []string{"Personal"},
					category:     path.ContactsCategory,
					items: []itemInfo{
						{
							name:      "someencodeditemID4",
							data:      mockconnector.GetMockContactBytes("Argon"),
							lookupKey: "Argon",
						},
						{
							name:      "someencodeditemID5",
							data:      mockconnector.GetMockContactBytes("Bernard"),
							lookupKey: "Bernard",
						},
					},
				},
			},
		},
<<<<<<< HEAD
		{
			name:    "MultipleEventsSingleCalendar",
			service: path.ExchangeService,
			collections: []colInfo{
				{
					pathElements: []string{"Work"},
					category:     path.EventsCategory,
					items: []itemInfo{
						{
							name:      "someencodeditemID",
							data:      mockconnector.GetMockEventWithSubjectBytes("Ghimley"),
							lookupKey: "Ghimley",
						},
						{
							name:      "someencodeditemID2",
							data:      mockconnector.GetMockEventWithSubjectBytes("Irgot"),
							lookupKey: "Irgot",
						},
						{
							name:      "someencodeditemID3",
							data:      mockconnector.GetMockEventWithSubjectBytes("Jannes"),
							lookupKey: "Jannes",
						},
					},
				},
			},
		},
		{
			name:    "MultipleEventsMultipleCalendars",
			service: path.ExchangeService,
			collections: []colInfo{
				{
					pathElements: []string{"Work"},
					category:     path.EventsCategory,
					items: []itemInfo{
						{
							name:      "someencodeditemID",
							data:      mockconnector.GetMockEventWithSubjectBytes("Ghimley"),
							lookupKey: "Ghimley",
						},
						{
							name:      "someencodeditemID2",
							data:      mockconnector.GetMockEventWithSubjectBytes("Irgot"),
							lookupKey: "Irgot",
						},
						{
							name:      "someencodeditemID3",
							data:      mockconnector.GetMockEventWithSubjectBytes("Jannes"),
							lookupKey: "Jannes",
						},
					},
				},
				{
					pathElements: []string{"Personal"},
					category:     path.EventsCategory,
					items: []itemInfo{
						{
							name:      "someencodeditemID4",
							data:      mockconnector.GetMockEventWithSubjectBytes("Argon"),
							lookupKey: "Argon",
						},
						{
							name:      "someencodeditemID5",
							data:      mockconnector.GetMockEventWithSubjectBytes("Bernard"),
							lookupKey: "Bernard",
						},
					},
				},
			},
		},
		{
			name:    "OneDriveMultipleFoldersAndFiles",
			service: path.OneDriveService,
			collections: []colInfo{
				{
					pathElements: []string{
						"drives",
						driveID,
						"root:",
					},
					category: path.FilesCategory,
					items: []itemInfo{
						{
							name:      "test-file.txt",
							data:      []byte(strings.Repeat("a", 33)),
							lookupKey: "test-file.txt",
						},
					},
				},
				{
					pathElements: []string{
						"drives",
						driveID,
						"root:",
						"folder-a",
					},
					category: path.FilesCategory,
					items: []itemInfo{
						{
							name:      "test-file.txt",
							data:      []byte(strings.Repeat("b", 65)),
							lookupKey: "test-file.txt",
						},
					},
				},
				{
					pathElements: []string{
						"drives",
						driveID,
						"root:",
						"folder-a",
						"b",
					},
					category: path.FilesCategory,
					items: []itemInfo{
						{
							name:      "test-file.txt",
							data:      []byte(strings.Repeat("c", 129)),
							lookupKey: "test-file.txt",
						},
					},
				},
				{
					pathElements: []string{
						"drives",
						driveID,
						"root:",
						"folder-a",
						"b",
						"folder-a",
					},
					category: path.FilesCategory,
					items: []itemInfo{
						{
							name:      "test-file.txt",
							data:      []byte(strings.Repeat("d", 257)),
							lookupKey: "test-file.txt",
						},
					},
				},
				{
					pathElements: []string{
						"drives",
						driveID,
						"root:",
						"b",
					},
					category: path.FilesCategory,
					items: []itemInfo{
						{
							name:      "test-file.txt",
							data:      []byte(strings.Repeat("e", 257)),
							lookupKey: "test-file.txt",
						},
					},
				},
			},
		},
=======
		// {
		// 	name:    "MultipleEventsSingleCalendar",
		// 	service: path.ExchangeService,
		// 	collections: []colInfo{
		// 		{
		// 			pathElements: []string{"Work"},
		// 			category:     path.EventsCategory,
		// 			items: []itemInfo{
		// 				{
		// 					name:      "someencodeditemID",
		// 					data:      mockconnector.GetMockEventWithSubjectBytes("Ghimley"),
		// 					lookupKey: "Ghimley",
		// 				},
		// 				{
		// 					name:      "someencodeditemID2",
		// 					data:      mockconnector.GetMockEventWithSubjectBytes("Irgot"),
		// 					lookupKey: "Irgot",
		// 				},
		// 				{
		// 					name:      "someencodeditemID3",
		// 					data:      mockconnector.GetMockEventWithSubjectBytes("Jannes"),
		// 					lookupKey: "Jannes",
		// 				},
		// 			},
		// 		},
		// 	},
		// },
		// {
		// 	name:    "MultipleEventsMultipleCalendars",
		// 	service: path.ExchangeService,
		// 	collections: []colInfo{
		// 		{
		// 			pathElements: []string{"Work"},
		// 			category:     path.EventsCategory,
		// 			items: []itemInfo{
		// 				{
		// 					name:      "someencodeditemID",
		// 					data:      mockconnector.GetMockEventWithSubjectBytes("Ghimley"),
		// 					lookupKey: "Ghimley",
		// 				},
		// 				{
		// 					name:      "someencodeditemID2",
		// 					data:      mockconnector.GetMockEventWithSubjectBytes("Irgot"),
		// 					lookupKey: "Irgot",
		// 				},
		// 				{
		// 					name:      "someencodeditemID3",
		// 					data:      mockconnector.GetMockEventWithSubjectBytes("Jannes"),
		// 					lookupKey: "Jannes",
		// 				},
		// 			},
		// 		},
		// 		{
		// 			pathElements: []string{"Personal"},
		// 			category:     path.EventsCategory,
		// 			items: []itemInfo{
		// 				{
		// 					name:      "someencodeditemID4",
		// 					data:      mockconnector.GetMockEventWithSubjectBytes("Argon"),
		// 					lookupKey: "Argon",
		// 				},
		// 				{
		// 					name:      "someencodeditemID5",
		// 					data:      mockconnector.GetMockEventWithSubjectBytes("Bernard"),
		// 					lookupKey: "Bernard",
		// 				},
		// 			},
		// 		},
		// 	},
		// },
>>>>>>> 3d96bfcf
	}

	for _, test := range table {
		suite.T().Run(test.name, func(t *testing.T) {
			runRestoreBackupTest(t, test, suite.connector.tenant, []string{suite.user})
		})
	}
}

func (suite *GraphConnectorIntegrationSuite) TestMultiFolderBackupDifferentNames() {
	table := []restoreBackupInfo{
		{
			name:    "Contacts",
			service: path.ExchangeService,
			collections: []colInfo{
				{
					pathElements: []string{"Work"},
					category:     path.ContactsCategory,
					items: []itemInfo{
						{
							name:      "someencodeditemID",
							data:      mockconnector.GetMockContactBytes("Ghimley"),
							lookupKey: "Ghimley",
						},
					},
				},
				{
					pathElements: []string{"Personal"},
					category:     path.ContactsCategory,
					items: []itemInfo{
						{
							name:      "someencodeditemID2",
							data:      mockconnector.GetMockContactBytes("Irgot"),
							lookupKey: "Irgot",
						},
					},
				},
			},
		},
		// {
		// 	name:    "Events",
		// 	service: path.ExchangeService,
		// 	collections: []colInfo{
		// 		{
		// 			pathElements: []string{"Work"},
		// 			category:     path.EventsCategory,
		// 			items: []itemInfo{
		// 				{
		// 					name:      "someencodeditemID",
		// 					data:      mockconnector.GetMockEventWithSubjectBytes("Ghimley"),
		// 					lookupKey: "Ghimley",
		// 				},
		// 			},
		// 		},
		// 		{
		// 			pathElements: []string{"Personal"},
		// 			category:     path.EventsCategory,
		// 			items: []itemInfo{
		// 				{
		// 					name:      "someencodeditemID2",
		// 					data:      mockconnector.GetMockEventWithSubjectBytes("Irgot"),
		// 					lookupKey: "Irgot",
		// 				},
		// 			},
		// 		},
		// 	},
		// },
	}

	for _, test := range table {
		suite.T().Run(test.name, func(t *testing.T) {
			ctx, flush := tester.NewContext()
			defer flush()

			restoreSel := getSelectorWith(test.service)
			dests := make([]control.RestoreDestination, 0, len(test.collections))
			allItems := 0
			allExpectedData := map[string]map[string][]byte{}

			for i, collection := range test.collections {
				// Get a dest per collection so they're independent.
				dest := tester.DefaultTestRestoreDestination()
				dests = append(dests, dest)

				totalItems, collections, expectedData := collectionsForInfo(
					t,
					test.service,
					suite.connector.tenant,
					suite.user,
					dest,
					[]colInfo{collection},
				)
				allItems += totalItems

				for k, v := range expectedData {
					allExpectedData[k] = v
				}

				t.Logf(
					"Restoring %v/%v collections to %s\n",
					i+1,
					len(test.collections),
					dest.ContainerName,
				)

				restoreGC := loadConnector(ctx, t)
				deets, err := restoreGC.RestoreDataCollections(ctx, restoreSel, dest, collections)
				require.NoError(t, err)
				require.NotNil(t, deets)

				status := restoreGC.AwaitStatus()
				// Always just 1 because it's just 1 collection.
				assert.Equal(t, totalItems, status.ObjectCount, "status.ObjectCount")
				assert.Equal(t, totalItems, status.Successful, "status.Successful")
				assert.Equal(
					t, totalItems, len(deets.Entries),
					"details entries contains same item count as total successful items restored")

				t.Log("Restore complete")
			}

			// Run a backup and compare its output with what we put in.

			backupGC := loadConnector(ctx, t)
			backupSel := backupSelectorForExpected(t, allExpectedData)
			t.Log("Selective backup of", backupSel)

			dcs, err := backupGC.DataCollections(ctx, backupSel)
			require.NoError(t, err)

			t.Log("Backup enumeration complete")

			// Pull the data prior to waiting for the status as otherwise it will
			// deadlock.
			checkCollections(t, allItems, allExpectedData, dcs)

			status := backupGC.AwaitStatus()
			assert.Equal(t, allItems, status.ObjectCount, "status.ObjectCount")
			assert.Equal(t, allItems, status.Successful, "status.Successful")
		})
	}
}

func (suite *GraphConnectorIntegrationSuite) TestMultiuserRestoreAndBackup() {
	bodyText := "This email has some text. However, all the text is on the same line."
	subjectText := "Test message for restore"

	users := []string{
		suite.user,
		tester.SecondaryM365UserID(suite.T()),
	}
	table := []restoreBackupInfo{
		{
			name:    "Email",
			service: path.ExchangeService,
			collections: []colInfo{
				{
					pathElements: []string{"Inbox"},
					category:     path.EmailCategory,
					items: []itemInfo{
						{
							name: "someencodeditemID",
							data: mockconnector.GetMockMessageWithBodyBytes(
								subjectText+"-1",
								bodyText+" 1.",
								bodyText+" 1.",
							),
							lookupKey: subjectText + "-1",
						},
					},
				},
				{
					pathElements: []string{"Archive"},
					category:     path.EmailCategory,
					items: []itemInfo{
						{
							name: "someencodeditemID2",
							data: mockconnector.GetMockMessageWithBodyBytes(
								subjectText+"-2",
								bodyText+" 2.",
								bodyText+" 2.",
							),
							lookupKey: subjectText + "-2",
						},
					},
				},
			},
		},
		{
			name:    "Contacts",
			service: path.ExchangeService,
			collections: []colInfo{
				{
					pathElements: []string{"Work"},
					category:     path.ContactsCategory,
					items: []itemInfo{
						{
							name:      "someencodeditemID",
							data:      mockconnector.GetMockContactBytes("Ghimley"),
							lookupKey: "Ghimley",
						},
					},
				},
				{
					pathElements: []string{"Personal"},
					category:     path.ContactsCategory,
					items: []itemInfo{
						{
							name:      "someencodeditemID2",
							data:      mockconnector.GetMockContactBytes("Irgot"),
							lookupKey: "Irgot",
						},
					},
				},
			},
		},
		// {
		// 	name:    "Events",
		// 	service: path.ExchangeService,
		// 	collections: []colInfo{
		// 		{
		// 			pathElements: []string{"Work"},
		// 			category:     path.EventsCategory,
		// 			items: []itemInfo{
		// 				{
		// 					name:      "someencodeditemID",
		// 					data:      mockconnector.GetMockEventWithSubjectBytes("Ghimley"),
		// 					lookupKey: "Ghimley",
		// 				},
		// 			},
		// 		},
		// 		{
		// 			pathElements: []string{"Personal"},
		// 			category:     path.EventsCategory,
		// 			items: []itemInfo{
		// 				{
		// 					name:      "someencodeditemID2",
		// 					data:      mockconnector.GetMockEventWithSubjectBytes("Irgot"),
		// 					lookupKey: "Irgot",
		// 				},
		// 			},
		// 		},
		// 	},
		// },
	}

	for _, test := range table {
		suite.T().Run(test.name, func(t *testing.T) {
			runRestoreBackupTest(t, test, suite.connector.tenant, users)
		})
	}
}<|MERGE_RESOLUTION|>--- conflicted
+++ resolved
@@ -709,166 +709,6 @@
 				},
 			},
 		},
-<<<<<<< HEAD
-		{
-			name:    "MultipleEventsSingleCalendar",
-			service: path.ExchangeService,
-			collections: []colInfo{
-				{
-					pathElements: []string{"Work"},
-					category:     path.EventsCategory,
-					items: []itemInfo{
-						{
-							name:      "someencodeditemID",
-							data:      mockconnector.GetMockEventWithSubjectBytes("Ghimley"),
-							lookupKey: "Ghimley",
-						},
-						{
-							name:      "someencodeditemID2",
-							data:      mockconnector.GetMockEventWithSubjectBytes("Irgot"),
-							lookupKey: "Irgot",
-						},
-						{
-							name:      "someencodeditemID3",
-							data:      mockconnector.GetMockEventWithSubjectBytes("Jannes"),
-							lookupKey: "Jannes",
-						},
-					},
-				},
-			},
-		},
-		{
-			name:    "MultipleEventsMultipleCalendars",
-			service: path.ExchangeService,
-			collections: []colInfo{
-				{
-					pathElements: []string{"Work"},
-					category:     path.EventsCategory,
-					items: []itemInfo{
-						{
-							name:      "someencodeditemID",
-							data:      mockconnector.GetMockEventWithSubjectBytes("Ghimley"),
-							lookupKey: "Ghimley",
-						},
-						{
-							name:      "someencodeditemID2",
-							data:      mockconnector.GetMockEventWithSubjectBytes("Irgot"),
-							lookupKey: "Irgot",
-						},
-						{
-							name:      "someencodeditemID3",
-							data:      mockconnector.GetMockEventWithSubjectBytes("Jannes"),
-							lookupKey: "Jannes",
-						},
-					},
-				},
-				{
-					pathElements: []string{"Personal"},
-					category:     path.EventsCategory,
-					items: []itemInfo{
-						{
-							name:      "someencodeditemID4",
-							data:      mockconnector.GetMockEventWithSubjectBytes("Argon"),
-							lookupKey: "Argon",
-						},
-						{
-							name:      "someencodeditemID5",
-							data:      mockconnector.GetMockEventWithSubjectBytes("Bernard"),
-							lookupKey: "Bernard",
-						},
-					},
-				},
-			},
-		},
-		{
-			name:    "OneDriveMultipleFoldersAndFiles",
-			service: path.OneDriveService,
-			collections: []colInfo{
-				{
-					pathElements: []string{
-						"drives",
-						driveID,
-						"root:",
-					},
-					category: path.FilesCategory,
-					items: []itemInfo{
-						{
-							name:      "test-file.txt",
-							data:      []byte(strings.Repeat("a", 33)),
-							lookupKey: "test-file.txt",
-						},
-					},
-				},
-				{
-					pathElements: []string{
-						"drives",
-						driveID,
-						"root:",
-						"folder-a",
-					},
-					category: path.FilesCategory,
-					items: []itemInfo{
-						{
-							name:      "test-file.txt",
-							data:      []byte(strings.Repeat("b", 65)),
-							lookupKey: "test-file.txt",
-						},
-					},
-				},
-				{
-					pathElements: []string{
-						"drives",
-						driveID,
-						"root:",
-						"folder-a",
-						"b",
-					},
-					category: path.FilesCategory,
-					items: []itemInfo{
-						{
-							name:      "test-file.txt",
-							data:      []byte(strings.Repeat("c", 129)),
-							lookupKey: "test-file.txt",
-						},
-					},
-				},
-				{
-					pathElements: []string{
-						"drives",
-						driveID,
-						"root:",
-						"folder-a",
-						"b",
-						"folder-a",
-					},
-					category: path.FilesCategory,
-					items: []itemInfo{
-						{
-							name:      "test-file.txt",
-							data:      []byte(strings.Repeat("d", 257)),
-							lookupKey: "test-file.txt",
-						},
-					},
-				},
-				{
-					pathElements: []string{
-						"drives",
-						driveID,
-						"root:",
-						"b",
-					},
-					category: path.FilesCategory,
-					items: []itemInfo{
-						{
-							name:      "test-file.txt",
-							data:      []byte(strings.Repeat("e", 257)),
-							lookupKey: "test-file.txt",
-						},
-					},
-				},
-			},
-		},
-=======
 		// {
 		// 	name:    "MultipleEventsSingleCalendar",
 		// 	service: path.ExchangeService,
@@ -939,7 +779,94 @@
 		// 		},
 		// 	},
 		// },
->>>>>>> 3d96bfcf
+		{
+			name:    "OneDriveMultipleFoldersAndFiles",
+			service: path.OneDriveService,
+			collections: []colInfo{
+				{
+					pathElements: []string{
+						"drives",
+						driveID,
+						"root:",
+					},
+					category: path.FilesCategory,
+					items: []itemInfo{
+						{
+							name:      "test-file.txt",
+							data:      []byte(strings.Repeat("a", 33)),
+							lookupKey: "test-file.txt",
+						},
+					},
+				},
+				{
+					pathElements: []string{
+						"drives",
+						driveID,
+						"root:",
+						"folder-a",
+					},
+					category: path.FilesCategory,
+					items: []itemInfo{
+						{
+							name:      "test-file.txt",
+							data:      []byte(strings.Repeat("b", 65)),
+							lookupKey: "test-file.txt",
+						},
+					},
+				},
+				{
+					pathElements: []string{
+						"drives",
+						driveID,
+						"root:",
+						"folder-a",
+						"b",
+					},
+					category: path.FilesCategory,
+					items: []itemInfo{
+						{
+							name:      "test-file.txt",
+							data:      []byte(strings.Repeat("c", 129)),
+							lookupKey: "test-file.txt",
+						},
+					},
+				},
+				{
+					pathElements: []string{
+						"drives",
+						driveID,
+						"root:",
+						"folder-a",
+						"b",
+						"folder-a",
+					},
+					category: path.FilesCategory,
+					items: []itemInfo{
+						{
+							name:      "test-file.txt",
+							data:      []byte(strings.Repeat("d", 257)),
+							lookupKey: "test-file.txt",
+						},
+					},
+				},
+				{
+					pathElements: []string{
+						"drives",
+						driveID,
+						"root:",
+						"b",
+					},
+					category: path.FilesCategory,
+					items: []itemInfo{
+						{
+							name:      "test-file.txt",
+							data:      []byte(strings.Repeat("e", 257)),
+							lookupKey: "test-file.txt",
+						},
+					},
+				},
+			},
+		},
 	}
 
 	for _, test := range table {

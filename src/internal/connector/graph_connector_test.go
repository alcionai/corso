--- conflicted
+++ resolved
@@ -5,12 +5,9 @@
 
 	"github.com/stretchr/testify/assert"
 	"github.com/stretchr/testify/suite"
-<<<<<<< HEAD
-=======
 
-	graph "github.com/alcionai/corso/internal/connector"
 	ctesting "github.com/alcionai/corso/internal/testing"
->>>>>>> 3be698ea
+
 )
 
 type GraphConnectorIntegrationSuite struct {
@@ -33,21 +30,11 @@
 	suite.Run(t, new(GraphConnectorIntegrationSuite))
 }
 
-<<<<<<< HEAD
-func (suite *GraphConnectorTestSuite) SetupSuite() {
-	tenant := os.Getenv("TENANT_ID")
-	client := os.Getenv("CLIENT_ID")
-	secret := os.Getenv("CLIENT_SECRET")
-	if os.Getenv("CI") == "" {
-		var err error
-		suite.connector, err = NewGraphConnector(tenant, client, secret)
-		assert.Nil(suite.T(), err)
-=======
+
 func (suite *GraphConnectorIntegrationSuite) SetupSuite() {
 	evs, err := ctesting.GetRequiredEnvVars("TENANT_ID", "CLIENT_ID", "CLIENT_SECRET")
 	if err != nil {
 		suite.T().Fatal(err)
->>>>>>> 3be698ea
 	}
 	suite.connector, err = graph.NewGraphConnector(
 		evs["TENANT_ID"],
@@ -59,6 +46,7 @@
 func (suite *GraphConnectorIntegrationSuite) TestGraphConnector() {
 	ctesting.LogTimeOfTest(suite.T())
 	suite.NotNil(suite.connector)
+  
 }
 
 // --------------------
@@ -71,7 +59,6 @@
 	suite.Run(t, new(DiconnectedGraphConnectorSuite))
 }
 
-<<<<<<< HEAD
 func (suite *GraphConnectorTestSuite) TestGraphConnector() {
 	if os.Getenv("INTEGRATION_TESTING") != "" {
 		suite.T().Skip("Environmental Variables not set")
@@ -91,9 +78,7 @@
 }
 
 func (suite *DiconnectedGraphConnectorTestSuite) TestBadConnection() {
-=======
-func (suite *DiconnectedGraphConnectorSuite) TestBadConnection() {
->>>>>>> 3be698ea
+
 	table := []struct {
 		name   string
 		params []string
@@ -108,12 +93,15 @@
 		},
 	}
 	for _, test := range table {
-<<<<<<< HEAD
-		gc, err := NewGraphConnector(test.params[0], test.params[1], test.params[2])
-		assert.Nil(suite.T(), gc, test.name+" failed")
-		assert.NotNil(suite.T(), err, test.name+"failed")
+    suite.T().Run(test.name, func(t *testing.T) {
+			gc, err := graph.NewGraphConnector(test.params[0], test.params[1], test.params[2])
+			assert.Nil(t, gc, test.name+" failed")
+			assert.NotNil(t, err, test.name+"failed")
+		})
 	}
 }
+// Contains is a helper method for verifying if element
+// is contained within the slice
 func Contains(elems []string, value string) bool {
 	for _, s := range elems {
 		if value == s {
@@ -144,12 +132,6 @@
 	concrete := NewExchangeDataCollection("Check", []string{"interface", "works"})
 	dc = &concrete
 	assert.NotNil(suite.T(), dc)
-=======
-		suite.T().Run(test.name, func(t *testing.T) {
-			gc, err := graph.NewGraphConnector(test.params[0], test.params[1], test.params[2])
-			assert.Nil(t, gc, test.name+" failed")
-			assert.NotNil(t, err, test.name+"failed")
-		})
+		
 	}
->>>>>>> 3be698ea
 }
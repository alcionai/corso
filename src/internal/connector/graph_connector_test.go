--- conflicted
+++ resolved
@@ -82,32 +82,16 @@
 	suite.Greater(len(exchangeData.FullPath()), 2)
 }
 
-<<<<<<< HEAD
-func (suite *GraphConnectorIntegrationSuite) TestGraphConnector_Restore() {
-=======
 //TestGraphConnector_restoreMessages uses mock data to ensure GraphConnector
 // is able to restore a messageable item to a Mailbox.
 func (suite *GraphConnectorIntegrationSuite) TestGraphConnector_restoreMessages() {
->>>>>>> 2f56a849
 	user := "TEST_GRAPH_USER" // user.GetId()
 	evs, err := ctesting.GetRequiredEnvVars(user)
 	if err != nil {
 		suite.T().Skipf("Environment not configured: %v\n", err)
 	}
-<<<<<<< HEAD
-	bytes, err := ctesting.LoadAFile(evs[file]) // TEST_GRAPH_FILE should have a single Message && not present in target inbox
-	if err != nil {
-		suite.T().Skipf("Support file not accessible: %v\n", err)
-	}
-	ds := ExchangeData{id: "test", message: bytes}
-	edc := NewExchangeDataCollection("tenant", []string{"tenantId", evs[user], mailCategory, "Inbox"})
-	edc.PopulateCollection(&ds)
-	edc.FinishPopulation()
-	err = suite.connector.Restore(context.Background(), []DataCollection{&edc})
-=======
 	mdc := mockconnector.NewMockExchangeCollection([]string{"tenant", evs[user], mailCategory, "Inbox"}, 1)
 	err = suite.connector.RestoreMessages(context.Background(), []data.Collection{mdc})
->>>>>>> 2f56a849
 	assert.NoError(suite.T(), err)
 }
 

--- conflicted
+++ resolved
@@ -17,10 +17,7 @@
 	"github.com/alcionai/corso/src/internal/connector/support"
 	"github.com/alcionai/corso/src/internal/data"
 	"github.com/alcionai/corso/src/internal/tester"
-<<<<<<< HEAD
-=======
 	"github.com/alcionai/corso/src/pkg/account"
->>>>>>> c7e74edc
 	"github.com/alcionai/corso/src/pkg/control"
 	"github.com/alcionai/corso/src/pkg/path"
 )
@@ -115,8 +112,6 @@
 }
 
 func (suite *SharePointCollectionSuite) TestCollectPages() {
-<<<<<<< HEAD
-=======
 	ctx, flush := tester.NewContext()
 	defer flush()
 
@@ -137,47 +132,12 @@
 
 // TestRestoreListCollection verifies Graph Restore API for the List Collection
 func (suite *SharePointCollectionSuite) TestRestoreListCollection() {
->>>>>>> c7e74edc
 	ctx, flush := tester.NewContext()
 	defer flush()
 
 	t := suite.T()
-<<<<<<< HEAD
-	siteID := tester.M365SiteID(t)
-	a := tester.NewM365Account(t)
-	account, err := a.M365Config()
-	require.NoError(t, err)
-
-	col, err := collectPages(
-		ctx,
-		account,
-		nil,
-		account.AzureTenantID,
-		siteID,
-		nil,
-		&MockGraphService{},
-		control.Defaults(),
-	)
-	assert.NoError(t, err)
-	assert.NotEmpty(t, col)
-}
-
-// TestRestoreListCollection verifies Graph Restore API for the List Collection
-func (suite *SharePointCollectionSuite) TestRestoreListCollection() {
-	ctx, flush := tester.NewContext()
-	defer flush()
-
-	t := suite.T()
-	siteID := tester.M365SiteID(t)
-	a := tester.NewM365Account(t)
-	account, err := a.M365Config()
-	require.NoError(t, err)
-
-	service := createTestService(t, account)
-=======
 
 	service := createTestService(t, suite.creds)
->>>>>>> c7e74edc
 	listing := mockconnector.GetMockListDefault("Mock List")
 	testName := "MockListing"
 	listing.SetDisplayName(&testName)
@@ -237,16 +197,8 @@
 	defer flush()
 
 	t := suite.T()
-<<<<<<< HEAD
-	a := tester.NewM365Account(t)
-	account, err := a.M365Config()
-	require.NoError(t, err)
-
-	service := createTestService(t, account)
-=======
 
 	service := createTestService(t, suite.creds)
->>>>>>> c7e74edc
 	rootFolder := "General_" + common.FormatNow(common.SimpleTimeTesting)
 	folderID, err := createRestoreFolders(ctx, service, suite.siteID, []string{rootFolder})
 	assert.NoError(t, err)

--- conflicted
+++ resolved
@@ -17,10 +17,7 @@
 	"github.com/alcionai/corso/src/internal/connector/support"
 	"github.com/alcionai/corso/src/internal/data"
 	"github.com/alcionai/corso/src/internal/tester"
-<<<<<<< HEAD
-=======
 	"github.com/alcionai/corso/src/pkg/account"
->>>>>>> fbc221c8
 	"github.com/alcionai/corso/src/pkg/control"
 	"github.com/alcionai/corso/src/pkg/path"
 )
@@ -119,58 +116,16 @@
 	defer flush()
 
 	t := suite.T()
-<<<<<<< HEAD
-	count := 0
-	siteID := tester.M365SiteID(t)
-	a := tester.NewM365Account(t)
-	account, err := a.M365Config()
-	require.NoError(t, err)
-
-	service := createTestBetaService(t, account)
-
-	tuples, err := fetchPages(ctx, service, siteID)
-	require.NoError(t, err)
-	require.NotEmpty(t, tuples)
-
-	dir, err := path.Builder{}.Append("directory").
-		ToDataLayerSharePointPath(
-			"tenant",
-			siteID,
-			path.PagesCategory,
-			false,
-		)
-	require.NoError(t, err)
-
-	col := NewCollection(dir, nil, Pages, nil, control.Defaults())
-	col.jobs = []string{tuples[0].id}
-	col.betaService = service
-
-	streamChannel := col.Items()
-
-	// Verify that each message can be restored
-	for stream := range streamChannel {
-		buf := &bytes.Buffer{}
-
-		read, err := buf.ReadFrom(stream.ToReader())
-		assert.NoError(t, err)
-		assert.NotZero(t, read)
-		count++
-	}
-
-	assert.Equal(t, count, 1)
-=======
 	col, err := collectPages(
 		ctx,
 		suite.creds,
 		nil,
-		account.AzureTenantID,
 		suite.siteID,
 		&MockGraphService{},
 		control.Defaults(),
 	)
 	assert.NoError(t, err)
 	assert.NotEmpty(t, col)
->>>>>>> fbc221c8
 }
 
 // TestRestoreListCollection verifies Graph Restore API for the List Collection

package sharepoint

import (
	"bytes"
	"io"
	"testing"

	kioser "github.com/microsoft/kiota-serialization-json-go"
	"github.com/microsoftgraph/msgraph-sdk-go/sites"
	"github.com/stretchr/testify/assert"
	"github.com/stretchr/testify/require"
	"github.com/stretchr/testify/suite"

	"github.com/alcionai/corso/src/internal/common"
	"github.com/alcionai/corso/src/internal/connector/mockconnector"
	"github.com/alcionai/corso/src/internal/connector/onedrive"
	"github.com/alcionai/corso/src/internal/connector/sharepoint/api"
	"github.com/alcionai/corso/src/internal/connector/support"
	"github.com/alcionai/corso/src/internal/data"
	"github.com/alcionai/corso/src/internal/tester"
	"github.com/alcionai/corso/src/pkg/account"
	"github.com/alcionai/corso/src/pkg/control"
	"github.com/alcionai/corso/src/pkg/path"
)

type SharePointCollectionSuite struct {
	suite.Suite
	siteID string
	creds  account.M365Config
}

func (suite *SharePointCollectionSuite) SetupSuite() {
	t := suite.T()
	tester.MustGetEnvSets(t, tester.M365AcctCredEnvs)

	suite.siteID = tester.M365SiteID(t)
	a := tester.NewM365Account(t)
	m365, err := a.M365Config()
	require.NoError(t, err)

	suite.creds = m365
}

func TestSharePointCollectionSuite(t *testing.T) {
	tester.RunOnAny(
		t,
		tester.CorsoCITests,
		tester.CorsoGraphConnectorTests,
		tester.CorsoGraphConnectorSharePointTests)

	suite.Run(t, new(SharePointCollectionSuite))
}

func (suite *SharePointCollectionSuite) TestCollection_Item_Read() {
	t := suite.T()
	m := []byte("test message")
	name := "aFile"
	sc := &Item{
		id:   name,
		data: io.NopCloser(bytes.NewReader(m)),
	}
	readData, err := io.ReadAll(sc.ToReader())
	require.NoError(t, err)

	assert.Equal(t, name, sc.id)
	assert.Equal(t, readData, m)
}

// TestListCollection tests basic functionality to create
// SharePoint collection and to use the data stream channel.
func (suite *SharePointCollectionSuite) TestCollection_Items() {
	t := suite.T()
	tenant := "some"
	user := "user"
	dirRoot := "directory"
	tables := []struct {
		name, itemName string
		category       DataCategory
		getDir         func(t *testing.T) path.Path
		getItem        func(t *testing.T, itemName string) *Item
	}{
		{
			name:     "List",
			itemName: "MockListing",
			category: List,
			getDir: func(t *testing.T) path.Path {
				dir, err := path.Builder{}.Append(dirRoot).
					ToDataLayerSharePointPath(
						tenant,
						user,
						path.ListsCategory,
						false)
				require.NoError(t, err)

				return dir
			},
			getItem: func(t *testing.T, name string) *Item {
				ow := kioser.NewJsonSerializationWriter()
				listing := mockconnector.GetMockListDefault(name)
				listing.SetDisplayName(&name)

				err := ow.WriteObjectValue("", listing)
				require.NoError(t, err)

				byteArray, err := ow.GetSerializedContent()
				require.NoError(t, err)

				data := &Item{
					id:   name,
					data: io.NopCloser(bytes.NewReader(byteArray)),
					info: sharePointListInfo(listing, int64(len(byteArray))),
				}

				return data
			},
		},
		{
			name:     "Pages",
			itemName: "MockPages",
			category: Pages,
			getDir: func(t *testing.T) path.Path {
				dir, err := path.Builder{}.Append(dirRoot).
					ToDataLayerSharePointPath(
						tenant,
						user,
						path.PagesCategory,
						false)
				require.NoError(t, err)

				return dir
			},
			getItem: func(t *testing.T, itemName string) *Item {
				byteArray := mockconnector.GetMockPage(itemName)
				page, err := support.CreatePageFromBytes(byteArray)
				require.NoError(t, err)

				data := &Item{
					id:   itemName,
					data: io.NopCloser(bytes.NewReader(byteArray)),
					info: api.PageInfo(page, int64(len(byteArray))),
				}

				return data
			},
		},
	}

	for _, test := range tables {
		t.Run(test.name, func(t *testing.T) {
			col := NewCollection(test.getDir(t), nil, test.category, nil)
			col.data <- test.getItem(t, test.itemName)

<<<<<<< HEAD
	col := NewCollection(dir, nil, List, nil, control.Options{})
	col.data <- &Item{
		id:   testName,
		data: io.NopCloser(bytes.NewReader(byteArray)),
		info: sharePointListInfo(listing, int64(len(byteArray))),
	}
=======
			readItems := []data.Stream{}
>>>>>>> d4de96f6

			for item := range col.Items() {
				readItems = append(readItems, item)
			}

			require.Equal(t, len(readItems), 1)
			item := readItems[0]
			shareInfo, ok := item.(data.StreamInfo)
			require.True(t, ok)
			require.NotNil(t, shareInfo.Info())
			require.NotNil(t, shareInfo.Info().SharePoint)
			assert.Equal(t, test.itemName, shareInfo.Info().SharePoint.ItemName)
		})
	}
}

// TestRestoreListCollection verifies Graph Restore API for the List Collection
func (suite *SharePointCollectionSuite) TestListCollection_Restore() {
	ctx, flush := tester.NewContext()
	defer flush()

	t := suite.T()

	service := createTestService(t, suite.creds)
	listing := mockconnector.GetMockListDefault("Mock List")
	testName := "MockListing"
	listing.SetDisplayName(&testName)
	byteArray, err := service.Serialize(listing)
	require.NoError(t, err)

	listData := &Item{
		id:   testName,
		data: io.NopCloser(bytes.NewReader(byteArray)),
		info: sharePointListInfo(listing, int64(len(byteArray))),
	}

	destName := "Corso_Restore_" + common.FormatNow(common.SimpleTimeTesting)

	deets, err := restoreListItem(ctx, service, listData, suite.siteID, destName)
	assert.NoError(t, err)
	t.Logf("List created: %s\n", deets.SharePoint.ItemName)

	// Clean-Up
	var (
		builder  = service.Client().SitesById(suite.siteID).Lists()
		isFound  bool
		deleteID string
	)

	for {
		resp, err := builder.Get(ctx, nil)
		assert.NoError(t, err, "experienced query error during clean up. Details:  "+support.ConnectorStackErrorTrace(err))

		for _, temp := range resp.GetValue() {
			if *temp.GetDisplayName() == deets.SharePoint.ItemName {
				isFound = true
				deleteID = *temp.GetId()

				break
			}
		}
		// Get Next Link
		link := resp.GetOdataNextLink()
		if link == nil {
			break
		}

		builder = sites.NewItemListsRequestBuilder(*link, service.Adapter())
	}

	if isFound {
		err := DeleteList(ctx, service, suite.siteID, deleteID)
		assert.NoError(t, err)
	}
}

// TestRestoreLocation temporary test for greater restore operation
// TODO delete after full functionality tested in GraphConnector
func (suite *SharePointCollectionSuite) TestRestoreLocation() {
	ctx, flush := tester.NewContext()
	defer flush()

	t := suite.T()

	service := createTestService(t, suite.creds)
	rootFolder := "General_" + common.FormatNow(common.SimpleTimeTesting)
	folderID, err := createRestoreFolders(ctx, service, suite.siteID, []string{rootFolder})
	assert.NoError(t, err)
	t.Log("FolderID: " + folderID)

	_, err = createRestoreFolders(ctx, service, suite.siteID, []string{rootFolder, "Tsao"})
	assert.NoError(t, err)

	// CleanUp
	siteDrive, err := service.Client().SitesById(suite.siteID).Drive().Get(ctx, nil)
	require.NoError(t, err)

	driveID := *siteDrive.GetId()
	err = onedrive.DeleteItem(ctx, service, driveID, folderID)
	assert.NoError(t, err)
}<|MERGE_RESOLUTION|>--- conflicted
+++ resolved
@@ -147,19 +147,10 @@
 
 	for _, test := range tables {
 		t.Run(test.name, func(t *testing.T) {
-			col := NewCollection(test.getDir(t), nil, test.category, nil)
+			col := NewCollection(test.getDir(t), nil, test.category, nil, control.Defaults())
 			col.data <- test.getItem(t, test.itemName)
 
-<<<<<<< HEAD
-	col := NewCollection(dir, nil, List, nil, control.Options{})
-	col.data <- &Item{
-		id:   testName,
-		data: io.NopCloser(bytes.NewReader(byteArray)),
-		info: sharePointListInfo(listing, int64(len(byteArray))),
-	}
-=======
 			readItems := []data.Stream{}
->>>>>>> d4de96f6
 
 			for item := range col.Items() {
 				readItems = append(readItems, item)

--- conflicted
+++ resolved
@@ -87,7 +87,6 @@
 	assert.Equal(t, testName, shareInfo.Info().SharePoint.ItemName)
 }
 
-<<<<<<< HEAD
 func (suite *SharePointCollectionSuite) TestRestoreList() {
 	ctx, flush := tester.NewContext()
 	defer flush()
@@ -122,13 +121,11 @@
 
 	destName := "Corso_Restore_" + common.FormatNow(common.SimpleTimeTesting)
 
-	deets, err := restoreItem(ctx, service, listData, siteID, destName)
+	deets, err := restoreListItem(ctx, service, listData, siteID, destName)
 	assert.NoError(t, err)
 	t.Logf("List created: %s\n", deets.SharePoint.ItemName)
 }
 
-=======
->>>>>>> c2eb7965
 // TestRestoreLocation temporary test for greater restore operation
 // TODO delete after full functionality tested in GraphConnector
 func (suite *SharePointCollectionSuite) TestRestoreLocation() {

--- conflicted
+++ resolved
@@ -11,6 +11,7 @@
 
 	"github.com/alcionai/corso/src/internal/connector/graph"
 	"github.com/alcionai/corso/src/internal/connector/onedrive"
+	"github.com/alcionai/corso/src/internal/connector/sharepoint/api"
 	"github.com/alcionai/corso/src/internal/connector/support"
 	"github.com/alcionai/corso/src/internal/data"
 	D "github.com/alcionai/corso/src/internal/diagnostics"
@@ -278,7 +279,6 @@
 			metrics.Successes++
 		}
 	}
-<<<<<<< HEAD
 }
 
 // RestorePageCollection handles restoration of an individual site page collection.
@@ -319,7 +319,7 @@
 			}
 			metrics.Objects++
 
-			itemInfo, err := restoreSitePage(
+			itemInfo, err := api.RestoreSitePage(
 				ctx,
 				service,
 				itemData,
@@ -352,79 +352,4 @@
 			metrics.Successes++
 		}
 	}
-}
-
-// restoreSitePage handles the restoration of single site page to SharePoint.
-// The new M365ID is placed within the details.ItemInfo
-func restoreSitePage(
-	ctx context.Context,
-	service *betasdk.Service,
-	itemData data.Stream,
-	siteID, destName string,
-) (details.ItemInfo, error) {
-	ctx, end := D.Span(ctx, "gc:sharepoint:restorePage", D.Label("item_uuid", itemData.UUID()))
-	defer end()
-
-	var (
-		dii      = details.ItemInfo{}
-		pageID   = itemData.UUID()
-		pageName = pageID
-	)
-
-	byteArray, err := io.ReadAll(itemData.ToReader())
-	if err != nil {
-		return dii, errors.Wrap(err, "reading sharepoint page bytes from stream")
-	}
-
-	// Hydrate Page
-	page, err := support.CreatePageFromBytes(byteArray)
-	if err != nil {
-		return dii, errors.Wrapf(err, "creating Page object %s", pageID)
-	}
-
-	pageNamePtr := page.GetName()
-	if pageNamePtr != nil {
-		pageName = *pageNamePtr
-	}
-
-	newName := fmt.Sprintf("%s_%s", destName, pageName)
-	page.SetName(&newName)
-
-	// Restore is a 2-Step Process in Graph API
-	// 1. Create the Page on the site
-	// 2. Publish the site
-	// See: https://learn.microsoft.com/en-us/graph/api/sitepage-create?view=graph-rest-beta
-	restoredPage, err := service.Client().SitesById(siteID).Pages().Post(ctx, page, nil)
-	if err != nil {
-		sendErr := support.ConnectorStackErrorTraceWrap(
-			err,
-			"creating page from ID: %s"+pageName+" API Error Details",
-		)
-
-		return dii, sendErr
-	}
-
-	// Publish page to make visible
-	// See https://learn.microsoft.com/en-us/graph/api/sitepage-publish?view=graph-rest-beta
-	if restoredPage.GetWebUrl() == nil {
-		return dii, fmt.Errorf("creating page %s incomplete. Field  `webURL` not populated", *restoredPage.GetId())
-	}
-
-	err = service.Client().
-		SitesById(siteID).
-		PagesById(*restoredPage.GetId()).Publish().Post(ctx, nil)
-	if err != nil {
-		return dii, support.ConnectorStackErrorTraceWrap(
-			err,
-			"publishing page ID: "+*restoredPage.GetId()+" API Error Details",
-		)
-	}
-
-	dii.SharePoint = sharePointPageInfo(restoredPage, int64(len(byteArray)))
-	// Storing new pageID in unused field.
-	dii.SharePoint.ParentPath = pageID
-
-	return dii, nil
-=======
->>>>>>> ba2fc9a9
 }
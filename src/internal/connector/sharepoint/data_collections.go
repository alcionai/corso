package sharepoint

import (
	"context"
	"net/http"

	"github.com/pkg/errors"

	"github.com/alcionai/corso/src/internal/connector/graph"
	"github.com/alcionai/corso/src/internal/connector/graph/betasdk"
	"github.com/alcionai/corso/src/internal/connector/onedrive"
	"github.com/alcionai/corso/src/internal/connector/support"
	"github.com/alcionai/corso/src/internal/data"
	"github.com/alcionai/corso/src/internal/observe"
	"github.com/alcionai/corso/src/pkg/account"
	"github.com/alcionai/corso/src/pkg/control"
	"github.com/alcionai/corso/src/pkg/logger"
	"github.com/alcionai/corso/src/pkg/path"
	"github.com/alcionai/corso/src/pkg/selectors"
)

type statusUpdater interface {
	UpdateStatus(status *support.ConnectorOperationStatus)
}

// DataCollections returns a set of DataCollection which represents the SharePoint data
// for the specified user
func DataCollections(
	ctx context.Context,
	itemClient *http.Client,
	selector selectors.Selector,
	tenantID string,
	serv graph.Servicer,
	su statusUpdater,
	ctrlOpts control.Options,
) ([]data.Collection, error) {
	b, err := selector.ToSharePointBackup()
	if err != nil {
		return nil, errors.Wrap(err, "sharePointDataCollection: parsing selector")
	}

	var (
		site        = b.DiscreteOwner
		collections = []data.Collection{}
		errs        error
	)

	for _, scope := range b.Scopes() {
		foldersComplete, closer := observe.MessageWithCompletion(ctx, observe.Bulletf(
			"%s - %s",
			scope.Category().PathType(), site))
		defer closer()
		defer close(foldersComplete)

		var spcs []data.Collection

		switch scope.Category().PathType() {
		case path.ListsCategory:
			spcs, err = collectLists(
				ctx,
				serv,
				tenantID,
				site,
				su,
				ctrlOpts)
			if err != nil {
				return nil, support.WrapAndAppend(site, err, errs)
			}

		case path.LibrariesCategory:
			spcs, err = collectLibraries(
				ctx,
				itemClient,
				serv,
				tenantID,
				site,
				scope,
				su,
				ctrlOpts)
			if err != nil {
				return nil, support.WrapAndAppend(site, err, errs)
			}
		}

		collections = append(collections, spcs...)
		foldersComplete <- struct{}{}
	}

	return collections, errs
}

func collectLists(
	ctx context.Context,
	serv graph.Servicer,
	tenantID, siteID string,
	updater statusUpdater,
	ctrlOpts control.Options,
) ([]data.Collection, error) {
	logger.Ctx(ctx).With("site", siteID).Debug("Creating SharePoint List Collections")

	spcs := make([]data.Collection, 0)

	tuples, err := preFetchLists(ctx, serv, siteID)
	if err != nil {
		return nil, err
	}

	for _, tuple := range tuples {
		dir, err := path.Builder{}.Append(tuple.name).
			ToDataLayerSharePointPath(
				tenantID,
				siteID,
				path.ListsCategory,
				false)
		if err != nil {
			return nil, errors.Wrapf(err, "failed to create collection path for site: %s", siteID)
		}

		collection := NewCollection(dir, serv, List, updater.UpdateStatus)
		collection.AddJob(tuple.id)

		spcs = append(spcs, collection)
	}

	return spcs, nil
}

// collectLibraries constructs a onedrive Collections struct and Get()s
// all the drives associated with the site.
func collectLibraries(
	ctx context.Context,
	itemClient *http.Client,
	serv graph.Servicer,
	tenantID, siteID string,
	scope selectors.SharePointScope,
	updater statusUpdater,
	ctrlOpts control.Options,
) ([]data.Collection, error) {
	var (
		collections = []data.Collection{}
		errs        error
	)

	logger.Ctx(ctx).With("site", siteID).Debug("Creating SharePoint Library collections")

	colls := onedrive.NewCollections(
		itemClient,
		tenantID,
		siteID,
		onedrive.SharePointSource,
		folderMatcher{scope},
		serv,
		updater.UpdateStatus,
		ctrlOpts)

	odcs, err := colls.Get(ctx)
	if err != nil {
		return nil, support.WrapAndAppend(siteID, err, errs)
	}

	return append(collections, odcs...), errs
}

// collectPages constructs a sharepoint Collections struct and Get()s the associated
// M365 IDs for the associated Pages
func collectPages(
	ctx context.Context,
	creds account.M365Config,
	serv graph.Servicer,
	tenantID, siteID string,
	scope selectors.SharePointScope,
	updater statusUpdater,
	ctrlOpts control.Options,
) ([]data.Collection, error) {
	logger.Ctx(ctx).With("site", siteID).Debug("Creating SharePoint Pages collections")

	spcs := make([]data.Collection, 0)

	// make the betaClient
	adpt, err := graph.CreateAdapter(creds.AzureTenantID, creds.AzureClientID, creds.AzureClientSecret)
	if err != nil {
		return nil, errors.Wrap(err, "adapter for betaservice not created")
	}

	betaService := betasdk.NewService(adpt)

	tuples, err := fetchPages(ctx, betaService, siteID)
	if err != nil {
		return nil, err
	}

	for _, tuple := range tuples {
		dir, err := path.Builder{}.Append(tuple.name).
			ToDataLayerSharePointPath(
				tenantID,
				siteID,
				path.PagesCategory,
				false)
		if err != nil {
			return nil, errors.Wrapf(err, "failed to create collection path for site: %s", siteID)
		}

<<<<<<< HEAD
		collection := NewCollection(dir, serv, Pages, updater.UpdateStatus)
=======
		collection := NewCollection(dir, serv, updater.UpdateStatus)
		collection.betaService = betaService
>>>>>>> b7b7029e
		collection.AddJob(tuple.id)

		spcs = append(spcs, collection)
	}

	return spcs, nil
}

type folderMatcher struct {
	scope selectors.SharePointScope
}

func (fm folderMatcher) IsAny() bool {
	return fm.scope.IsAny(selectors.SharePointLibrary)
}

func (fm folderMatcher) Matches(dir string) bool {
	return fm.scope.Matches(selectors.SharePointLibrary, dir)
}<|MERGE_RESOLUTION|>--- conflicted
+++ resolved
@@ -200,12 +200,8 @@
 			return nil, errors.Wrapf(err, "failed to create collection path for site: %s", siteID)
 		}
 
-<<<<<<< HEAD
 		collection := NewCollection(dir, serv, Pages, updater.UpdateStatus)
-=======
-		collection := NewCollection(dir, serv, updater.UpdateStatus)
 		collection.betaService = betaService
->>>>>>> b7b7029e
 		collection.AddJob(tuple.id)
 
 		spcs = append(spcs, collection)

package sharepoint

import (
	"context"
	"fmt"
	"net/http"

	"github.com/pkg/errors"

	"github.com/alcionai/corso/src/internal/connector/discovery/api"
	"github.com/alcionai/corso/src/internal/connector/graph"
	"github.com/alcionai/corso/src/internal/connector/onedrive"
	sapi "github.com/alcionai/corso/src/internal/connector/sharepoint/api"
	"github.com/alcionai/corso/src/internal/connector/support"
	"github.com/alcionai/corso/src/internal/data"
	"github.com/alcionai/corso/src/internal/observe"
	"github.com/alcionai/corso/src/pkg/account"
	"github.com/alcionai/corso/src/pkg/control"
	"github.com/alcionai/corso/src/pkg/logger"
	"github.com/alcionai/corso/src/pkg/path"
	"github.com/alcionai/corso/src/pkg/selectors"
)

type statusUpdater interface {
	UpdateStatus(status *support.ConnectorOperationStatus)
}

// DataCollections returns a set of DataCollection which represents the SharePoint data
// for the specified user
func DataCollections(
	ctx context.Context,
	itemClient *http.Client,
	selector selectors.Selector,
	creds account.M365Config,
	serv graph.Servicer,
	su statusUpdater,
	ctrlOpts control.Options,
) ([]data.BackupCollection, map[string]struct{}, error) {
	b, err := selector.ToSharePointBackup()
	if err != nil {
		return nil, nil, errors.Wrap(err, "sharePointDataCollection: parsing selector")
	}

	var (
		site        = b.DiscreteOwner
		collections = []data.BackupCollection{}
		errs        error
	)

	for _, scope := range b.Scopes() {
		foldersComplete, closer := observe.MessageWithCompletion(ctx, observe.Bulletf(
			"%s - %s",
			observe.Safe(scope.Category().PathType().String()),
			observe.PII(site)))
		defer closer()
		defer close(foldersComplete)

		var spcs []data.BackupCollection

		switch scope.Category().PathType() {
		case path.ListsCategory:
			spcs, err = collectLists(
				ctx,
				serv,
				creds.AzureTenantID,
				site,
				su,
				ctrlOpts)
			if err != nil {
				return nil, nil, support.WrapAndAppend(site, err, errs)
			}

		case path.LibrariesCategory:
			spcs, _, err = collectLibraries(
				ctx,
				itemClient,
				serv,
				creds.AzureTenantID,
				site,
				scope,
				su,
				ctrlOpts)
			if err != nil {
				return nil, nil, support.WrapAndAppend(site, err, errs)
			}
		case path.PagesCategory:
			spcs, err = collectPages(
				ctx,
				creds,
				serv,
				site,
				su,
				ctrlOpts)
			if err != nil {
				return nil, nil, support.WrapAndAppend(site, err, errs)
			}
		}

		collections = append(collections, spcs...)
		foldersComplete <- struct{}{}
	}

	return collections, nil, errs
}

func collectLists(
	ctx context.Context,
	serv graph.Servicer,
	tenantID, siteID string,
	updater statusUpdater,
	ctrlOpts control.Options,
) ([]data.BackupCollection, error) {
	logger.Ctx(ctx).With("site", siteID).Debug("Creating SharePoint List Collections")

	spcs := make([]data.BackupCollection, 0)

	tuples, err := preFetchLists(ctx, serv, siteID)
	if err != nil {
		return nil, err
	}

	for _, tuple := range tuples {
		dir, err := path.Builder{}.Append(tuple.name).
			ToDataLayerSharePointPath(
				tenantID,
				siteID,
				path.ListsCategory,
				false)
		if err != nil {
			return nil, errors.Wrapf(err, "failed to create collection path for site: %s", siteID)
		}

<<<<<<< HEAD
		collection := NewCollection(dir, serv, List, updater.UpdateStatus, ctrlOpts)
=======
		collection := NewCollection(dir, serv, List, updater.UpdateStatus)
>>>>>>> d4ecd535
		collection.AddJob(tuple.id)

		spcs = append(spcs, collection)
	}

	return spcs, nil
}

// collectLibraries constructs a onedrive Collections struct and Get()s
// all the drives associated with the site.
func collectLibraries(
	ctx context.Context,
	itemClient *http.Client,
	serv graph.Servicer,
	tenantID, siteID string,
	scope selectors.SharePointScope,
	updater statusUpdater,
	ctrlOpts control.Options,
) ([]data.BackupCollection, map[string]struct{}, error) {
	var (
		collections = []data.BackupCollection{}
		errs        error
	)

	logger.Ctx(ctx).With("site", siteID).Debug("Creating SharePoint Library collections")

	colls := onedrive.NewCollections(
		itemClient,
		tenantID,
		siteID,
		onedrive.SharePointSource,
		folderMatcher{scope},
		serv,
		updater.UpdateStatus,
		ctrlOpts)

	// TODO(ashmrtn): Pass previous backup metadata when SharePoint supports delta
	// token-based incrementals.
	odcs, excludes, err := colls.Get(ctx, nil)
	if err != nil {
		return nil, nil, support.WrapAndAppend(siteID, err, errs)
	}

	return append(collections, odcs...), excludes, errs
}

// collectPages constructs a sharepoint Collections struct and Get()s the associated
// M365 IDs for the associated Pages.
// TODO: Credentials necessary to create separate HTTP client
func collectPages(
	ctx context.Context,
	creds account.M365Config,
	serv graph.Servicer,
<<<<<<< HEAD
	siteID string,
=======
	tenantID, siteID string,
>>>>>>> d4ecd535
	updater statusUpdater,
	ctrlOpts control.Options,
) ([]data.BackupCollection, error) {
	logger.Ctx(ctx).With("site", siteID).Debug("Creating SharePoint Pages collections")

	spcs := make([]data.BackupCollection, 0)

	// make the betaClient
	// Need to receive From DataCollection Call
	adpt, err := graph.CreateAdapter(creds.AzureTenantID, creds.AzureClientID, creds.AzureClientSecret)
	if err != nil {
		return nil, fmt.Errorf("unable to create adapter w/ env credentials")
	}

	betaService := api.NewBetaService(adpt)

	tuples, err := sapi.FetchPages(ctx, betaService, siteID)
	if err != nil {
		return nil, err
	}

	for _, tuple := range tuples {
		dir, err := path.Builder{}.Append(tuple.Name).
			ToDataLayerSharePointPath(
				creds.AzureTenantID,
				siteID,
				path.PagesCategory,
				false)
		if err != nil {
			return nil, errors.Wrapf(err, "failed to create collection path for site: %s", siteID)
		}

<<<<<<< HEAD
		collection := NewCollection(dir, serv, Pages, updater.UpdateStatus, ctrlOpts)
=======
		collection := NewCollection(dir, serv, Pages, updater.UpdateStatus)
>>>>>>> d4ecd535
		collection.betaService = betaService
		collection.AddJob(tuple.ID)

		spcs = append(spcs, collection)
	}

	return spcs, nil
}

type folderMatcher struct {
	scope selectors.SharePointScope
}

func (fm folderMatcher) IsAny() bool {
	return fm.scope.IsAny(selectors.SharePointLibrary)
}

func (fm folderMatcher) Matches(dir string) bool {
	return fm.scope.Matches(selectors.SharePointLibrary, dir)
}<|MERGE_RESOLUTION|>--- conflicted
+++ resolved
@@ -130,11 +130,7 @@
 			return nil, errors.Wrapf(err, "failed to create collection path for site: %s", siteID)
 		}
 
-<<<<<<< HEAD
 		collection := NewCollection(dir, serv, List, updater.UpdateStatus, ctrlOpts)
-=======
-		collection := NewCollection(dir, serv, List, updater.UpdateStatus)
->>>>>>> d4ecd535
 		collection.AddJob(tuple.id)
 
 		spcs = append(spcs, collection)
@@ -188,11 +184,7 @@
 	ctx context.Context,
 	creds account.M365Config,
 	serv graph.Servicer,
-<<<<<<< HEAD
 	siteID string,
-=======
-	tenantID, siteID string,
->>>>>>> d4ecd535
 	updater statusUpdater,
 	ctrlOpts control.Options,
 ) ([]data.BackupCollection, error) {
@@ -225,11 +217,7 @@
 			return nil, errors.Wrapf(err, "failed to create collection path for site: %s", siteID)
 		}
 
-<<<<<<< HEAD
 		collection := NewCollection(dir, serv, Pages, updater.UpdateStatus, ctrlOpts)
-=======
-		collection := NewCollection(dir, serv, Pages, updater.UpdateStatus)
->>>>>>> d4ecd535
 		collection.betaService = betaService
 		collection.AddJob(tuple.ID)
 

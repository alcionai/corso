--- conflicted
+++ resolved
@@ -123,11 +123,6 @@
 			collection := NewCollection(dir, serv, updater.UpdateStatus)
 			collection.AddJob(listID)
 
-<<<<<<< HEAD
-			fmt.Printf("Collection:\nPath: %v\nJobs: %v\n", collection.fullPath, collection.jobs)
-=======
->>>>>>> 05258156
-
 			spcs = append(spcs, collection)
 		}
 

--- conflicted
+++ resolved
@@ -188,21 +188,13 @@
 
 	betaService := api.NewBetaService(adpt)
 
-<<<<<<< HEAD
-	tuples, err := fetchPages(ctx, betaService, siteID)
-=======
 	tuples, err := sapi.FetchPages(ctx, betaService, siteID)
->>>>>>> c7e74edc
 	if err != nil {
 		return nil, err
 	}
 
 	for _, tuple := range tuples {
-<<<<<<< HEAD
-		dir, err := path.Builder{}.Append(tuple.name).
-=======
 		dir, err := path.Builder{}.Append(tuple.Name).
->>>>>>> c7e74edc
 			ToDataLayerSharePointPath(
 				tenantID,
 				siteID,
@@ -214,11 +206,7 @@
 
 		collection := NewCollection(dir, serv, updater.UpdateStatus)
 		collection.betaService = betaService
-<<<<<<< HEAD
-		collection.AddJob(tuple.id)
-=======
 		collection.AddJob(tuple.ID)
->>>>>>> c7e74edc
 
 		spcs = append(spcs, collection)
 	}

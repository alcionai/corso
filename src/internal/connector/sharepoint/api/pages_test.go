package api_test

import (
	"bytes"
	"io"
	"testing"

	"github.com/stretchr/testify/assert"
	"github.com/stretchr/testify/require"
	"github.com/stretchr/testify/suite"

	"github.com/alcionai/corso/src/internal/common"
	discover "github.com/alcionai/corso/src/internal/connector/discovery/api"
	"github.com/alcionai/corso/src/internal/connector/mockconnector"
	"github.com/alcionai/corso/src/internal/connector/sharepoint"
	"github.com/alcionai/corso/src/internal/connector/sharepoint/api"
	"github.com/alcionai/corso/src/internal/tester"
	"github.com/alcionai/corso/src/pkg/account"
)

type SharePointPageSuite struct {
	suite.Suite
	siteID  string
	creds   account.M365Config
	service *discover.BetaService
}

func (suite *SharePointPageSuite) SetupSuite() {
	t := suite.T()
	tester.MustGetEnvSets(t, tester.M365AcctCredEnvs)

	suite.siteID = tester.M365SiteID(t)
	a := tester.NewM365Account(t)
	m365, err := a.M365Config()
	require.NoError(t, err)

	suite.creds = m365
	suite.service = createTestBetaService(t, suite.creds)
}

func TestSharePointPageSuite(t *testing.T) {
	tester.RunOnAny(
		t,
		tester.CorsoCITests,
		tester.CorsoGraphConnectorSharePointTests)
	suite.Run(t, new(SharePointPageSuite))
}

func (suite *SharePointPageSuite) TestFetchPages() {
	ctx, flush := tester.NewContext()
	defer flush()

	t := suite.T()
	pgs, err := api.FetchPages(ctx, suite.service, suite.siteID)
	assert.NoError(t, err)
	require.NotNil(t, pgs)
	assert.NotZero(t, len(pgs))

	for _, entry := range pgs {
		t.Logf("id: %s\t name: %s\n", entry.ID, entry.Name)
	}
}

func (suite *SharePointPageSuite) TestGetSitePages() {
	ctx, flush := tester.NewContext()
	defer flush()

	t := suite.T()
	tuples, err := api.FetchPages(ctx, suite.service, suite.siteID)
	require.NoError(t, err)
	require.NotNil(t, tuples)

	jobs := []string{tuples[0].ID}
<<<<<<< HEAD
	pages, err := GetSitePages(ctx, service, suite.siteID, jobs)
=======
	pages, err := api.GetSitePage(ctx, suite.service, suite.siteID, jobs)
>>>>>>> b3b5189e
	assert.NoError(t, err)
	assert.NotEmpty(t, pages)
}

func (suite *SharePointPageSuite) TestRestoreSinglePage() {
	ctx, flush := tester.NewContext()
	defer flush()

	t := suite.T()

	destName := "Corso_Restore_" + common.FormatNow(common.SimpleTimeTesting)
	testName := "MockPage"

	// Create Test Page
	//nolint:lll
	byteArray := mockconnector.GetMockPage("Byte Test")

	pageData := sharepoint.NewItem(
		testName,
		io.NopCloser(bytes.NewReader(byteArray)),
	)

	info, err := api.RestoreSitePage(
		ctx,
		suite.service,
		pageData,
		suite.siteID,
		destName,
	)

	require.NoError(t, err)
	require.NotNil(t, info)

	// Clean Up
	pageID := info.SharePoint.ParentPath
	err = api.DeleteSitePage(ctx, suite.service, suite.siteID, pageID)
	assert.NoError(t, err)
}<|MERGE_RESOLUTION|>--- conflicted
+++ resolved
@@ -71,11 +71,7 @@
 	require.NotNil(t, tuples)
 
 	jobs := []string{tuples[0].ID}
-<<<<<<< HEAD
-	pages, err := GetSitePages(ctx, service, suite.siteID, jobs)
-=======
-	pages, err := api.GetSitePage(ctx, suite.service, suite.siteID, jobs)
->>>>>>> b3b5189e
+	pages, err := api.GetSitePages(ctx, suite.service, suite.siteID, jobs)
 	assert.NoError(t, err)
 	assert.NotEmpty(t, pages)
 }

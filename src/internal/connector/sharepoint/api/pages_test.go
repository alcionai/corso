--- conflicted
+++ resolved
@@ -35,10 +35,6 @@
 	require.NoError(t, err)
 
 	suite.creds = m365
-<<<<<<< HEAD
-
-=======
->>>>>>> d82b5cac
 	suite.service = createTestBetaService(t, suite.creds)
 }
 

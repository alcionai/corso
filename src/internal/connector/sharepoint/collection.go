package sharepoint

import (
	"bytes"
	"context"
	"fmt"
	"io"
	"time"

	absser "github.com/microsoft/kiota-abstractions-go/serialization"
	kw "github.com/microsoft/kiota-serialization-json-go"
	"github.com/pkg/errors"

	"github.com/alcionai/corso/src/internal/connector/discovery/api"
	"github.com/alcionai/corso/src/internal/connector/graph"
	"github.com/alcionai/corso/src/internal/connector/support"
	"github.com/alcionai/corso/src/internal/data"
	"github.com/alcionai/corso/src/internal/observe"
	"github.com/alcionai/corso/src/pkg/backup/details"
	"github.com/alcionai/corso/src/pkg/control"
	"github.com/alcionai/corso/src/pkg/logger"
	"github.com/alcionai/corso/src/pkg/path"
)

type DataCategory int

//go:generate stringer -type=DataCategory
const (
	collectionChannelBufferSize              = 50
	Unknown                     DataCategory = iota
	List
	Drive
	Pages
)

var (
	_ data.Collection    = &Collection{}
	_ data.Stream        = &Item{}
	_ data.StreamInfo    = &Item{}
	_ data.StreamModTime = &Item{}
)

type numMetrics struct {
	attempts   int
	success    int
	totalBytes int64
}

// Collection is the SharePoint.List implementation of data.Collection. SharePoint.Libraries collections are supported
// by the oneDrive.Collection as the calls are identical for populating the Collection
type Collection struct {
	// data is the container for each individual SharePoint.List
	data chan data.Stream
	// fullPath indicates the hierarchy within the collection
	fullPath path.Path
	// jobs contain the SharePoint.Site.ListIDs for the associated list(s).
	jobs []string
	// M365 IDs of the items of this collection
	category      DataCategory
	service       graph.Servicer
<<<<<<< HEAD
	ctrl          control.Options
=======
>>>>>>> 35d89427
	betaService   *api.BetaService
	statusUpdater support.StatusUpdater
}

// NewCollection helper function for creating a Collection
func NewCollection(
	folderPath path.Path,
	service graph.Servicer,
	category DataCategory,
	statusUpdater support.StatusUpdater,
) *Collection {
	c := &Collection{
		fullPath:      folderPath,
		jobs:          make([]string, 0),
		data:          make(chan data.Stream, collectionChannelBufferSize),
		service:       service,
		statusUpdater: statusUpdater,
		category:      category,
	}

	return c
}

// AddJob appends additional objectID to job field
func (sc *Collection) AddJob(objID string) {
	sc.jobs = append(sc.jobs, objID)
}

func (sc *Collection) FullPath() path.Path {
	return sc.fullPath
}

// TODO(ashmrtn): Fill in with previous path once GraphConnector compares old
// and new folder hierarchies.
func (sc Collection) PreviousPath() path.Path {
	return nil
}

func (sc Collection) State() data.CollectionState {
	return data.NewState
}

func (sc Collection) DoNotMergeItems() bool {
	return false
}

func (sc *Collection) Items() <-chan data.Stream {
	go sc.populate(context.TODO())
	return sc.data
}

type Item struct {
	id      string
	data    io.ReadCloser
	info    *details.SharePointInfo
	modTime time.Time

	// true if the item was marked by graph as deleted.
	deleted bool
}

func (sd *Item) UUID() string {
	return sd.id
}

func (sd *Item) ToReader() io.ReadCloser {
	return sd.data
}

func (sd Item) Deleted() bool {
	return sd.deleted
}

func (sd *Item) Info() details.ItemInfo {
	return details.ItemInfo{SharePoint: sd.info}
}

func (sd *Item) ModTime() time.Time {
	return sd.modTime
}

func (sc *Collection) finishPopulation(ctx context.Context, attempts, success int, totalBytes int64, errs error) {
	close(sc.data)

	attempted := attempts
	status := support.CreateStatus(
		ctx,
		support.Backup,
		len(sc.jobs),
		support.CollectionMetrics{
			Objects:    attempted,
			Successes:  success,
			TotalBytes: totalBytes,
		},
		errs,
		sc.fullPath.Folder())
	logger.Ctx(ctx).Debug(status.String())

	if sc.statusUpdater != nil {
		sc.statusUpdater(status)
	}
}

// populate utility function to retrieve data from back store for a given collection
func (sc *Collection) populate(ctx context.Context) {
	var (
		metrics numMetrics
		errs    error
		writer  = kw.NewJsonSerializationWriter()
	)

	// TODO: Insert correct ID for CollectionProgress
	colProgress, closer := observe.CollectionProgress(
		ctx,
		sc.fullPath.Category().String(),
		observe.Safe("name"),
		observe.PII(sc.fullPath.Folder()))
	go closer()

	defer func() {
		close(colProgress)
		sc.finishPopulation(ctx, metrics.attempts, metrics.success, metrics.totalBytes, errs)
	}()

	// Switch retrieval function based on category
	switch sc.category {
	case List:
		// do the thing
		// ctx, service, writer
		metrics, errs = sc.retrieveLists(ctx, writer, colProgress)
	case Pages:
		// do the other thing
		metrics, errs = sc.retrievePages(ctx, writer, colProgress)
	}
}

// retrieveLists utility function for collection that downloads and serializes
// models.Listable objects based on M365 IDs from the jobs field.
func (sc *Collection) retrieveLists(
	ctx context.Context,
	wtr *kw.JsonSerializationWriter,
	progress chan<- struct{},
) (numMetrics, error) {
	var (
		errs    error
		metrics numMetrics
	)

	lists, err := loadSiteLists(ctx, sc.service, sc.fullPath.ResourceOwner(), sc.jobs)
	if err != nil {
		return metrics, errors.Wrap(err, sc.fullPath.ResourceOwner())
	}

	metrics.attempts += len(lists)
	// For each models.Listable, object is serialized and the metrics are collected.
	// The progress is objected via the passed in channel.
	for _, lst := range lists {
		byteArray, err := serializeContent(wtr, lst)
		if err != nil {
			errs = support.WrapAndAppend(*lst.GetId(), err, errs)
			if sc.ctrl.FailFast {
				return metrics, errs
			}

			continue
		}

		arrayLength := int64(len(byteArray))

		if arrayLength > 0 {
			t := time.Now()
			if t1 := lst.GetLastModifiedDateTime(); t1 != nil {
				t = *t1
			}

			metrics.totalBytes += arrayLength

			metrics.success++
			sc.data <- &Item{
				id:      *lst.GetId(),
				data:    io.NopCloser(bytes.NewReader(byteArray)),
				info:    sharePointListInfo(lst, arrayLength),
				modTime: t,
			}

			progress <- struct{}{}
		}
	}

	return metrics, nil
}

func (sc *Collection) retrievePages(
	ctx context.Context,
	wtr *kw.JsonSerializationWriter,
	progress chan<- struct{},
) (numMetrics, error) {
	var (
		errs    error
		metrics numMetrics
	)

	betaService := sc.betaService
	if betaService == nil {
		return metrics, fmt.Errorf("beta service not found in collection")
	}

	pages, err := GetSitePages(ctx, betaService, sc.fullPath.ResourceOwner(), sc.jobs)
	if err != nil {
		return metrics, errors.Wrap(err, sc.fullPath.ResourceOwner())
	}

	metrics.attempts = len(pages)
	// For each models.Pageable, object is serialize and the metrics are collected and returned.
	// Pageable objects are not supported in v1.0 of msgraph at this time.
	// TODO: Verify Parsable interface supported with modified-Pageable
	for _, pg := range pages {
		byteArray, err := serializeContent(wtr, pg)
		if err != nil {
			errs = support.WrapAndAppend(*pg.GetId(), err, errs)
			if sc.ctrl.FailFast {
				return metrics, errs
			}

			continue
		}

		arrayLength := int64(len(byteArray))

		if arrayLength > 0 {
			t := time.Now()
			if t1 := pg.GetLastModifiedDateTime(); t1 != nil {
				t = *t1
			}

			metrics.totalBytes += arrayLength
			metrics.success++
			sc.data <- &Item{
				id:      *pg.GetId(),
				data:    io.NopCloser(bytes.NewReader(byteArray)),
				info:    sharePointPageInfo(pg, arrayLength),
				modTime: t,
			}

			progress <- struct{}{}
		}
	}

	return numMetrics{}, nil
}

func serializeContent(writer *kw.JsonSerializationWriter, obj absser.Parsable) ([]byte, error) {
	defer writer.Close()

	err := writer.WriteObjectValue("", obj)
	if err != nil {
		return nil, err
	}

	byteArray, err := writer.GetSerializedContent()
	if err != nil {
		return nil, err
	}

	return byteArray, nil
}<|MERGE_RESOLUTION|>--- conflicted
+++ resolved
@@ -17,7 +17,6 @@
 	"github.com/alcionai/corso/src/internal/data"
 	"github.com/alcionai/corso/src/internal/observe"
 	"github.com/alcionai/corso/src/pkg/backup/details"
-	"github.com/alcionai/corso/src/pkg/control"
 	"github.com/alcionai/corso/src/pkg/logger"
 	"github.com/alcionai/corso/src/pkg/path"
 )
@@ -58,10 +57,6 @@
 	// M365 IDs of the items of this collection
 	category      DataCategory
 	service       graph.Servicer
-<<<<<<< HEAD
-	ctrl          control.Options
-=======
->>>>>>> 35d89427
 	betaService   *api.BetaService
 	statusUpdater support.StatusUpdater
 }

--- conflicted
+++ resolved
@@ -105,7 +105,6 @@
 	logger.Ctx(ctx).Debug(status.String())
 }
 
-<<<<<<< HEAD
 func (sc *Collection) populate(ctx context.Context) {
 	var (
 		success     int
@@ -187,7 +186,8 @@
 	}
 
 	return listing, nil
-=======
+}
+
 // Stream represents an individual SharePoint object retrieved from exchange
 type Stream struct {
 	id      string
@@ -218,5 +218,4 @@
 
 func (od *Stream) Info() details.ItemInfo {
 	return details.ItemInfo{SharePoint: od.info}
->>>>>>> a9bab1af
 }
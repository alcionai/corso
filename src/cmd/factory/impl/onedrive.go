package impl

import (
	"strings"

<<<<<<< HEAD
	"github.com/alcionai/clues"
=======
>>>>>>> 156f3049
	"github.com/spf13/cobra"

	. "github.com/alcionai/corso/src/cli/print"
	"github.com/alcionai/corso/src/cli/utils"
	"github.com/alcionai/corso/src/pkg/fault"
	"github.com/alcionai/corso/src/pkg/logger"
	"github.com/alcionai/corso/src/pkg/path"
	"github.com/alcionai/corso/src/pkg/selectors"
)

var filesCmd = &cobra.Command{
	Use:   "files",
	Short: "Generate OneDrive files",
	RunE:  handleOneDriveFileFactory,
}

func AddOneDriveCommands(cmd *cobra.Command) {
	cmd.AddCommand(filesCmd)
}

func handleOneDriveFileFactory(cmd *cobra.Command, args []string) error {
	var (
<<<<<<< HEAD
		ctx             = cmd.Context()
		service         = path.OneDriveService
		category        = path.FilesCategory
		errs            = fault.New(false)
		secondaryUserID string
=======
		ctx      = cmd.Context()
		service  = path.OneDriveService
		category = path.FilesCategory
		errs     = fault.New(false)
>>>>>>> 156f3049
	)

	if utils.HasNoFlagsAndShownHelp(cmd) {
		return nil
	}

<<<<<<< HEAD
	gc, acct, err := getGCAndVerifyUser(ctx, User)
=======
	gc, acct, inp, err := getGCAndVerifyUser(ctx, User)
>>>>>>> 156f3049
	if err != nil {
		return Only(ctx, err)
	}

<<<<<<< HEAD
	if secondaryUserID, _, err = gc.PopulateOwnerIDAndNamesFrom(ctx, strings.ToLower(SecondaryUser), nil); err != nil {
		err = clues.New("no secondary user found")
		return Only(ctx, err)
	}

	deets, err := generateAndRestoreOnedriveItems(
		gc,
		User,
		secondaryUserID,
=======
	deets, err := generateAndRestoreOnedriveItems(
		gc,
		User,
		inp.ID(),
>>>>>>> 156f3049
		strings.ToLower(SecondaryUser),
		acct,
		service,
		category,
		selectors.NewOneDriveBackup([]string{User}).Selector,
		Tenant,
		Destination,
		Count,
		errs)
	if err != nil {
		return Only(ctx, err)
	}

	for _, e := range errs.Recovered() {
		logger.CtxErr(ctx, err).Error(e.Error())
	}

	deets.PrintEntries(ctx)

	return nil
}<|MERGE_RESOLUTION|>--- conflicted
+++ resolved
@@ -3,10 +3,6 @@
 import (
 	"strings"
 
-<<<<<<< HEAD
-	"github.com/alcionai/clues"
-=======
->>>>>>> 156f3049
 	"github.com/spf13/cobra"
 
 	. "github.com/alcionai/corso/src/cli/print"
@@ -29,49 +25,25 @@
 
 func handleOneDriveFileFactory(cmd *cobra.Command, args []string) error {
 	var (
-<<<<<<< HEAD
-		ctx             = cmd.Context()
-		service         = path.OneDriveService
-		category        = path.FilesCategory
-		errs            = fault.New(false)
-		secondaryUserID string
-=======
 		ctx      = cmd.Context()
 		service  = path.OneDriveService
 		category = path.FilesCategory
 		errs     = fault.New(false)
->>>>>>> 156f3049
 	)
 
 	if utils.HasNoFlagsAndShownHelp(cmd) {
 		return nil
 	}
 
-<<<<<<< HEAD
-	gc, acct, err := getGCAndVerifyUser(ctx, User)
-=======
 	gc, acct, inp, err := getGCAndVerifyUser(ctx, User)
->>>>>>> 156f3049
 	if err != nil {
-		return Only(ctx, err)
-	}
-
-<<<<<<< HEAD
-	if secondaryUserID, _, err = gc.PopulateOwnerIDAndNamesFrom(ctx, strings.ToLower(SecondaryUser), nil); err != nil {
-		err = clues.New("no secondary user found")
 		return Only(ctx, err)
 	}
 
 	deets, err := generateAndRestoreOnedriveItems(
 		gc,
 		User,
-		secondaryUserID,
-=======
-	deets, err := generateAndRestoreOnedriveItems(
-		gc,
-		User,
 		inp.ID(),
->>>>>>> 156f3049
 		strings.ToLower(SecondaryUser),
 		acct,
 		service,

--- conflicted
+++ resolved
@@ -7,6 +7,7 @@
 	"fmt"
 	"io"
 	"os"
+	"strings"
 	"time"
 
 	"github.com/alcionai/clues"
@@ -108,7 +109,7 @@
 // Common Helpers
 // ------------------------------------------------------------------------------------------
 
-func getGCAndVerifyUser(ctx context.Context, userID string) (*connector.GraphConnector, account.Account, common.IDsNames, error) {
+func getGCAndVerifyUser(ctx context.Context, userID string) (*connector.GraphConnector, account.Account, error) {
 	tid := common.First(Tenant, os.Getenv(account.AzureTenantID))
 
 	if len(Tenant) == 0 {
@@ -123,44 +124,22 @@
 
 	acct, err := account.NewAccount(account.ProviderM365, m365Cfg)
 	if err != nil {
-		return nil, account.Account{}, common.IDsNames{}, clues.Wrap(err, "finding m365 account details")
-	}
-
-<<<<<<< HEAD
-	// TODO: log/print recoverable errors
-	errs := fault.New(false)
-
-	ins, err := m365.UsersMap(ctx, acct, errs)
-	if err != nil {
-		return nil, account.Account{}, common.IDsNames{}, clues.Wrap(err, "getting tenant users")
-	}
-
-	_, idOK := ins.NameOf(strings.ToLower(userID))
-	_, nameOK := ins.IDOf(strings.ToLower(userID))
-
-	if !idOK && !nameOK {
-		return nil, account.Account{}, common.IDsNames{}, clues.New("user not found within tenant")
-	}
-
-=======
->>>>>>> edef23bf
+		return nil, account.Account{}, clues.Wrap(err, "finding m365 account details")
+	}
+
 	gc, err := connector.NewGraphConnector(
 		ctx,
 		acct,
 		connector.Users)
 	if err != nil {
-		return nil, account.Account{}, common.IDsNames{}, clues.Wrap(err, "connecting to graph api")
-	}
-
-<<<<<<< HEAD
-	return gc, acct, ins, nil
-=======
+		return nil, account.Account{}, clues.Wrap(err, "connecting to graph api")
+	}
+
 	if _, _, err := gc.PopulateOwnerIDAndNamesFrom(ctx, userID, nil); err != nil {
 		return nil, account.Account{}, clues.Wrap(err, "verifying user")
 	}
 
 	return gc, acct, nil
->>>>>>> edef23bf
 }
 
 type item struct {

package impl

import (
	"bytes"
	"context"
	"encoding/json"
	"fmt"
	"io"
	"os"
	"strings"
	"time"

	"github.com/alcionai/clues"
	"github.com/google/uuid"

	"github.com/alcionai/corso/src/cli/print"
	"github.com/alcionai/corso/src/internal/common"
<<<<<<< HEAD
=======
	"github.com/alcionai/corso/src/internal/common/idname"
>>>>>>> 156f3049
	"github.com/alcionai/corso/src/internal/common/ptr"
	"github.com/alcionai/corso/src/internal/connector"
	exchMock "github.com/alcionai/corso/src/internal/connector/exchange/mock"
	"github.com/alcionai/corso/src/internal/connector/onedrive"
	"github.com/alcionai/corso/src/internal/connector/onedrive/metadata"
	"github.com/alcionai/corso/src/internal/data"
	"github.com/alcionai/corso/src/internal/tester"
	"github.com/alcionai/corso/src/internal/version"
	"github.com/alcionai/corso/src/pkg/account"
	"github.com/alcionai/corso/src/pkg/backup/details"
	"github.com/alcionai/corso/src/pkg/control"
	"github.com/alcionai/corso/src/pkg/credentials"
	"github.com/alcionai/corso/src/pkg/fault"
	"github.com/alcionai/corso/src/pkg/path"
	"github.com/alcionai/corso/src/pkg/selectors"
)

var (
	Count         int
	Destination   string
	Tenant        string
	User          string
	SecondaryUser string
)

// TODO: ErrGenerating       = clues.New("not all items were successfully generated")

var ErrNotYetImplemented = clues.New("not yet implemented")

// ------------------------------------------------------------------------------------------
// Restoration
// ------------------------------------------------------------------------------------------

type dataBuilderFunc func(id, now, subject, body string) []byte

func generateAndRestoreItems(
	ctx context.Context,
	gc *connector.GraphConnector,
	acct account.Account,
	service path.ServiceType,
	cat path.CategoryType,
	sel selectors.Selector,
	tenantID, userID, destFldr string,
	howMany int,
	dbf dataBuilderFunc,
	opts control.Options,
	errs *fault.Bus,
) (*details.Details, error) {
	items := make([]item, 0, howMany)

	for i := 0; i < howMany; i++ {
		var (
			now       = common.Now()
			nowLegacy = common.FormatLegacyTime(time.Now())
			id        = uuid.NewString()
			subject   = "automated " + now[:16] + " - " + id[:8]
			body      = "automated " + cat.String() + " generation for " + userID + " at " + now + " - " + id
		)

		items = append(items, item{
			name: id,
			data: dbf(id, nowLegacy, subject, body),
		})
	}

	collections := []collection{{
		pathElements: []string{destFldr},
		category:     cat,
		items:        items,
	}}

	dest := control.DefaultRestoreDestination(common.SimpleTimeTesting)
	dest.ContainerName = destFldr
	print.Infof(ctx, "Restoring to folder %s", dest.ContainerName)

	dataColls, err := buildCollections(
		service,
		tenantID, userID,
		dest,
		collections)
	if err != nil {
		return nil, err
	}

	print.Infof(ctx, "Generating %d %s items in %s\n", howMany, cat, Destination)

	return gc.ConsumeRestoreCollections(ctx, version.Backup, acct, sel, dest, opts, dataColls, errs)
}

// ------------------------------------------------------------------------------------------
// Common Helpers
// ------------------------------------------------------------------------------------------

func getGCAndVerifyUser(
	ctx context.Context,
	userID string,
) (
	*connector.GraphConnector,
	account.Account,
	idname.Provider,
	error,
) {
	tid := common.First(Tenant, os.Getenv(account.AzureTenantID))

	if len(Tenant) == 0 {
		Tenant = tid
	}

	// get account info
	m365Cfg := account.M365Config{
		M365:          credentials.GetM365(),
		AzureTenantID: tid,
	}

	acct, err := account.NewAccount(account.ProviderM365, m365Cfg)
	if err != nil {
		return nil, account.Account{}, nil, clues.Wrap(err, "finding m365 account details")
	}

	gc, err := connector.NewGraphConnector(
		ctx,
		acct,
		connector.Users)
	if err != nil {
		return nil, account.Account{}, nil, clues.Wrap(err, "connecting to graph api")
	}

	id, _, err := gc.PopulateOwnerIDAndNamesFrom(ctx, userID, nil)
	if err != nil {
		return nil, account.Account{}, nil, clues.Wrap(err, "verifying user")
	}

	return gc, acct, gc.IDNameLookup.ProviderForID(id), nil
}

type item struct {
	name string
	data []byte
}

type collection struct {
	// Elements (in order) for the path representing this collection. Should
	// only contain elements after the prefix that corso uses for the path. For
	// example, a collection for the Inbox folder in exchange mail would just be
	// "Inbox".
	pathElements []string
	category     path.CategoryType
	items        []item
}

func buildCollections(
	service path.ServiceType,
	tenant, user string,
	dest control.RestoreDestination,
	colls []collection,
) ([]data.RestoreCollection, error) {
	collections := make([]data.RestoreCollection, 0, len(colls))

	for _, c := range colls {
		pth, err := path.Build(
			tenant,
			user,
			service,
			c.category,
			false,
			c.pathElements...)
		if err != nil {
			return nil, err
		}

		mc := exchMock.NewCollection(pth, pth, len(c.items))

		for i := 0; i < len(c.items); i++ {
			mc.Names[i] = c.items[i].name
			mc.Data[i] = c.items[i].data
		}

		collections = append(collections, data.NotFoundRestoreCollection{Collection: mc})
	}

	return collections, nil
}

type permData struct {
	user        string // user is only for older versions
	entityID    string
	roles       []string
	sharingMode onedrive.SharingMode
}

type itemData struct {
	name  string
	data  []byte
	perms permData
}

type itemInfo struct {
	// lookupKey is a string that can be used to find this data from a set of
	// other data in the same collection. This key should be something that will
	// be the same before and after restoring the item in M365 and may not be
	// the M365 ID. When restoring items out of place, the item is assigned a
	// new ID making it unsuitable for a lookup key.
	lookupKey string
	name      string
	data      []byte
}

type onedriveCollection struct {
	service       path.ServiceType
	pathElements  []string
	items         []itemInfo
	aux           []itemInfo
	backupVersion int
}

type onedriveColInfo struct {
	pathElements []string
	perms        permData
	files        []itemData
	folders      []itemData
}

var (
	folderAName = "folder-a"
	folderBName = "b"
	folderCName = "folder-c"

	fileAData = []byte(strings.Repeat("a", 33))
	fileBData = []byte(strings.Repeat("b", 65))
	fileEData = []byte(strings.Repeat("e", 257))

	// Cannot restore owner or empty permissions and so not testing them
	writePerm = []string{"write"}
	readPerm  = []string{"read"}
)

func generateAndRestoreOnedriveItems(
	gc *connector.GraphConnector,
	resourceOwner, secondaryUserID, secondaryUserName string,
	acct account.Account,
	service path.ServiceType,
	cat path.CategoryType,
	sel selectors.Selector,
	tenantID, destFldr string,
	count int,
	errs *fault.Bus,
) (
	*details.Details,
	error,
) {
	ctx, flush := tester.NewContext()
	defer flush()

<<<<<<< HEAD
=======
	// TODO: fit the destination to the containers
>>>>>>> 156f3049
	dest := control.DefaultRestoreDestination(common.SimpleTimeTesting)
	dest.ContainerName = destFldr
	print.Infof(ctx, "Restoring to folder %s", dest.ContainerName)

	d, _ := gc.Service.Client().UsersById(resourceOwner).Drive().Get(ctx, nil)
	driveID := ptr.Val(d.GetId())

	var (
		cols []onedriveColInfo

<<<<<<< HEAD
		rootPath    = []string{"drives", driveID, "root:"}
		folderAPath = []string{"drives", driveID, "root:", folderAName}
		folderBPath = []string{"drives", driveID, "root:", folderBName}
		folderCPath = []string{"drives", driveID, "root:", folderCName}

		now              = time.Now()
		year, mnth, date = now.Date()
		hour, min, sec   = now.Clock()
		currentTime      = fmt.Sprintf("%d-%v-%d-%d-%d-%d", year, mnth, date, hour, min, sec)
	)

	for i := 0; i < count; i++ {
		col := []onedriveColInfo{
			// basic folder and file creation
			{
				pathElements: rootPath,
				files: []itemData{
					{
						name: fmt.Sprintf("file-1st-count-%d-at-%s", i, currentTime),
=======
		rootPath = []string{
			"drives",
			driveID,
			"root:",
		}
		folderAPath = []string{
			"drives",
			driveID,
			"root:",
			folderAName,
		}
		folderBPath = []string{
			"drives",
			driveID,
			"root:",
			folderBName,
		}

		folderCPath = []string{
			"drives",
			driveID,
			"root:",
			folderCName,
		}

		now         = time.Now()
		currentTime = fmt.Sprintf("%d-%d-%d", now.Hour(), now.Minute(), now.Second())
	)

	for i := 0; i < count; i++ {
		var col onedriveColInfo

		// basic folder and file creation
		if i == 0 {
			col = onedriveColInfo{
				pathElements: rootPath,
				files: []itemData{
					{
						// Test restoring a file that doesn't inherit permissions.
						name: fmt.Sprintf("testFile-%s-1-%d", currentTime, i),
>>>>>>> 156f3049
						data: fileAData,
						perms: permData{
							user:     secondaryUserName,
							entityID: secondaryUserID,
							roles:    writePerm,
						},
					},
					{
<<<<<<< HEAD
						name: fmt.Sprintf("file-2nd-count-%d-at-%s", i, currentTime),
=======
						// Test restoring a file that doesn't inherit permissions and has
						// no permissions.
						name: fmt.Sprintf("testFile-%s-2-%d", currentTime, i),
>>>>>>> 156f3049
						data: fileBData,
					},
				},
				folders: []itemData{
					{
						name: folderBName,
					},
					{
						name: folderAName,
						perms: permData{
							user:     secondaryUserName,
							entityID: secondaryUserID,
							roles:    readPerm,
						},
					},
					{
						name: folderCName,
						perms: permData{
							user:     secondaryUserName,
							entityID: secondaryUserID,
							roles:    readPerm,
						},
					},
				},
<<<<<<< HEAD
			},
			{
				// a folder that has permissions with an item in the folder with
=======
			}

			cols = append(cols, col)

			continue
		}

		if i%2 == 0 {
			col = onedriveColInfo{
				// Tests a folder that has permissions with an item in the folder with
>>>>>>> 156f3049
				// the different permissions.
				pathElements: folderAPath,
				files: []itemData{
					{
<<<<<<< HEAD
						name: fmt.Sprintf("file-count-%d-at-%s", i, currentTime),
=======
						name: fmt.Sprintf("testFile-%s-1-%d", currentTime, i),
>>>>>>> 156f3049
						data: fileEData,
						perms: permData{
							user:     secondaryUserName,
							entityID: secondaryUserID,
							roles:    writePerm,
						},
					},
				},
				perms: permData{
					user:     secondaryUserName,
					entityID: secondaryUserID,
					roles:    readPerm,
				},
<<<<<<< HEAD
			},
			{
				// a folder that has permissions with an item in the folder with
=======
			}

			cols = append(cols, col)

			continue
		}

		if i%3 == 0 {
			col = onedriveColInfo{
				// Tests a folder that has permissions with an item in the folder with
>>>>>>> 156f3049
				// no permissions.
				pathElements: folderCPath,
				files: []itemData{
					{
<<<<<<< HEAD
						name: fmt.Sprintf("file-count-%d-at-%s", i, currentTime),
=======
						name: fmt.Sprintf("testFile-%s-1-%d", currentTime, i),
>>>>>>> 156f3049
						data: fileAData,
					},
				},
				perms: permData{
					user:     secondaryUserName,
					entityID: secondaryUserID,
					roles:    readPerm,
				},
<<<<<<< HEAD
			},
			{
				pathElements: folderBPath,
				files: []itemData{
					{
						// restoring a file in a non-root folder that doesn't inherit
						// permissions.
						name: fmt.Sprintf("file-count-%d-at-%s", i, currentTime),
						data: fileBData,
						perms: permData{
							user:     secondaryUserName,
							entityID: secondaryUserID,
							roles:    writePerm,
						},
					},
				},
				folders: []itemData{
					{
						name: folderAName,
						perms: permData{
							user:     secondaryUserName,
							entityID: secondaryUserID,
							roles:    readPerm,
						},
					},
				},
			},
		}

		cols = append(cols, col...)
=======
			}

			cols = append(cols, col)

			continue
		}

		col = onedriveColInfo{
			pathElements: folderBPath,
			files: []itemData{
				{
					// Test restoring a file in a non-root folder that doesn't inherit
					// permissions.
					name: fmt.Sprintf("testFile-%s-1-%d", currentTime, i),
					data: fileBData,
					perms: permData{
						user:     secondaryUserName,
						entityID: secondaryUserID,
						roles:    writePerm,
					},
				},
			},
			folders: []itemData{
				{
					name: folderAName,
					perms: permData{
						user:     secondaryUserName,
						entityID: secondaryUserID,
						roles:    readPerm,
					},
				},
			},
		}

		cols = append(cols, col)
>>>>>>> 156f3049
	}

	input := dataForInfo(service, cols, version.Backup)

	collections := getCollections(
		service,
		tenantID,
		[]string{resourceOwner},
		input,
		version.Backup)

	opts := control.Options{
		RestorePermissions: true,
		ToggleFeatures:     control.Toggles{},
	}

	return gc.ConsumeRestoreCollections(ctx, version.Backup, acct, sel, dest, opts, collections, errs)
}

func getCollections(
	service path.ServiceType,
	tenant string,
	resourceOwners []string,
	testCollections []colInfo,
	backupVersion int,
) []data.RestoreCollection {
	var collections []data.RestoreCollection

	for _, owner := range resourceOwners {
		ownerCollections := collectionsForInfo(
			service,
			tenant,
			owner,
			testCollections,
			backupVersion,
		)

		collections = append(collections, ownerCollections...)
	}

	return collections
}

type mockRestoreCollection struct {
	data.Collection
	auxItems map[string]data.Stream
}

func (rc mockRestoreCollection) Fetch(
	ctx context.Context,
	name string,
) (data.Stream, error) {
	res := rc.auxItems[name]
	if res == nil {
		return nil, data.ErrNotFound
	}

	return res, nil
}

func collectionsForInfo(
	service path.ServiceType,
	tenant, user string,
	allInfo []colInfo,
	backupVersion int,
) []data.RestoreCollection {
	collections := make([]data.RestoreCollection, 0, len(allInfo))

	for _, info := range allInfo {
		pth := mustToDataLayerPath(
			service,
			tenant,
			user,
			info.category,
			info.pathElements,
			false)

		mc := exchMock.NewCollection(pth, pth, len(info.items))

		for i := 0; i < len(info.items); i++ {
			mc.Names[i] = info.items[i].name
			mc.Data[i] = info.items[i].data

			// We do not count metadata files against item count
			if backupVersion > 0 && metadata.HasMetaSuffix(info.items[i].name) &&
				(service == path.OneDriveService || service == path.SharePointService) {
				continue
			}
		}

		c := mockRestoreCollection{Collection: mc, auxItems: map[string]data.Stream{}}

		for _, aux := range info.auxItems {
			c.auxItems[aux.name] = &exchMock.Data{
				ID:     aux.name,
				Reader: io.NopCloser(bytes.NewReader(aux.data)),
			}
		}

		collections = append(collections, c)
	}

	return collections
}

func mustToDataLayerPath(
	service path.ServiceType,
	tenant, resourceOwner string,
	category path.CategoryType,
	elements []string,
	isItem bool,
) path.Path {
	res, err := path.Build(tenant, resourceOwner, service, category, isItem, elements...)
	if err != nil {
		fmt.Println("building path", clues.ToCore(err))
	}

	return res
}

type colInfo struct {
	// Elements (in order) for the path representing this collection. Should
	// only contain elements after the prefix that corso uses for the path. For
	// example, a collection for the Inbox folder in exchange mail would just be
	// "Inbox".
	pathElements []string
	category     path.CategoryType
	items        []itemInfo
	// auxItems are items that can be retrieved with Fetch but won't be returned
	// by Items().
	auxItems []itemInfo
}

func newOneDriveCollection(
	service path.ServiceType,
	pathElements []string,
	backupVersion int,
) *onedriveCollection {
	return &onedriveCollection{
		service:       service,
		pathElements:  pathElements,
		backupVersion: backupVersion,
	}
}

func dataForInfo(
	service path.ServiceType,
	cols []onedriveColInfo,
	backupVersion int,
) []colInfo {
	var res []colInfo

	for _, c := range cols {
		onedriveCol := newOneDriveCollection(service, c.pathElements, backupVersion)

		for _, f := range c.files {
			onedriveCol.withFile(f.name, f.data, f.perms)
		}

		onedriveCol.withPermissions(c.perms)

		res = append(res, onedriveCol.collection())
	}

	return res
}

func (c onedriveCollection) collection() colInfo {
	cat := path.FilesCategory
	if c.service == path.SharePointService {
		cat = path.LibrariesCategory
	}

	return colInfo{
		pathElements: c.pathElements,
		category:     cat,
		items:        c.items,
		auxItems:     c.aux,
	}
}

func (c *onedriveCollection) withFile(name string, fileData []byte, perm permData) *onedriveCollection {
	c.items = append(c.items, onedriveItemWithData(
		name+metadata.DataFileSuffix,
		name+metadata.DataFileSuffix,
		fileData))

	md := onedriveMetadata(
		name,
		name+metadata.MetaFileSuffix,
		name,
		perm,
		true)
	c.items = append(c.items, md)
	c.aux = append(c.aux, md)

	return c
}

// withPermissions adds permissions to the folder represented by this
// onedriveCollection.
func (c *onedriveCollection) withPermissions(perm permData) *onedriveCollection {
	if c.backupVersion < version.OneDrive4DirIncludesPermissions {
		return c
	}

	name := c.pathElements[len(c.pathElements)-1]
	metaName := name

	if c.backupVersion >= version.OneDrive5DirMetaNoName {
		// We switched to just .dirmeta for metadata file names.
		metaName = ""
	}

	if name == "root:" {
		return c
	}

	md := onedriveMetadata(
		name,
		metaName+metadata.DirMetaFileSuffix,
		metaName+metadata.DirMetaFileSuffix,
		perm,
		true)

	c.items = append(c.items, md)
	c.aux = append(c.aux, md)

	return c
}

type oneDriveData struct {
	FileName string `json:"fileName,omitempty"`
	Data     []byte `json:"data,omitempty"`
}

func onedriveItemWithData(
	name, lookupKey string,
	fileData []byte,
) itemInfo {
	content := oneDriveData{
		FileName: lookupKey,
		Data:     fileData,
	}

	serialized, _ := json.Marshal(content)

	return itemInfo{
		name:      name,
		data:      serialized,
		lookupKey: lookupKey,
	}
}

func onedriveMetadata(
	fileName, itemID, lookupKey string,
	perm permData,
	permUseID bool,
) itemInfo {
	meta := getMetadata(fileName, perm, permUseID)

	metaJSON, err := json.Marshal(meta)
	if err != nil {
		fmt.Println("marshalling metadata", clues.ToCore(err))
	}

	return itemInfo{
		name:      itemID,
		data:      metaJSON,
		lookupKey: lookupKey,
	}
}

func getMetadata(fileName string, perm permData, permUseID bool) onedrive.Metadata {
	if len(perm.user) == 0 || len(perm.roles) == 0 ||
		perm.sharingMode != onedrive.SharingModeCustom {
		return onedrive.Metadata{
			FileName:    fileName,
			SharingMode: perm.sharingMode,
		}
	}

	// In case of permissions, the id will usually be same for same
	// user/role combo unless deleted and readded, but we have to do
	// this as we only have two users of which one is already taken.
	id := uuid.NewString()
	uperm := onedrive.UserPermission{ID: id, Roles: perm.roles}

	if permUseID {
		uperm.EntityID = perm.entityID
	} else {
		uperm.Email = perm.user
	}

	meta := onedrive.Metadata{
		FileName:    fileName,
		Permissions: []onedrive.UserPermission{uperm},
	}

	return meta
}<|MERGE_RESOLUTION|>--- conflicted
+++ resolved
@@ -15,10 +15,7 @@
 
 	"github.com/alcionai/corso/src/cli/print"
 	"github.com/alcionai/corso/src/internal/common"
-<<<<<<< HEAD
-=======
 	"github.com/alcionai/corso/src/internal/common/idname"
->>>>>>> 156f3049
 	"github.com/alcionai/corso/src/internal/common/ptr"
 	"github.com/alcionai/corso/src/internal/connector"
 	exchMock "github.com/alcionai/corso/src/internal/connector/exchange/mock"
@@ -272,10 +269,6 @@
 	ctx, flush := tester.NewContext()
 	defer flush()
 
-<<<<<<< HEAD
-=======
-	// TODO: fit the destination to the containers
->>>>>>> 156f3049
 	dest := control.DefaultRestoreDestination(common.SimpleTimeTesting)
 	dest.ContainerName = destFldr
 	print.Infof(ctx, "Restoring to folder %s", dest.ContainerName)
@@ -286,7 +279,6 @@
 	var (
 		cols []onedriveColInfo
 
-<<<<<<< HEAD
 		rootPath    = []string{"drives", driveID, "root:"}
 		folderAPath = []string{"drives", driveID, "root:", folderAName}
 		folderBPath = []string{"drives", driveID, "root:", folderBName}
@@ -306,48 +298,6 @@
 				files: []itemData{
 					{
 						name: fmt.Sprintf("file-1st-count-%d-at-%s", i, currentTime),
-=======
-		rootPath = []string{
-			"drives",
-			driveID,
-			"root:",
-		}
-		folderAPath = []string{
-			"drives",
-			driveID,
-			"root:",
-			folderAName,
-		}
-		folderBPath = []string{
-			"drives",
-			driveID,
-			"root:",
-			folderBName,
-		}
-
-		folderCPath = []string{
-			"drives",
-			driveID,
-			"root:",
-			folderCName,
-		}
-
-		now         = time.Now()
-		currentTime = fmt.Sprintf("%d-%d-%d", now.Hour(), now.Minute(), now.Second())
-	)
-
-	for i := 0; i < count; i++ {
-		var col onedriveColInfo
-
-		// basic folder and file creation
-		if i == 0 {
-			col = onedriveColInfo{
-				pathElements: rootPath,
-				files: []itemData{
-					{
-						// Test restoring a file that doesn't inherit permissions.
-						name: fmt.Sprintf("testFile-%s-1-%d", currentTime, i),
->>>>>>> 156f3049
 						data: fileAData,
 						perms: permData{
 							user:     secondaryUserName,
@@ -356,13 +306,7 @@
 						},
 					},
 					{
-<<<<<<< HEAD
 						name: fmt.Sprintf("file-2nd-count-%d-at-%s", i, currentTime),
-=======
-						// Test restoring a file that doesn't inherit permissions and has
-						// no permissions.
-						name: fmt.Sprintf("testFile-%s-2-%d", currentTime, i),
->>>>>>> 156f3049
 						data: fileBData,
 					},
 				},
@@ -387,31 +331,14 @@
 						},
 					},
 				},
-<<<<<<< HEAD
 			},
 			{
 				// a folder that has permissions with an item in the folder with
-=======
-			}
-
-			cols = append(cols, col)
-
-			continue
-		}
-
-		if i%2 == 0 {
-			col = onedriveColInfo{
-				// Tests a folder that has permissions with an item in the folder with
->>>>>>> 156f3049
 				// the different permissions.
 				pathElements: folderAPath,
 				files: []itemData{
 					{
-<<<<<<< HEAD
 						name: fmt.Sprintf("file-count-%d-at-%s", i, currentTime),
-=======
-						name: fmt.Sprintf("testFile-%s-1-%d", currentTime, i),
->>>>>>> 156f3049
 						data: fileEData,
 						perms: permData{
 							user:     secondaryUserName,
@@ -425,31 +352,14 @@
 					entityID: secondaryUserID,
 					roles:    readPerm,
 				},
-<<<<<<< HEAD
 			},
 			{
 				// a folder that has permissions with an item in the folder with
-=======
-			}
-
-			cols = append(cols, col)
-
-			continue
-		}
-
-		if i%3 == 0 {
-			col = onedriveColInfo{
-				// Tests a folder that has permissions with an item in the folder with
->>>>>>> 156f3049
 				// no permissions.
 				pathElements: folderCPath,
 				files: []itemData{
 					{
-<<<<<<< HEAD
 						name: fmt.Sprintf("file-count-%d-at-%s", i, currentTime),
-=======
-						name: fmt.Sprintf("testFile-%s-1-%d", currentTime, i),
->>>>>>> 156f3049
 						data: fileAData,
 					},
 				},
@@ -458,7 +368,6 @@
 					entityID: secondaryUserID,
 					roles:    readPerm,
 				},
-<<<<<<< HEAD
 			},
 			{
 				pathElements: folderBPath,
@@ -489,43 +398,6 @@
 		}
 
 		cols = append(cols, col...)
-=======
-			}
-
-			cols = append(cols, col)
-
-			continue
-		}
-
-		col = onedriveColInfo{
-			pathElements: folderBPath,
-			files: []itemData{
-				{
-					// Test restoring a file in a non-root folder that doesn't inherit
-					// permissions.
-					name: fmt.Sprintf("testFile-%s-1-%d", currentTime, i),
-					data: fileBData,
-					perms: permData{
-						user:     secondaryUserName,
-						entityID: secondaryUserID,
-						roles:    writePerm,
-					},
-				},
-			},
-			folders: []itemData{
-				{
-					name: folderAName,
-					perms: permData{
-						user:     secondaryUserName,
-						entityID: secondaryUserID,
-						roles:    readPerm,
-					},
-				},
-			},
-		}
-
-		cols = append(cols, col)
->>>>>>> 156f3049
 	}
 
 	input := dataForInfo(service, cols, version.Backup)

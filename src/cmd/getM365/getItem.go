--- conflicted
+++ resolved
@@ -20,6 +20,7 @@
 	"github.com/alcionai/corso/src/internal/connector"
 	"github.com/alcionai/corso/src/internal/connector/exchange/api"
 	"github.com/alcionai/corso/src/internal/connector/graph"
+	"github.com/alcionai/corso/src/internal/connector/support"
 	"github.com/alcionai/corso/src/pkg/account"
 	"github.com/alcionai/corso/src/pkg/backup/details"
 	"github.com/alcionai/corso/src/pkg/credentials"
@@ -116,48 +117,21 @@
 		return fmt.Errorf("unable to process category: %s", cat)
 	}
 
-<<<<<<< HEAD
-	channel := make(chan data.Stream, 1)
-
-	response, err := get(ctx, user, m365ID)
-=======
->>>>>>> e3b6d035
 	if err != nil {
-		return err
+		return errors.Wrap(err, support.ConnectorStackErrorTrace(err))
 	}
 
-<<<<<<< HEAD
-	// First return is the number of bytes that were serialized. Ignored
-	_, err = serializeFunc(ctx, gs, channel, response, user)
-	close(channel)
-=======
 	str := string(bs)
->>>>>>> e3b6d035
 
 	err = sw.WriteStringValue("", &str)
 	if err != nil {
 		return errors.Wrapf(err, "unable to %s to string value", itemID)
 	}
 
-<<<<<<< HEAD
-	sw := kw.NewJsonSerializationWriter()
-
-	for item := range channel {
-		buf := &bytes.Buffer{}
-
-		_, err := buf.ReadFrom(item.ToReader())
-		if err != nil {
-			return errors.Wrapf(err, "unable to parse given data: %s", m365ID)
-		}
-
-		byteArray := buf.Bytes()
-		newValue := string(byteArray)
-=======
 	array, err := sw.GetSerializedContent()
 	if err != nil {
 		return errors.Wrapf(err, "unable to serialize new value from M365:%s", itemID)
 	}
->>>>>>> e3b6d035
 
 	fmt.Println(string(array))
 

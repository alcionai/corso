package main

import (
	"context"
	"os"
	"time"

	"github.com/hashicorp/go-multierror"
	"github.com/pkg/errors"
	"github.com/spf13/cobra"

	. "github.com/alcionai/corso/src/cli/print"
	"github.com/alcionai/corso/src/cli/utils"
	"github.com/alcionai/corso/src/internal/common"
	"github.com/alcionai/corso/src/internal/connector"
	"github.com/alcionai/corso/src/internal/connector/graph"
	"github.com/alcionai/corso/src/internal/connector/onedrive"
	"github.com/alcionai/corso/src/pkg/account"
	"github.com/alcionai/corso/src/pkg/credentials"
	"github.com/alcionai/corso/src/pkg/fault"
	"github.com/alcionai/corso/src/pkg/logger"
)

var purgeCmd = &cobra.Command{
	Use:   "purge",
	Short: "Purge all types of m365 folders",
	RunE:  handleAllFolderPurge,
}

var oneDriveCmd = &cobra.Command{
	Use:   "onedrive",
	Short: "Purges OneDrive folders",
	RunE:  handleOneDriveFolderPurge,
}

var (
	before string
	user   string
	tenant string
	prefix string
)

var ErrPurging = errors.New("not all items were successfully purged")

// ------------------------------------------------------------------------------------------
// CLI command handlers
// ------------------------------------------------------------------------------------------

func main() {
	ctx, _ := logger.SeedLevel(context.Background(), logger.Development)
	ctx = SetRootCmd(ctx, purgeCmd)

	defer logger.Flush(ctx)

	fs := purgeCmd.PersistentFlags()
	fs.StringVar(&before, "before", "", "folders older than this date are deleted.  (default: now in UTC)")
	fs.StringVar(&user, "user", "", "m365 user id whose folders will be deleted")
	cobra.CheckErr(purgeCmd.MarkPersistentFlagRequired("user"))
	fs.StringVar(&tenant, "tenant", "", "m365 tenant containing the user")
	fs.StringVar(&prefix, "prefix", "", "filters mail folders by displayName prefix")
	cobra.CheckErr(purgeCmd.MarkPersistentFlagRequired("prefix"))

	purgeCmd.AddCommand(oneDriveCmd)

	if err := purgeCmd.ExecuteContext(ctx); err != nil {
		logger.Flush(ctx)
		os.Exit(1)
	}
}

func handleAllFolderPurge(cmd *cobra.Command, args []string) error {
	ctx := cmd.Context()

	if utils.HasNoFlagsAndShownHelp(cmd) {
		return nil
	}

	gc, t, err := getGCAndBoundaryTime(ctx)
	if err != nil {
		return err
	}

	err = runPurgeForEachUser(
		ctx, gc, t,
		purgeOneDriveFolders,
	)
	if err != nil {
		return Only(ctx, ErrPurging)
	}

	return nil
}

func handleOneDriveFolderPurge(cmd *cobra.Command, args []string) error {
	ctx := cmd.Context()

	if utils.HasNoFlagsAndShownHelp(cmd) {
		return nil
	}

	gc, t, err := getGCAndBoundaryTime(ctx)
	if err != nil {
		return err
	}

	if err := runPurgeForEachUser(ctx, gc, t, purgeOneDriveFolders); err != nil {
		logger.Ctx(ctx).Error(err)
		return Only(ctx, errors.Wrap(ErrPurging, "OneDrive folders"))
	}

	return nil
}

// ------------------------------------------------------------------------------------------
// Purge Controllers
// ------------------------------------------------------------------------------------------

type purgable interface {
	GetDisplayName() *string
	GetId() *string
}

type purger func(context.Context, *connector.GraphConnector, time.Time, string) error

func runPurgeForEachUser(
	ctx context.Context,
	gc *connector.GraphConnector,
	boundary time.Time,
	ps ...purger,
) error {
	var errs error

	for pn, uid := range userOrUsers(user, gc.Users) {
		Infof(ctx, "\nUser: %s - %s", pn, uid)

		for _, p := range ps {
			if err := p(ctx, gc, boundary, pn); err != nil {
				errs = multierror.Append(errs, err)
			}
		}
	}

	return errs
}

// ----- OneDrive

func purgeOneDriveFolders(
	ctx context.Context,
	gc *connector.GraphConnector,
	boundary time.Time,
	uid string,
) error {
	getter := func(gs graph.Servicer, uid, prefix string) ([]purgable, error) {
		pager, err := onedrive.PagerForSource(onedrive.OneDriveSource, gs, uid, nil)
		if err != nil {
			return nil, err
		}

		cfs, err := onedrive.GetAllFolders(ctx, gs, pager, prefix)
		if err != nil {
			return nil, err
		}

		purgables := make([]purgable, len(cfs))

		for i, v := range cfs {
			purgables[i] = v
		}

		return purgables, nil
	}

	deleter := func(gs graph.Servicer, uid string, f purgable) error {
		driveFolder, ok := f.(*onedrive.Displayable)
		if !ok {
			return errors.New("non-OneDrive item")
		}

		return onedrive.DeleteItem(
			ctx,
			gs,
			*driveFolder.GetParentReference().GetDriveId(),
			*f.GetId(),
		)
	}

	return purgeFolders(ctx, gc, boundary, "OneDrive Folders", uid, getter, deleter)
}

// ----- controller

func purgeFolders(
	ctx context.Context,
	gc *connector.GraphConnector,
	boundary time.Time,
	data, uid string,
	getter func(graph.Servicer, string, string) ([]purgable, error),
	deleter func(graph.Servicer, string, purgable) error,
) error {
	Infof(ctx, "Container: %s", data)

	// get them folders
	fs, err := getter(gc.Service, uid, prefix)
	if err != nil {
		return Only(ctx, errors.Wrapf(err, "retrieving %s folders", data))
	}

	if len(fs) == 0 {
		Info(ctx, "None Matched")
		return nil
	}

	var errs error

	// delete any containers that don't pass the boundary
	for _, fld := range fs {
		// compare the folder time to the deletion boundary time first
		displayName := *fld.GetDisplayName()

		dnTime, err := common.ExtractTime(displayName)
		if err != nil && !errors.Is(err, common.ErrNoTimeString) {
			err = errors.Wrapf(err, "!! Error: parsing container named [%s]", displayName)
			errs = multierror.Append(errs, err)
			Info(ctx, err)

			continue
		}

		if !dnTime.Before(boundary) || dnTime == (time.Time{}) {
			continue
		}

		Infof(ctx, "∙ Deleting [%s]", displayName)

		err = deleter(gc.Service, uid, fld)
		if err != nil {
			err = errors.Wrapf(err, "!! Error")
			errs = multierror.Append(errs, err)
			Info(ctx, err)
		}
	}

	return errs
}

// ------------------------------------------------------------------------------------------
// Helpers
// ------------------------------------------------------------------------------------------

func getGC(ctx context.Context) (*connector.GraphConnector, error) {
	// get account info
	m365Cfg := account.M365Config{
		M365:          credentials.GetM365(),
		AzureTenantID: common.First(tenant, os.Getenv(account.AzureTenantID)),
	}

	acct, err := account.NewAccount(account.ProviderM365, m365Cfg)
	if err != nil {
		return nil, Only(ctx, errors.Wrap(err, "finding m365 account details"))
	}

	// build a graph connector
<<<<<<< HEAD
	gc, err := connector.NewGraphConnector(ctx,
		graph.HTTPClient(
			graph.NoTimeout(),
			graph.MaxRetries(3),
		),
		acct,
		connector.Users)
=======
	// TODO: log/print recoverable errors
	errs := fault.New(false)

	gc, err := connector.NewGraphConnector(ctx, graph.HTTPClient(graph.NoTimeout()), acct, connector.Users, errs)
>>>>>>> d9d0158b
	if err != nil {
		return nil, Only(ctx, errors.Wrap(err, "connecting to graph api"))
	}

	return gc, nil
}

func getBoundaryTime(ctx context.Context) (time.Time, error) {
	// format the time input
	var (
		err          error
		boundaryTime = time.Now().UTC()
	)

	if len(before) > 0 {
		boundaryTime, err = common.ParseTime(before)
		if err != nil {
			return time.Time{}, Only(ctx, errors.Wrap(err, "parsing before flag to time"))
		}
	}

	return boundaryTime, nil
}

func getGCAndBoundaryTime(ctx context.Context) (*connector.GraphConnector, time.Time, error) {
	gc, err := getGC(ctx)
	if err != nil {
		return nil, time.Time{}, err
	}

	t, err := getBoundaryTime(ctx)
	if err != nil {
		return nil, time.Time{}, err
	}

	return gc, t, nil
}

func userOrUsers(u string, us map[string]string) map[string]string {
	if len(u) == 0 {
		return nil
	}

	if u == "*" {
		return us
	}

	return map[string]string{u: u}
}<|MERGE_RESOLUTION|>--- conflicted
+++ resolved
@@ -261,20 +261,10 @@
 	}
 
 	// build a graph connector
-<<<<<<< HEAD
-	gc, err := connector.NewGraphConnector(ctx,
-		graph.HTTPClient(
-			graph.NoTimeout(),
-			graph.MaxRetries(3),
-		),
-		acct,
-		connector.Users)
-=======
 	// TODO: log/print recoverable errors
 	errs := fault.New(false)
 
 	gc, err := connector.NewGraphConnector(ctx, graph.HTTPClient(graph.NoTimeout()), acct, connector.Users, errs)
->>>>>>> d9d0158b
 	if err != nil {
 		return nil, Only(ctx, errors.Wrap(err, "connecting to graph api"))
 	}

package restore

import (
	"context"
	"fmt"
	"strings"

	"github.com/alcionai/clues"
	"github.com/microsoftgraph/msgraph-sdk-go/models"

	"github.com/alcionai/corso/src/cmd/sanity_test/common"
	"github.com/alcionai/corso/src/cmd/sanity_test/driveish"
	"github.com/alcionai/corso/src/internal/common/ptr"
	"github.com/alcionai/corso/src/pkg/services/m365/api"
)

func CheckSharePointRestoration(
	ctx context.Context,
	ac api.Client,
	envs common.Envs,
) {
	if envs.Category == "lists" {
		CheckSharePointListsRestoration(ctx, ac, envs)
	}

	if envs.Category == "libraries" {
		drive, err := ac.Sites().GetDefaultDrive(ctx, envs.SiteID)
		if err != nil {
			common.Fatal(ctx, "getting site's default drive:", err)
		}

		driveish.CheckRestoration(
			ctx,
			ac,
			drive,
			envs,
			// skip permissions tests
			nil)
	}
}

func CheckSharePointListsRestoration(
	ctx context.Context,
	ac api.Client,
	envs common.Envs,
) {
<<<<<<< HEAD
	restoredTree := BuildListsSanitree(ctx, ac, envs.SiteID, true, envs.RestoreContainerPrefix, "")
	sourceTree := BuildListsSanitree(ctx, ac, envs.SiteID, true, envs.SourceContainer, "")
=======
	restoredTree := BuildListsSanitree(ctx, ac, envs.SiteID, envs.RestoreContainerPrefix, "")
	sourceTree := BuildListsSanitree(ctx, ac, envs.SiteID, envs.SourceContainer, "")
>>>>>>> 606bad2d

	ctx = clues.Add(
		ctx,
		"restore_container_id", restoredTree.ID,
		"restore_container_name", restoredTree.Name,
		"source_container_id", sourceTree.ID,
		"source_container_name", sourceTree.Name)

	common.CompareDiffTrees[models.Siteable, models.Listable](
		ctx,
		sourceTree,
		restoredTree,
		nil)

	common.Infof(ctx, "Success")
}

func BuildListsSanitree(
	ctx context.Context,
	ac api.Client,
	siteID string,
	restoreContainerPrefix, exportFolderName string,
) *common.Sanitree[models.Siteable, models.Listable] {
	common.Infof(ctx, "building sanitree for lists of site: %s", siteID)

	site, err := ac.Sites().GetByID(ctx, siteID, api.CallConfig{})
	if err != nil {
		common.Fatal(
			ctx,
			fmt.Sprintf("finding site by id %q", siteID),
			err)
	}

	cfg := api.CallConfig{
		Select: []string{"id", "displayName", "list", "lastModifiedDateTime"},
	}

	lists, err := ac.Lists().GetLists(ctx, siteID, cfg)
	if err != nil {
		common.Fatal(
			ctx,
			fmt.Sprintf("finding lists of site with id %q", siteID),
			err)
	}

	lists = getAllowedLists(lists)

	lists = filterListsByPrefix(lists, restoreContainerPrefix)

	rootTreeName := ptr.Val(site.GetDisplayName())
	// lists get stored into the local dir at destination/Lists/
	if len(exportFolderName) > 0 {
		rootTreeName = exportFolderName
	}

	root := &common.Sanitree[models.Siteable, models.Listable]{
		Self:        site,
		ID:          ptr.Val(site.GetId()),
		Name:        rootTreeName,
		CountLeaves: len(lists),
		Leaves:      map[string]*common.Sanileaf[models.Siteable, models.Listable]{},
	}

	for _, list := range lists {
		listID := ptr.Val(list.GetId())

		listItems, err := ac.Lists().GetListItems(ctx, siteID, listID, api.CallConfig{})
		if err != nil {
			common.Fatal(
				ctx,
				fmt.Sprintf("finding listItems of list with id %q", listID),
				err)
		}

		m := &common.Sanileaf[models.Siteable, models.Listable]{
			Parent: root,
			Self:   list,
			ID:     listID,
			Name:   ptr.Val(list.GetDisplayName()),
			// using list item count as size for lists
			Size: int64(len(listItems)),
		}

		root.Leaves[m.ID] = m
	}

	return root
}

func getAllowedLists(lists []models.Listable) []models.Listable {
	filteredLists := make([]models.Listable, 0)

	for _, list := range lists {
		if !api.SkipListTemplates.HasKey(ptr.Val(list.GetList().GetTemplate())) {
			filteredLists = append(filteredLists, list)
		}
	}

	return filteredLists
}

func filterListsByPrefix(lists []models.Listable, prefix string) []models.Listable {
	var filteredLists []models.Listable

	for _, list := range lists {
		listDisplayName := ptr.Val(list.GetDisplayName())

		if strings.HasPrefix(listDisplayName, prefix) {
			filteredLists = append(filteredLists, list)
		}
	}

	return filteredLists
}<|MERGE_RESOLUTION|>--- conflicted
+++ resolved
@@ -44,13 +44,8 @@
 	ac api.Client,
 	envs common.Envs,
 ) {
-<<<<<<< HEAD
-	restoredTree := BuildListsSanitree(ctx, ac, envs.SiteID, true, envs.RestoreContainerPrefix, "")
-	sourceTree := BuildListsSanitree(ctx, ac, envs.SiteID, true, envs.SourceContainer, "")
-=======
 	restoredTree := BuildListsSanitree(ctx, ac, envs.SiteID, envs.RestoreContainerPrefix, "")
 	sourceTree := BuildListsSanitree(ctx, ac, envs.SiteID, envs.SourceContainer, "")
->>>>>>> 606bad2d
 
 	ctx = clues.Add(
 		ctx,

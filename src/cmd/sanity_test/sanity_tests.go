--- conflicted
+++ resolved
@@ -345,12 +345,8 @@
 		}
 
 		if itemName != dataFolder {
-<<<<<<< HEAD
 			logger.Ctx(ctx).Infof("test data for %v folder: ", dataFolder)
 			fmt.Printf("test data for %v folder: ", dataFolder)
-=======
-			logAndPrint(ctx, "test data for %v folder: ", dataFolder)
->>>>>>> 156f3049
 
 			continue
 		}
@@ -419,12 +415,8 @@
 	}
 
 	for fileName, expected := range fileSizes {
-<<<<<<< HEAD
 		logger.Ctx(ctx).Info("checking for file: ", fileName)
 		fmt.Printf("checking for file: %s\n", fileName)
-=======
-		logAndPrint(ctx, "checking for file: %s", fileName)
->>>>>>> 156f3049
 
 		got := restoreFile[fileName]
 

name: Sanity Testing
on: 
  push:
    branches:
      - main
      - oneDriveCustomData
  workflow_dispatch:
    inputs:
      user:
        description: 'User to run sanity test on'

permissions:
  # required to retrieve AWS credentials
  id-token: write
  contents: write

# cancel currently running jobs if a new version of the branch is pushed
concurrency:
  group: sanity_testing-${{ github.workflow }}-${{ github.ref }}
  cancel-in-progress: true

jobs:
  Sanity-Tests:
    environment: Testing
    runs-on: ubuntu-latest
    env:
      AWS_ACCESS_KEY_ID: ${{ secrets.AWS_ACCESS_KEY_ID }}
      AWS_SECRET_ACCESS_KEY: ${{ secrets.AWS_ACCESS_KEY_SECRET }}
      AZURE_CLIENT_ID: ${{ secrets.CLIENT_ID }}
      AZURE_CLIENT_SECRET: ${{ secrets.CLIENT_SECRET }}
      AZURE_TENANT_ID: ${{ secrets.TENANT_ID }}
      CORSO_BUCKET: ${{ secrets.CI_TESTS_S3_BUCKET }}
<<<<<<< HEAD
      CORSO_LOG_FILE: ./src/testlog/testlogging.log
      CORSO_M365_TEST_USER_ID: ${{ github.event.inputs.user != '' && github.event.inputs.user || vars.CORSO_M365_TEST_USER_ID }}
      SECONDARY_USER : ${{ vars.CORSO_SECONDARY_M365_TEST_USER_ID }}
=======
      CORSO_LOG_DIR: testlog
      CORSO_LOG_FILE: testlog/testlogging.log
      TEST_USER: ${{ github.event.inputs.user != '' && github.event.inputs.user || secrets.CORSO_M365_TEST_USER_ID }}
      SECONDARY_TEST_USER : ${{  secrets.CORSO_SECONDARY_M365_TEST_USER_ID }}
>>>>>>> 156f3049
      CORSO_PASSPHRASE: ${{ secrets.INTEGRATION_TEST_CORSO_PASSPHRASE }}
      TEST_RESULT: test_results
      # The default working directory doesn't seem to apply to things without
      # the 'run' directive. https://stackoverflow.com/a/67845456
      WORKING_DIR: src

    defaults:
      run:
        working-directory: ${{ env.WORKING_DIR }}
    steps:
      - uses: actions/checkout@v3

      - name: Setup Golang with cache
        uses: magnetikonline/action-golang-cache@v4
        with:
          go-version-file: src/go.mod

      - run: make build

      - run: go build -o sanityCheck ./cmd/sanity_test

      - run: mkdir ${TEST_RESULT}

      - run: mkdir ${CORSO_LOG_DIR}

      # run the tests
      - name: Version Test
        run: |  
          set -euo pipefail
          if [ $( ./corso --version | grep 'Corso version:' | wc -l) -ne 1 ]
          then
              echo "valid version not found"
              exit 1
          fi

      - name: Repo init test
        id: repo-init
        env:
          TEST_RESULT: "test_results"
        run: |
          set -euo pipefail 
          prefix=`date +"%Y-%m-%d-%T"`
          echo "Repo init test\n" >> ${CORSO_LOG_FILE}
          ./corso repo init s3 \
          --no-stats \
          --hide-progress \
          --prefix $prefix \
          --bucket  ${CORSO_BUCKET}  2>&1 | tee $TEST_RESULT/initrepo.txt 

          if ! grep -q 'Initialized a S3 repository within bucket' $TEST_RESULT/initrepo.txt 
          then
            echo "repo could not be initiated"
            exit 1
          fi
          
          echo result="$prefix" >> $GITHUB_OUTPUT 

      # run the tests
      - name: Repo connect test
        run: |
          set -euo pipefail
          echo "\nRepo connect test\n" >> ${CORSO_LOG_FILE}
          ./corso repo connect s3 \
          --no-stats \
          --hide-progress \
          --prefix ${{ steps.repo-init.outputs.result }} \
          --bucket  ${CORSO_BUCKET} 2>&1 | tee $TEST_RESULT/connect.txt 

          if ! grep -q 'Connected to S3 bucket' $TEST_RESULT/connect.txt 
          then
            echo "repo could not be connected"
            exit 1
          fi

      # generate new entries to roll into the next load test
      # only runs if the test was successful
      - name: New Data Creation
        working-directory: ./src/cmd/factory
        env:
          AZURE_CLIENT_ID: ${{ secrets.CLIENT_ID }}
          AZURE_CLIENT_SECRET: ${{ secrets.CLIENT_SECRET }}
          AZURE_TENANT_ID: ${{ secrets.TENANT_ID }}
        run: |
          go run . exchange emails \
          --user ${{ env.TEST_USER }} \
          --tenant ${{ env.AZURE_TENANT_ID }} \
          --destination Corso_Restore_st_${{ steps.repo-init.outputs.result }} \
          --count 4

      # run the tests
      - name: Backup exchange test
        id: exchange-test
        run: |
          echo "\nBackup Exchange test\n" >> ${CORSO_LOG_FILE}
          ./corso backup create exchange \
          --no-stats \
          --mailbox "${TEST_USER}" \
          --hide-progress \
          --data 'email' \
          --json \
          2>&1 | tee $TEST_RESULT/backup_exchange.txt 

          resultjson=$(sed -e '1,/Completed Backups/d' $TEST_RESULT/backup_exchange.txt ) 

          if  [[ $( echo $resultjson | jq -r '.[0] | .stats.errorCount') -ne 0 ]]; then
            echo "backup was not successful"
            exit 1
          fi

          data=$( echo $resultjson | jq -r '.[0] | .id' )
          echo result=$data >> $GITHUB_OUTPUT

      # list all exchange backups
      - name: Backup exchange list test
        run: |
          set -euo pipefail
          echo "\nBackup Exchange list test\n" >> ${CORSO_LOG_FILE}
          ./corso backup list exchange \
          --no-stats \
          --hide-progress \
          2>&1 | tee $TEST_RESULT/backup_exchange_list.txt

          if ! grep -q  ${{ steps.exchange-test.outputs.result }} $TEST_RESULT/backup_exchange_list.txt 
          then
            echo "listing of backup was not successful"
            exit 1
          fi

      # list the previous exchange backups
      - name: Backup exchange list single backup test
        run: |
          set -euo pipefail
          echo "\nBackup Exchange list single backup test\n" >> ${CORSO_LOG_FILE}
          ./corso backup list exchange \
          --no-stats \
          --hide-progress \
          --backup "${{ steps.exchange-test.outputs.result }}" \
          2>&1 | tee $TEST_RESULT/backup_exchange_list_single.txt

          if ! grep -q  ${{ steps.exchange-test.outputs.result }} $TEST_RESULT/backup_exchange_list.txt 
          then
            echo "listing of backup was not successful"
            exit 1
          fi

      # test exchange restore
      - name: Backup exchange restore
        id: exchange-restore-test
        run: |
          set -euo pipefail
          echo "\nBackup Exchange restore test\n" >> ${CORSO_LOG_FILE}
          ./corso restore exchange \
          --no-stats \
          --email-folder Corso_Restore_st_${{ steps.repo-init.outputs.result }} \
          --hide-progress \
          --backup "${{ steps.exchange-test.outputs.result }}" \
          2>&1 | tee $TEST_RESULT/exchange-restore-test.txt
          echo result=$(grep -i -e 'Restoring to folder ' $TEST_RESULT/exchange-restore-test.txt | sed "s/Restoring to folder//" )  >> $GITHUB_OUTPUT
        
      - name: Restoration check
        env:
          SANITY_RESTORE_FOLDER: ${{ steps.exchange-restore-test.outputs.result }}
          SANITY_RESTORE_SERVICE: "exchange"
          TEST_DATA: Corso_Restore_st_${{ steps.repo-init.outputs.result }}
        run: |
          set -euo pipefail
          ./sanityCheck

      # test incremental backup exchange
      - name: Backup exchange incremental
        id: exchange-incremental-test
        run: |
          set -euo pipefail
          echo "\nBackup Exchange incremental test\n" >> ${CORSO_LOG_FILE}
          ./corso backup create exchange \
          --no-stats \
          --hide-progress \
          --mailbox "${TEST_USER}" \
          --json \
          2>&1 | tee $TEST_RESULT/backup_exchange_incremental.txt 

          resultjson=$(sed -e '1,/Completed Backups/d' $TEST_RESULT/backup_exchange_incremental.txt ) 

          if  [[ $( echo $resultjson | jq -r '.[0] | .stats.errorCount') -ne 0 ]]; then
            echo "backup was not successful"
            exit 1
          fi

          echo result=$( echo $resultjson | jq -r '.[0] | .id' ) >> $GITHUB_OUTPUT

      # test exchange restore
      - name: Backup incremantal exchange restore
        id: exchange-incremantal-restore-test
        run: |
          set -euo pipefail
          echo "\nBackup Exchange incremental restore test\n" >> ${CORSO_LOG_FILE}
          ./corso restore exchange \
          --no-stats \
          --hide-progress \
          --backup "${{ steps.exchange-incremental-test.outputs.result }}" \
          --email-folder Corso_Restore_st_${{ steps.repo-init.outputs.result }} \
          2>&1 | tee $TEST_RESULT/exchange-incremantal-restore-test.txt
          echo result=$(grep -i -e 'Restoring to folder ' $TEST_RESULT/exchange-incremantal-restore-test.txt | sed "s/Restoring to folder//" )  >> $GITHUB_OUTPUT
        
      - name: Restoration check
        env:
          SANITY_RESTORE_FOLDER: ${{ steps.exchange-incremantal-restore-test.outputs.result }}
          SANITY_RESTORE_SERVICE: "exchange"
          TEST_DATA: Corso_Restore_st_${{ steps.repo-init.outputs.result }}
          BASE_BACKUP: ${{ steps.exchange-restore-test.outputs.result }}
        run: |
          set -euo pipefail
          ./sanityCheck

# Onedrive test

       # generate new entries for OneDrive sanity test
      - name: New Data Creation for OneDrive
        id: new-data-creation-onedrive
        working-directory: ./src/cmd/factory
        env:
          AZURE_CLIENT_ID: ${{ secrets.CLIENT_ID }}
          AZURE_CLIENT_SECRET: ${{ secrets.CLIENT_SECRET }}
          AZURE_TENANT_ID: ${{ secrets.TENANT_ID }}
        run: |
          suffix=`date +"%Y-%m-%d_%H-%M"`

          go run . onedrive files  \
          --user ${{ env.TEST_USER }} \
          --secondaryuser  ${{ env.SECONDARY_TEST_USER }} \
          --tenant ${{ env.AZURE_TENANT_ID }} \
          --destination Corso_Restore_st_$suffix \
          --count 4

          echo result="$suffix" >> $GITHUB_OUTPUT

       # generate new entries for OneDrive sanity test
      - name: New Data Creation for OneDrive
        id: new-data-creation-onedrive
        working-directory: ./src/cmd/factory
        env:
          AZURE_CLIENT_ID: ${{ secrets.CLIENT_ID }}
          AZURE_CLIENT_SECRET: ${{ secrets.CLIENT_SECRET }}
          AZURE_TENANT_ID: ${{ secrets.TENANT_ID }}
        run: |
          sufix=`date +"%Y-%m-%d-%H-%M"`
         
          go run . onedrive files  \
          --user ${{ env.CORSO_M365_TEST_USER_ID }} \
          --secondaryuser  ${{ env.SECONDARY_USER }} \
          --tenant ${{ env.AZURE_TENANT_ID }} \
          --destination Corso_Restore_st_$sufix \
          --count 4

          echo result="$sufix" >> $GITHUB_OUTPUT

      # run the tests
      - name: Backup onedrive test
        id: onedrive-test
        run: |
          set -euo pipefail
          echo "\nBackup OneDrive test\n" >> ${CORSO_LOG_FILE}
          ./corso backup create onedrive \
          --no-stats \
          --hide-progress \
          --user "${TEST_USER}" \
          --json \
          2>&1 | tee $TEST_RESULT/backup_onedrive.txt 

          resultjson=$(sed -e '1,/Completed Backups/d' $TEST_RESULT/backup_onedrive.txt ) 

          if  [[ $( echo $resultjson | jq -r '.[0] | .stats.errorCount') -ne 0 ]]; then
            echo "backup was not successful"
            exit 1
          fi

          data=$( echo $resultjson | jq -r '.[0] | .id' )
          echo result=$data >> $GITHUB_OUTPUT

      # list all onedrive backups
      - name: Backup onedrive list test
        run: |
          set -euo pipefail
          echo "\nBackup OneDrive list test\n" >> ${CORSO_LOG_FILE}
          ./corso backup list onedrive \
          --no-stats \
          --hide-progress \
          2>&1 | tee $TEST_RESULT/backup_onedrive_list.txt 

          if ! grep -q  ${{ steps.onedrive-test.outputs.result }} $TEST_RESULT/backup_onedrive_list.txt 
          then
            echo "listing of backup was not successful"
            exit 1
          fi

      # list the previous onedrive backup
      - name: Backup onedrive list one backup test
        run: |
          set -euo pipefail
          echo "\nBackup OneDrive list one backup test\n" >> ${CORSO_LOG_FILE}
          ./corso backup list onedrive \
          --no-stats \
          --hide-progress \
          --backup "${{ steps.onedrive-test.outputs.result }}" \
          2>&1 | tee $TEST_RESULT/backup_onedrive_list_single.txt

          if ! grep -q  ${{ steps.onedrive-test.outputs.result }} $TEST_RESULT/backup_onedrive_list.txt 
          then
            echo "listing of backup was not successful"
            exit 1
          fi

      # test onedrive restore
      - name: Backup onedrive restore
        id: onedrive-restore-test
        run: |
          set -euo pipefail
          echo "\nBackup OneDrive restore test\n" >> ${CORSO_LOG_FILE}
          ./corso restore onedrive \
          --no-stats \
          --restore-permissions \
          --folder Corso_Restore_st_${{ steps.new-data-creation-onedrive.outputs.result }} \
          --hide-progress \
          --backup "${{ steps.onedrive-test.outputs.result }}" \
          2>&1 | tee $TEST_RESULT/onedrive-restore-test.txt 
          echo result=$(grep -i -e 'Restoring to folder ' $TEST_RESULT/onedrive-restore-test.txt | sed "s/Restoring to folder//")  >> $GITHUB_OUTPUT

      - name: Restoration oneDrive check
        env:
          SANITY_RESTORE_FOLDER: ${{ steps.onedrive-restore-test.outputs.result }}
          SANITY_RESTORE_SERVICE: "onedrive"
          TEST_DATA: Corso_Restore_st_${{ steps.new-data-creation-onedrive.outputs.result }}
        run: |
          set -euo pipefail
          ./sanityCheck

       # generate some more enteries for incremental check
      - name: New Data Creation for Incremental OneDrive
        working-directory: ./src/cmd/factory
        env:
          AZURE_CLIENT_ID: ${{ secrets.CLIENT_ID }}
          AZURE_CLIENT_SECRET: ${{ secrets.CLIENT_SECRET }}
          AZURE_TENANT_ID: ${{ secrets.TENANT_ID }}
        run: |
          go run . onedrive files  \
<<<<<<< HEAD
          --user ${{ env.CORSO_M365_TEST_USER_ID }} \
          --secondaryuser  ${{ env.SECONDARY_USER }} \
=======
          --user ${{ env.TEST_USER }} \
          --secondaryuser  ${{ env.SECONDARY_TEST_USER }} \
>>>>>>> 156f3049
          --tenant ${{ env.AZURE_TENANT_ID }} \
          --destination Corso_Restore_st_${{ steps.new-data-creation-onedrive.outputs.result }} \
          --count 4

      # test onedrive incremental
      - name: Backup onedrive incremental
        id: onedrive-incremental-test
        run: |
          set -euo pipefail
          echo "\nBackup OneDrive incremental test\n" >> ${CORSO_LOG_FILE}
          ./corso backup create onedrive \
          --no-stats \
          --hide-progress \
          --user "${TEST_USER}" \
          --json \
          2>&1 | tee $TEST_RESULT/backup_onedrive_incremental.txt 
          
          resultjson=$(sed -e '1,/Completed Backups/d' $TEST_RESULT/backup_onedrive_incremental.txt ) 

          if  [[ $( echo $resultjson | jq -r '.[0] | .stats.errorCount') -ne 0 ]]; then
            echo "backup was not successful"
            exit 1
          fi

          data=$( echo $resultjson | jq -r '.[0] | .id' )
          echo result=$data >> $GITHUB_OUTPUT
          
      # test onedrive restore
      - name: Backup onedrive restore
        id: onedrive-incremental-restore-test
        run: |
          set -euo pipefail
          echo "\nBackup OneDrive incremental restore test\n" >> $CORSO_LOG_FILE
          ./corso restore onedrive \
          --no-stats \
          --restore-permissions \
          --hide-progress \
          --folder Corso_Restore_st_${{ steps.new-data-creation-onedrive.outputs.result }} \
          --backup "${{ steps.onedrive-incremental-test.outputs.result }}" \
          2>&1 | tee $TEST_RESULT/onedrive-incremental-restore-test.txt 
          echo result=$(grep -i -e 'Restoring to folder ' $TEST_RESULT/onedrive-incremental-restore-test.txt | sed "s/Restoring to folder//")  >> $GITHUB_OUTPUT

      - name: Restoration oneDrive check
        env:
          SANITY_RESTORE_FOLDER: ${{ steps.onedrive-incremental-restore-test.outputs.result }}
          SANITY_RESTORE_SERVICE: "onedrive"
          TEST_DATA: Corso_Restore_st_${{ steps.new-data-creation-onedrive.outputs.result }}
        run: |
          set -euo pipefail
          ./sanityCheck

      # Upload the original go test output as an artifact for later review.
      - name: Upload test log
        uses: actions/upload-artifact@v3
        with:
          name: test-logs
          path: ${{ env.WORKING_DIR }}/${{ env.CORSO_LOG_DIR }}/
          if-no-files-found: error
          retention-days: 14

<<<<<<< HEAD
      # # run the tests
      # - name: SHA info
      #   id: sha-info
      #   if: failure()
      #   run: |  
      #           echo ${GITHUB_REF#refs/heads/}-${GITHUB_SHA}
      #           echo SHA=${GITHUB_REF#refs/heads/}-${GITHUB_SHA} >> $GITHUB_OUTPUT
      #           echo RUN_URL=${{ github.server_url }}/${{ github.repository }}/actions/runs/${{ github.run_id }}  >> $GITHUB_OUTPUT
      #           echo COMMIT_URL=${{ github.server_url }}/${{ github.repository }}/commit/${GITHUB_SHA} >> $GITHUB_OUTPUT
               
      
      # - name: Send Github Action failure to Slack
      #   id: slack-notification
      #   if: failure()
      #   uses: slackapi/slack-github-action@v1.23.0
      #   with:
      #     payload: |
      #       {
      #         "text": "GitHub Action build result: ${{ job.status }} on SHA: ${{  steps.sha-info.outputs.SHA }}",
      #         "blocks": [
      #             {
      #                 "type": "header",
      #                 "text": {
      #                   "type": "plain_text",
      #                   "text": "Failure in Sanity Test"
      #                 }
      #            },
      #              {
      #                 "type": "divider"
      #               },
      #           {
      #             "type": "section",
      #             "text": {
      #               "type": "mrkdwn",
      #               "text": "<${{  steps.sha-info.outputs.RUN_URL }}|Check logs> for <${{  steps.sha-info.outputs.COMMIT_URL }}|${{  steps.sha-info.outputs.SHA }}>"
      #             }
      #           }
      #         ]
      #       }
      #   env:
      #     SLACK_WEBHOOK_URL: ${{ secrets.SLACK_WEBHOOK_URL }}
      #     SLACK_WEBHOOK_TYPE: INCOMING_WEBHOOK
=======
      # run the tests
      - name: SHA info
        id: sha-info
        if: failure()
        run: |  
          echo ${GITHUB_REF#refs/heads/}-${GITHUB_SHA}
          echo SHA=${GITHUB_REF#refs/heads/}-${GITHUB_SHA} >> $GITHUB_OUTPUT
          echo RUN_URL=${{ github.server_url }}/${{ github.repository }}/actions/runs/${{ github.run_id }}  >> $GITHUB_OUTPUT
          echo COMMIT_URL=${{ github.server_url }}/${{ github.repository }}/commit/${GITHUB_SHA} >> $GITHUB_OUTPUT

      
      - name: Send Github Action failure to Slack
        id: slack-notification
        if: failure()
        uses: slackapi/slack-github-action@v1.23.0
        with:
          payload: |
            {
              "text": "GitHub Action build result: ${{ job.status }} on SHA: ${{  steps.sha-info.outputs.SHA }}",
              "blocks": [
                {
                  "type": "header",
                  "text": {
                    "type": "plain_text",
                    "text": "Failure in Sanity Test"
                  }
                },
                {
                  "type": "divider"
                },
                {
                  "type": "section",
                  "text": {
                    "type": "mrkdwn",
                    "text": "<${{  steps.sha-info.outputs.RUN_URL }}|Check logs> for <${{  steps.sha-info.outputs.COMMIT_URL }}|${{  steps.sha-info.outputs.SHA }}>"
                  }
                }
              ]
            }
        env:
          SLACK_WEBHOOK_URL: ${{ secrets.SLACK_WEBHOOK_URL }}
          SLACK_WEBHOOK_TYPE: INCOMING_WEBHOOK
>>>>>>> 156f3049
<|MERGE_RESOLUTION|>--- conflicted
+++ resolved
@@ -30,16 +30,10 @@
       AZURE_CLIENT_SECRET: ${{ secrets.CLIENT_SECRET }}
       AZURE_TENANT_ID: ${{ secrets.TENANT_ID }}
       CORSO_BUCKET: ${{ secrets.CI_TESTS_S3_BUCKET }}
-<<<<<<< HEAD
-      CORSO_LOG_FILE: ./src/testlog/testlogging.log
-      CORSO_M365_TEST_USER_ID: ${{ github.event.inputs.user != '' && github.event.inputs.user || vars.CORSO_M365_TEST_USER_ID }}
-      SECONDARY_USER : ${{ vars.CORSO_SECONDARY_M365_TEST_USER_ID }}
-=======
       CORSO_LOG_DIR: testlog
       CORSO_LOG_FILE: testlog/testlogging.log
       TEST_USER: ${{ github.event.inputs.user != '' && github.event.inputs.user || secrets.CORSO_M365_TEST_USER_ID }}
       SECONDARY_TEST_USER : ${{  secrets.CORSO_SECONDARY_M365_TEST_USER_ID }}
->>>>>>> 156f3049
       CORSO_PASSPHRASE: ${{ secrets.INTEGRATION_TEST_CORSO_PASSPHRASE }}
       TEST_RESULT: test_results
       # The default working directory doesn't seem to apply to things without
@@ -385,13 +379,8 @@
           AZURE_TENANT_ID: ${{ secrets.TENANT_ID }}
         run: |
           go run . onedrive files  \
-<<<<<<< HEAD
-          --user ${{ env.CORSO_M365_TEST_USER_ID }} \
-          --secondaryuser  ${{ env.SECONDARY_USER }} \
-=======
           --user ${{ env.TEST_USER }} \
           --secondaryuser  ${{ env.SECONDARY_TEST_USER }} \
->>>>>>> 156f3049
           --tenant ${{ env.AZURE_TENANT_ID }} \
           --destination Corso_Restore_st_${{ steps.new-data-creation-onedrive.outputs.result }} \
           --count 4
@@ -452,50 +441,6 @@
           if-no-files-found: error
           retention-days: 14
 
-<<<<<<< HEAD
-      # # run the tests
-      # - name: SHA info
-      #   id: sha-info
-      #   if: failure()
-      #   run: |  
-      #           echo ${GITHUB_REF#refs/heads/}-${GITHUB_SHA}
-      #           echo SHA=${GITHUB_REF#refs/heads/}-${GITHUB_SHA} >> $GITHUB_OUTPUT
-      #           echo RUN_URL=${{ github.server_url }}/${{ github.repository }}/actions/runs/${{ github.run_id }}  >> $GITHUB_OUTPUT
-      #           echo COMMIT_URL=${{ github.server_url }}/${{ github.repository }}/commit/${GITHUB_SHA} >> $GITHUB_OUTPUT
-               
-      
-      # - name: Send Github Action failure to Slack
-      #   id: slack-notification
-      #   if: failure()
-      #   uses: slackapi/slack-github-action@v1.23.0
-      #   with:
-      #     payload: |
-      #       {
-      #         "text": "GitHub Action build result: ${{ job.status }} on SHA: ${{  steps.sha-info.outputs.SHA }}",
-      #         "blocks": [
-      #             {
-      #                 "type": "header",
-      #                 "text": {
-      #                   "type": "plain_text",
-      #                   "text": "Failure in Sanity Test"
-      #                 }
-      #            },
-      #              {
-      #                 "type": "divider"
-      #               },
-      #           {
-      #             "type": "section",
-      #             "text": {
-      #               "type": "mrkdwn",
-      #               "text": "<${{  steps.sha-info.outputs.RUN_URL }}|Check logs> for <${{  steps.sha-info.outputs.COMMIT_URL }}|${{  steps.sha-info.outputs.SHA }}>"
-      #             }
-      #           }
-      #         ]
-      #       }
-      #   env:
-      #     SLACK_WEBHOOK_URL: ${{ secrets.SLACK_WEBHOOK_URL }}
-      #     SLACK_WEBHOOK_TYPE: INCOMING_WEBHOOK
-=======
       # run the tests
       - name: SHA info
         id: sha-info
@@ -537,5 +482,4 @@
             }
         env:
           SLACK_WEBHOOK_URL: ${{ secrets.SLACK_WEBHOOK_URL }}
-          SLACK_WEBHOOK_TYPE: INCOMING_WEBHOOK
->>>>>>> 156f3049
+          SLACK_WEBHOOK_TYPE: INCOMING_WEBHOOK
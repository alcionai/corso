name: Sanity Testing
on: [push]

permissions:
  # required to retrieve AWS credentials
  id-token: write
  contents: write

# cancel currently running jobs if a new version of the branch is pushed
concurrency:
  group: sanity_testing-${{ github.workflow }}-${{ github.ref }}
  cancel-in-progress: true


jobs:
  Sanity-Tests:
    environment: Testing
    runs-on: ubuntu-latest
    env:
      AZURE_CLIENT_ID: ${{ secrets.CLIENT_ID }}
      AZURE_CLIENT_SECRET: ${{ secrets.CLIENT_SECRET }}
      AZURE_TENANT_ID: ${{ secrets.TENANT_ID }}
      CORSO_M365_TEST_USER_ID: ${{ secrets.CORSO_M365_TEST_USER_ID }}
      CORSO_PASSPHRASE: ${{ secrets.INTEGRATION_TEST_CORSO_PASSPHRASE }}
      TEST_RESULT: "test_results"
      CORSO_BUCKET: ${{ secrets.CI_TESTS_S3_BUCKET }}

    defaults:
      run:
        working-directory: src
    steps:
      - uses: actions/checkout@v3

      - name: Setup Golang with cache
        uses: magnetikonline/action-golang-cache@v3
        with:
          go-version-file: src/go.mod

      - run: make build

      - run: go build -o sanityCheck ./cmd/sanity_test

      - run: mkdir test_results

      # AWS creds
      - name: Configure AWS credentials from Test account
        uses: aws-actions/configure-aws-credentials@v1
        with:
          role-to-assume: ${{ secrets.AWS_IAM_ROLE }}
          role-session-name: integration-testing
          aws-region: us-east-1

      # run the tests
      - name: Version Test
        run: |
          set -euo pipefail
          if [ $( ./corso --version | grep 'Corso version:' | wc -l) -ne 1 ]
          then
              echo "valid version not found"
              exit 1
          fi

      - name: Repo init test
        id: repo-init
        env:
          TEST_RESULT: "test_results"
        run: |
          set -euo pipefail 
          prefix=`date +"%Y-%m-%d-%T"`

          ./corso repo init s3 \
          --hide-progress \
          --prefix $prefix \
          --bucket  ${CORSO_BUCKET}  2>&1 | tee $TEST_RESULT/initrepo.txt 

          if ! grep -q 'Initialized a S3 repository within bucket' $TEST_RESULT/initrepo.txt 
          then
              echo "repo could not be initiated"
              exit 1
          fi
          
<<<<<<< HEAD
          echo result=$(prefix) >> $GITHUB_OUTPUT 
=======
     # echo result=$prefix >> $GITHUB_OUTPUT 
>>>>>>> 82ba8a0d

      # run the tests
      - name: Repo connect test
        run: |
          set -euo pipefail
          ./corso repo connect s3 \
          --hide-progress \
          --bucket  ${CORSO_BUCKET} 2>&1 | tee $TEST_RESULT/connect.txt

          if ! grep -q 'Connected to S3 bucket' $TEST_RESULT/connect.txt 
          then
              echo "repo could not be connected"
              exit 1
          fi

      # run the tests
      - name: Backup exchange test
        id: exchange-test
        run: |
          ./corso backup create exchange \
          --user "${CORSO_M365_TEST_USER_ID}"\
           --hide-progress 2>&1 | tee $TEST_RESULT/backup_exchange.txt 

          if ! grep -q 'Completed (0 errors)' $TEST_RESULT/backup_exchange.txt
          then
              echo "backup was not successfull"
              exit 1
          fi
          echo result=$(grep -i -e 'Completed (0 errors)' $TEST_RESULT/backup_exchange.txt  | awk '{print $2}') >> $GITHUB_OUTPUT

      # list the backup exhange
      - name: Backup exchange list test
        run: |
          set -euo pipefail
          ./corso backup list exchange \
          --hide-progress 2>&1 | tee $TEST_RESULT/backup_exchange_list.txt

          if ! grep -q  ${{ steps.exchange-test.outputs.result }} $TEST_RESULT/backup_exchange_list.txt 
          then
              echo "listing of backup was not successfull"
              exit 1
          fi

      # AWS creds
      - name: Configure AWS credentials from Test account
        uses: aws-actions/configure-aws-credentials@v1
        with:
          role-to-assume: ${{ secrets.AWS_IAM_ROLE }}
          role-session-name: integration-testing
          aws-region: us-east-1

      # test incremental backup exhange
      - name: Backup exchange incremental
        id: exchange-incremental-test
# TODO: add backup time check
        run: |
          set -euo pipefail
          ./corso backup create exchange \
          --user "${CORSO_M365_TEST_USER_ID}" \
          --hide-progress 2>&1 | tee $TEST_RESULT/backup_exchange_incremental.txt 

          if ! grep -q  'Completed (0 errors)' $TEST_RESULT/backup_exchange_incremental.txt 
          then
              echo "backup was not successful"
              exit 1
          fi

          echo result=$(grep -i -e 'Completed (0 errors)' $TEST_RESULT/backup_exchange_incremental.txt  | awk '{print $2}') >> $GITHUB_OUTPUT

      # test exchange restore
      - name: Backup exchange restore
        id: exchange-restore-test
        run: |
          set -euo pipefail
          ./corso restore exchange \
          --hide-progress \
          --backup "${{ steps.exchange-incremental-test.outputs.result }}" 2>&1 | tee $TEST_RESULT/exchange-restore-test.txt
          echo result=$(grep -i -e 'Restoring to folder ' $TEST_RESULT/exchange-restore-test.txt | sed "s/Restoring to folder//" )  >> $GITHUB_OUTPUT
        
      - name: Restoration check
        env:
          RESTORE_FOLDER: ${{ steps.exchange-restore-test.outputs.result }}
          RESTORE_SERVICE: "exchange"
        run: |
          set -euo pipefail
          ./sanityCheck

        
 # Onedrive test

      # AWS creds
      - name: Configure AWS credentials from Test account
        uses: aws-actions/configure-aws-credentials@v1
        with:
          role-to-assume: ${{ secrets.AWS_IAM_ROLE }}
          role-session-name: integration-testing
          aws-region: us-east-1

      # run the tests
      - name: Backup onedrive test
        id: onedrive-test
        run: |
          set -euo pipefail
          ./corso backup create onedrive \
          --user "${CORSO_M365_TEST_USER_ID}" \
          --hide-progress 2>&1 | tee $TEST_RESULT/backup_onedrive.txt 

          if ! grep -q 'Completed (0 errors)' $TEST_RESULT/backup_onedrive.txt
          then
              echo "backup was not successfull"
              exit 1
          fi

          echo result=$(grep 'Completed (0 errors)' $TEST_RESULT/backup_onedrive.txt  | awk '{print $2}') >> $GITHUB_OUTPUT

      # list the bakcup onedrive
      - name: Backup onedrive list test
        run: |
          set -euo pipefail
          ./corso backup list onedrive \
          --hide-progress 2>&1 | tee $TEST_RESULT/backup_onedrive_list.txt 

          if ! grep -q  ${{ steps.onedrive-test.outputs.result }} $TEST_RESULT/backup_onedrive_list.txt 
          then
              echo "listing of backup was not successfull"
              exit 1
          fi

      # AWS creds
      - name: Configure AWS credentials from Test account
        uses: aws-actions/configure-aws-credentials@v1
        with:
          role-to-assume: ${{ secrets.AWS_IAM_ROLE }}
          role-session-name: integration-testing
          aws-region: us-east-1

      # test onedrive incremental
      - name: Backup onedrive test
        id: onedrive-incremental-test
# TODO: check incremental time was smaller
        run: |
          set -euo pipefail
          ./corso backup create onedrive \
          --user "${CORSO_M365_TEST_USER_ID}"\
           --hide-progress 2>&1 | tee $TEST_RESULT/backup_onedrive_incremental.txt 
          
          if ! grep -q 'Completed (0 errors)' $TEST_RESULT/backup_onedrive_incremental.txt
          then
              echo "backup was not successfull"
              exit 1
          fi

          echo result=$(grep -i -e 'Completed (0 errors)' $TEST_RESULT/backup_onedrive_incremental.txt  | awk '{print $2}') >> $GITHUB_OUTPUT

      # test onedrive restore
      - name: Backup onedrive restore
        id: onedrive-restore-test
        run: |
          set -euo pipefail
          ./corso restore onedrive --backup "${{ steps.onedrive-incremental-test.outputs.result }}"  --hide-progress 2>&1 | tee $TEST_RESULT/onedrive-restore-test.txt 
          echo result=$(grep -i -e 'Restoring to folder ' $TEST_RESULT/onedrive-restore-test.txt | sed "s/Restoring to folder//")  >> $GITHUB_OUTPUT

      - name: Restoration oneDrive check
        env:
          RESTORE_FOLDER: ${{ steps.onedrive-restore-test.outputs.result }}
        run: |
          set -euo pipefail
          ./sanityCheck
      <|MERGE_RESOLUTION|>--- conflicted
+++ resolved
@@ -79,11 +79,7 @@
               exit 1
           fi
           
-<<<<<<< HEAD
-          echo result=$(prefix) >> $GITHUB_OUTPUT 
-=======
-     # echo result=$prefix >> $GITHUB_OUTPUT 
->>>>>>> 82ba8a0d
+          echo result="$prefix" >> $GITHUB_OUTPUT 
 
       # run the tests
       - name: Repo connect test
@@ -91,7 +87,8 @@
           set -euo pipefail
           ./corso repo connect s3 \
           --hide-progress \
-          --bucket  ${CORSO_BUCKET} 2>&1 | tee $TEST_RESULT/connect.txt
+          --prefix ${{ steps.repo-init.outputs.result }} \
+          --bucket  ${CORSO_BUCKET} 2>&1 | tee $TEST_RESULT/connect.txt 
 
           if ! grep -q 'Connected to S3 bucket' $TEST_RESULT/connect.txt 
           then

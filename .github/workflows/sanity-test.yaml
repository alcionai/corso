--- conflicted
+++ resolved
@@ -577,11 +577,7 @@
           echo SHA=${GITHUB_REF#refs/heads/}-${GITHUB_SHA} >> $GITHUB_OUTPUT
           echo RUN_URL=${{ github.server_url }}/${{ github.repository }}/actions/runs/${{ github.run_id }}  >> $GITHUB_OUTPUT
           echo COMMIT_URL=${{ github.server_url }}/${{ github.repository }}/commit/${GITHUB_SHA} >> $GITHUB_OUTPUT
-<<<<<<< HEAD
-     
-=======
-      
->>>>>>> 0a3206f1
+
       - name: Send Github Action failure to Slack
         id: slack-notification
         if: failure()

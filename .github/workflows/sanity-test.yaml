name: Sanity Testing
on: 
  push:
    branches:
      - main
      - paginateSubFolder
  workflow_dispatch:
    inputs:
      user:
        description: 'User to run sanity test on'

permissions:
  # required to retrieve AWS credentials
  id-token: write
  contents: write

# cancel currently running jobs if a new version of the branch is pushed
concurrency:
  group: sanity_testing-${{ github.workflow }}-${{ github.ref }}
  cancel-in-progress: true

jobs:
  Sanity-Tests:
    environment: Testing
    runs-on: ubuntu-latest
    env:
      AWS_ACCESS_KEY_ID: ${{ secrets.AWS_ACCESS_KEY_ID }}
      AWS_SECRET_ACCESS_KEY: ${{ secrets.AWS_ACCESS_KEY_SECRET }}
      AZURE_CLIENT_ID: ${{ secrets.CLIENT_ID }}
      AZURE_CLIENT_SECRET: ${{ secrets.CLIENT_SECRET }}
      AZURE_TENANT_ID: ${{ secrets.TENANT_ID }}
      CORSO_BUCKET: ${{ secrets.CI_TESTS_S3_BUCKET }}
      CORSO_LOG_FILE: ./src/testlog/testlogging.log
      CORSO_M365_TEST_USER_ID: ${{ github.event.inputs.user != '' && github.event.inputs.user || secrets.CORSO_M365_TEST_USER_ID }}
      CORSO_PASSPHRASE: ${{ secrets.INTEGRATION_TEST_CORSO_PASSPHRASE }}
      TEST_RESULT: "test_results"

    defaults:
      run:
        working-directory: src
    steps:
      - uses: actions/checkout@v3

      - name: Setup Golang with cache
        uses: magnetikonline/action-golang-cache@v4
        with:
          go-version-file: src/go.mod

      - run: make build

      - run: go build -o sanityCheck ./cmd/sanity_test

      - run: mkdir test_results

      # run the tests
      - name: Version Test
        run: |
          set -euo pipefail
          if [ $( ./corso --version | grep 'Corso version:' | wc -l) -ne 1 ]
          then
              echo "valid version not found"
              exit 1
          fi

      - name: Repo init test
        id: repo-init
        env:
          TEST_RESULT: "test_results"
        run: |
          set -euo pipefail 
          prefix=`date +"%Y-%m-%d-%T"`

          ./corso repo init s3 \
          --hide-progress \
          --prefix $prefix \
          --bucket  ${CORSO_BUCKET}  2>&1 | tee $TEST_RESULT/initrepo.txt 

          if ! grep -q 'Initialized a S3 repository within bucket' $TEST_RESULT/initrepo.txt 
          then
            echo "repo could not be initiated"
            exit 1
          fi
          
          echo result="$prefix" >> $GITHUB_OUTPUT 

      # run the tests
      - name: Repo connect test
        run: |
          set -euo pipefail
          ./corso repo connect s3 \
          --hide-progress \
          --prefix ${{ steps.repo-init.outputs.result }} \
          --bucket  ${CORSO_BUCKET} 2>&1 | tee $TEST_RESULT/connect.txt 

          if ! grep -q 'Connected to S3 bucket' $TEST_RESULT/connect.txt 
          then
            echo "repo could not be connected"
            exit 1
          fi

      # generate new entries to roll into the next load test
      # only runs if the test was successful
      - name: New Data Creation
        working-directory: ./src/cmd/factory
        env:
          AZURE_CLIENT_ID: ${{ secrets.CLIENT_ID }}
          AZURE_CLIENT_SECRET: ${{ secrets.CLIENT_SECRET }}
          AZURE_TENANT_ID: ${{ secrets.TENANT_ID }}
          CORSO_M365_LOAD_TEST_USER_ID: ${{ secrets.CORSO_M365_LOAD_TEST_USER_ID }}
        run: |
          go run . exchange emails \
          --user ${{ env.CORSO_M365_TEST_USER_ID }} \
          --tenant ${{ env.AZURE_TENANT_ID }} \
          --destination lt_${{ steps.repo-init.outputs.result }} \
          --count 4

      # run the tests
      - name: Backup exchange test
        id: exchange-test
        run: |
          ./corso backup create exchange \
          --user "${CORSO_M365_TEST_USER_ID}" \
<<<<<<< HEAD
           --hide-progress  --data 'email' --json 2>&1 | tee $TEST_RESULT/backup_exchange.txt 
=======
          --hide-progress \
          --json \
          2>&1 | tee $TEST_RESULT/backup_exchange.txt 
>>>>>>> 1cbd2e9c

          resultjson=$(sed -e '1,/Completed Backups/d' $TEST_RESULT/backup_exchange.txt ) 

          if  [[ $( echo $resultjson | jq -r '.[0] | .errorCount') -ne 0 ]]; then
            echo "backup was not successful"
            exit 1
          fi

          data=$( echo $resultjson | jq -r '.[0] | .id' )
          echo result=$data >> $GITHUB_OUTPUT

      # list all exchange backups
      - name: Backup exchange list test
        run: |
          set -euo pipefail
          ./corso backup list exchange \
          --hide-progress \
          2>&1 | tee $TEST_RESULT/backup_exchange_list.txt

          if ! grep -q  ${{ steps.exchange-test.outputs.result }} $TEST_RESULT/backup_exchange_list.txt 
          then
            echo "listing of backup was not successful"
            exit 1
          fi

      # list the previous exchange backups
      - name: Backup exchange list single backup test
        run: |
          set -euo pipefail
          ./corso backup list exchange \
          --hide-progress \
          --backup "${{ steps.exchange-test.outputs.result }}" \
          2>&1 | tee $TEST_RESULT/backup_exchange_list_single.txt

          if ! grep -q  ${{ steps.exchange-test.outputs.result }} $TEST_RESULT/backup_exchange_list.txt 
          then
            echo "listing of backup was not successful"
            exit 1
          fi

      # test exchange restore
      - name: Backup exchange restore
        id: exchange-restore-test
        run: |
          set -euo pipefail
          ./corso restore exchange \
          --hide-progress \
          --backup "${{ steps.exchange-test.outputs.result }}" \
          2>&1 | tee $TEST_RESULT/exchange-restore-test.txt
          echo result=$(grep -i -e 'Restoring to folder ' $TEST_RESULT/exchange-restore-test.txt | sed "s/Restoring to folder//" )  >> $GITHUB_OUTPUT
        
      - name: Restoration check
        env:
<<<<<<< HEAD
          RESTORE_FOLDER: ${{ steps.exchange-restore-test.outputs.result }}
          RESTORE_SERVICE: "exchange"
          TEST_DATA: ${{ steps.repo-init.outputs.result }}
=======
          SANITY_RESTORE_FOLDER: ${{ steps.exchange-restore-test.outputs.result }}
          SANITY_RESTORE_SERVICE: "exchange"
>>>>>>> 1cbd2e9c
        run: |
          set -euo pipefail
          ./sanityCheck

      # test incremental backup exchange
      - name: Backup exchange incremental
        id: exchange-incremental-test
        run: |
          set -euo pipefail
          ./corso backup create exchange \
          --hide-progress \
          --user "${CORSO_M365_TEST_USER_ID}" \
          --json \
          2>&1 | tee $TEST_RESULT/backup_exchange_incremental.txt 

          resultjson=$(sed -e '1,/Completed Backups/d' $TEST_RESULT/backup_exchange_incremental.txt ) 

          if  [[ $( echo $resultjson | jq -r '.[0] | .errorCount') -ne 0 ]]; then
            echo "backup was not successful"
            exit 1
          fi

          echo result=$( echo $resultjson | jq -r '.[0] | .id' ) >> $GITHUB_OUTPUT

      # test exchange restore
      - name: Backup incremantal exchange restore
        id: exchange-incremantal-restore-test
        run: |
          set -euo pipefail
          ./corso restore exchange \
          --hide-progress \
          --backup "${{ steps.exchange-incremental-test.outputs.result }}" \
          2>&1 | tee $TEST_RESULT/exchange-incremantal-restore-test.txt
          echo result=$(grep -i -e 'Restoring to folder ' $TEST_RESULT/exchange-incremantal-restore-test.txt | sed "s/Restoring to folder//" )  >> $GITHUB_OUTPUT
        
      - name: Restoration check
        env:
<<<<<<< HEAD
          RESTORE_FOLDER: ${{ steps.exchange-incremantal-restore-test.outputs.result }}
          RESTORE_SERVICE: "exchange"
          TEST_DATA: ${{ steps.repo-init.outputs.result }}
          BASE_BACKUP: ${{ steps.exchange-restore-test.outputs.result }}
=======
          SANITY_RESTORE_FOLDER: ${{ steps.exchange-incremantal-restore-test.outputs.result }}
          SANITY_RESTORE_SERVICE: "exchange"
>>>>>>> 1cbd2e9c
        run: |
          set -euo pipefail
          ./sanityCheck

        
 # Onedrive test

      # run the tests
      - name: Backup onedrive test
        id: onedrive-test
        run: |
          set -euo pipefail
          ./corso backup create onedrive \
          --hide-progress \
          --user "${CORSO_M365_TEST_USER_ID}" \
          --json \
          2>&1 | tee $TEST_RESULT/backup_onedrive.txt 

          resultjson=$(sed -e '1,/Completed Backups/d' $TEST_RESULT/backup_onedrive.txt ) 

          if  [[ $( echo $resultjson | jq -r '.[0] | .errorCount') -ne 0 ]]; then
            echo "backup was not successful"
            exit 1
          fi

          data=$( echo $resultjson | jq -r '.[0] | .id' )
          echo result=$data >> $GITHUB_OUTPUT

      # list all onedrive backups
      - name: Backup onedrive list test
        run: |
          set -euo pipefail
          ./corso backup list onedrive \
          --hide-progress \
          2>&1 | tee $TEST_RESULT/backup_onedrive_list.txt 

          if ! grep -q  ${{ steps.onedrive-test.outputs.result }} $TEST_RESULT/backup_onedrive_list.txt 
          then
            echo "listing of backup was not successful"
            exit 1
          fi

      # list the previous onedrive backup
      - name: Backup onedrive list test
        run: |
          set -euo pipefail
          ./corso backup list onedrive \
          --hide-progress \
          --backup "${{ steps.onedrive-test.outputs.result }}" \
          2>&1 | tee $TEST_RESULT/backup_onedrive_list_single.txt

          if ! grep -q  ${{ steps.onedrive-test.outputs.result }} $TEST_RESULT/backup_onedrive_list.txt 
          then
            echo "listing of backup was not successful"
            exit 1
          fi

      # test onedrive restore
      - name: Backup onedrive restore
        id: onedrive-restore-test
        run: |
          set -euo pipefail
          ./corso restore onedrive \
          --hide-progress \
          --backup "${{ steps.onedrive-test.outputs.result }}" \
          2>&1 | tee $TEST_RESULT/onedrive-restore-test.txt 
          echo result=$(grep -i -e 'Restoring to folder ' $TEST_RESULT/onedrive-restore-test.txt | sed "s/Restoring to folder//")  >> $GITHUB_OUTPUT

      - name: Restoration oneDrive check
        env:
          SANITY_RESTORE_FOLDER: ${{ steps.onedrive-restore-test.outputs.result }}
          SANITY_RESTORE_SERVICE: "onedrive"
        run: |
          set -euo pipefail
          ./sanityCheck

      # test onedrive incremental
      - name: Backup onedrive test
        id: onedrive-incremental-test
        run: |
          set -euo pipefail
          ./corso backup create onedrive \
          --hide-progress \
          --user "${CORSO_M365_TEST_USER_ID}"\
          --json \
          2>&1 | tee $TEST_RESULT/backup_onedrive_incremental.txt 
          
          resultjson=$(sed -e '1,/Completed Backups/d' $TEST_RESULT/backup_onedrive_incremental.txt ) 

          if  [[ $( echo $resultjson | jq -r '.[0] | .errorCount') -ne 0 ]]; then
            echo "backup was not successful"
            exit 1
          fi

          data=$( echo $resultjson | jq -r '.[0] | .id' )
          echo result=$data >> $GITHUB_OUTPUT
          
      # test onedrive restore
      - name: Backup onedrive restore
        id: onedrive-incremental-restore-test
        run: |
          set -euo pipefail
          ./corso restore onedrive \
          --hide-progress \
          --backup "${{ steps.onedrive-incremental-test.outputs.result }}" \
          2>&1 | tee $TEST_RESULT/onedrive-incremental-restore-test.txt 
          echo result=$(grep -i -e 'Restoring to folder ' $TEST_RESULT/onedrive-incremental-restore-test.txt | sed "s/Restoring to folder//")  >> $GITHUB_OUTPUT

      - name: Restoration oneDrive check
        env:
          SANITY_RESTORE_FOLDER: ${{ steps.onedrive-incremental-restore-test.outputs.result }}
          SANITY_RESTORE_SERVICE: "onedrive"
        run: |
          set -euo pipefail
          ./sanityCheck

      # Upload the original go test output as an artifact for later review.
      - name: Upload test log
        if: failure()
        uses: actions/upload-artifact@v3
        with:
          name: test-log
          path: src/testlog/*
          if-no-files-found: error
          retention-days: 14
      <|MERGE_RESOLUTION|>--- conflicted
+++ resolved
@@ -120,13 +120,7 @@
         run: |
           ./corso backup create exchange \
           --user "${CORSO_M365_TEST_USER_ID}" \
-<<<<<<< HEAD
            --hide-progress  --data 'email' --json 2>&1 | tee $TEST_RESULT/backup_exchange.txt 
-=======
-          --hide-progress \
-          --json \
-          2>&1 | tee $TEST_RESULT/backup_exchange.txt 
->>>>>>> 1cbd2e9c
 
           resultjson=$(sed -e '1,/Completed Backups/d' $TEST_RESULT/backup_exchange.txt ) 
 
@@ -180,14 +174,9 @@
         
       - name: Restoration check
         env:
-<<<<<<< HEAD
-          RESTORE_FOLDER: ${{ steps.exchange-restore-test.outputs.result }}
-          RESTORE_SERVICE: "exchange"
-          TEST_DATA: ${{ steps.repo-init.outputs.result }}
-=======
           SANITY_RESTORE_FOLDER: ${{ steps.exchange-restore-test.outputs.result }}
           SANITY_RESTORE_SERVICE: "exchange"
->>>>>>> 1cbd2e9c
+          TEST_DATA: ${{ steps.repo-init.outputs.result }}
         run: |
           set -euo pipefail
           ./sanityCheck
@@ -225,15 +214,10 @@
         
       - name: Restoration check
         env:
-<<<<<<< HEAD
-          RESTORE_FOLDER: ${{ steps.exchange-incremantal-restore-test.outputs.result }}
-          RESTORE_SERVICE: "exchange"
+          SANITY_RESTORE_FOLDER: ${{ steps.exchange-incremantal-restore-test.outputs.result }}
+          SANITY_RESTORE_SERVICE: "exchange"
           TEST_DATA: ${{ steps.repo-init.outputs.result }}
           BASE_BACKUP: ${{ steps.exchange-restore-test.outputs.result }}
-=======
-          SANITY_RESTORE_FOLDER: ${{ steps.exchange-incremantal-restore-test.outputs.result }}
-          SANITY_RESTORE_SERVICE: "exchange"
->>>>>>> 1cbd2e9c
         run: |
           set -euo pipefail
           ./sanityCheck

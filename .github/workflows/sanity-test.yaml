--- conflicted
+++ resolved
@@ -329,21 +329,12 @@
       - name: SHA info
         id: sha-info
         if: failure()
-<<<<<<< HEAD
-        run: |  
-                echo SHA=${GITHUB_REF#refs/heads/}-${GITHUB_SHA} >> $GITHUB_OUTPUT
-                echo RUN_URL=${{ github.server_url }}/${{ github.repository }}/actions/runs/${{ github.run_id }}  >> $GITHUB_OUTPUT
-                echo COMMIT_URL=${{ github.server_url }}/${{ github.repository }}/commit/${GITHUB_SHA} >> $GITHUB_OUTPUT
-               
-      
-=======
         run: |
           echo ${GITHUB_REF#refs/heads/}-${GITHUB_SHA}
           echo SHA=${GITHUB_REF#refs/heads/}-${GITHUB_SHA} >> $GITHUB_OUTPUT
           echo RUN_URL=${{ github.server_url }}/${{ github.repository }}/actions/runs/${{ github.run_id }}  >> $GITHUB_OUTPUT
           echo COMMIT_URL=${{ github.server_url }}/${{ github.repository }}/commit/${GITHUB_SHA} >> $GITHUB_OUTPUT
 
->>>>>>> 53f734db
       - name: Send Github Action failure to Slack
         id: slack-notification
         if: failure()

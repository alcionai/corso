--- conflicted
+++ resolved
@@ -285,6 +285,8 @@
           path: docs/docs/cli
 
       - name: Build docs
+        env:
+          CORSO_VERSION: ${{ needs.SetEnv.outputs.version }}
         run: |
           npm ci
           CORSO_DOCS_BASEURL="/preview/" npm run build # TODO: update base url once finalized
@@ -297,16 +299,6 @@
           role-session-name: integration-testing
           aws-region: us-east-1
 
-<<<<<<< HEAD
-      - name: Build docs
-        env:
-          CORSO_VERSION: ${{ needs.SetEnv.outputs.version }}
-        run: |
-          npm ci
-          CORSO_DOCS_BASEURL="/preview/" npm run build # TODO: update base url once finalized
-
-=======
->>>>>>> f0e28ea4
       - name: Push docs
         if: startsWith(github.ref, 'refs/tags/') || github.ref == 'refs/heads/main'
         run: |

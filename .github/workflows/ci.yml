name: Build/Release Corso
on:
  workflow_dispatch:
  pull_request:
  push:
    branches: [main]
    tags: ["v*.*.*"]

permissions:
  # required to retrieve AWS credentials
  id-token: write
  contents: write
  packages: write
  pull-requests: read

# cancel currently running jobs if a new version of the branch is pushed
concurrency:
  group: ci-${{ github.workflow }}-${{ github.ref }}
  cancel-in-progress: true

jobs:
  # ----------------------------------------------------------------------------------------------------
  # --- Prechecks and Checkouts ------------------------------------------------------------------------
  # ----------------------------------------------------------------------------------------------------
  Precheck:
    uses: alcionai/corso/.github/workflows/_filechange_checker.yml@main

  Checkout:
    needs: [Precheck]
    environment: Testing
    runs-on: ubuntu-latest
    defaults:
      run:
        working-directory: src
    steps:
      - uses: actions/checkout@v3

      # single setup and sum cache handling here.
      # the results will cascade onto both testing and linting.
      - name: Setup Golang with cache
        uses: ./.github/actions/go-setup-cache
        if: startsWith(github.ref, 'refs/tags/') || github.ref == 'refs/heads/main' || needs.precheck.outputs.docfileschanged == 'true'
        with:
          go-version-file: src/go.mod

  SetEnv:
    environment: Testing
    runs-on: ubuntu-latest
    outputs:
      environment: ${{ steps.environment.outputs.environment }}
      version: ${{ steps.version.outputs.version }}
    steps:
      - uses: actions/checkout@v3

      - name: Figure out environment
        id: environment
        run: |
          if ${{ startsWith(github.ref, 'refs/tags/') }}; then
            echo "set-output name=environment::Production"
            echo "::set-output name=environment::Production"
          else
            echo "set-output name=environment::Testing"
            echo "::set-output name=environment::Testing"
          fi

      - name: Get version string
        id: version
        run: |
          if ${{ startsWith(github.ref, 'refs/tags/') }}; then
            echo "set-output name=version::$(git describe --exact-match --tags $(git rev-parse HEAD))"
            echo "::set-output name=version::$(git describe --exact-match --tags $(git rev-parse HEAD))"
          else
            echo "set-output name=version::$(echo unreleased-$(git rev-parse --short HEAD))"
            echo "::set-output name=version::$(echo unreleased-$(git rev-parse --short HEAD))"
          fi

  # ----------------------------------------------------------------------------------------------------
  # --- Docs Linting -----------------------------------------------------------------------------------
  # ----------------------------------------------------------------------------------------------------

  Docs-Linting:
    needs: [Precheck, Checkout, SetEnv]
    environment: Testing
    runs-on: ubuntu-latest
    if: startsWith(github.ref, 'refs/tags/') || github.ref == 'refs/heads/main' || needs.precheck.outputs.docfileschanged == 'true' # docsfileschanged also includes srcfileschanged

    steps:
      - uses: actions/checkout@v3

      - name: Setup Golang with cache
        uses: magnetikonline/action-golang-cache@v3
        with:
          go-version-file: src/go.mod

      - name: Generate CLI Docs
        working-directory: ./src
        run: |
          go run ./cmd/mdgen/mdgen.go generate

      # migrate generated md files into /docs/docs/cli
      - name: Move CLI .md to Docs
        run: |
          mkdir -p ./docs/docs/cli
          mv ./src/cmd/mdgen/cli_markdown/* ./docs/docs/cli/
          rm -R ./src/cmd/mdgen/cli_markdown/

      - name: Install dependencies for docs lint
        run: |
          wget https://github.com/errata-ai/vale/releases/download/v2.20.2/vale_2.20.2_Linux_64-bit.tar.gz # NOTE: update in Dockerfile when updating
          mkdir bin && tar -xvzf vale_2.20.2_Linux_64-bit.tar.gz -C bin
          echo "$PWD/bin" >> $GITHUB_PATH
          npm i -g markdownlint-cli@0.32.2 # NOTE: update in Dockerfile when updating

      - name: Run docs lint
        env:
          CORSO_USE_DOCKER: -1 # prevent using docker inside makefile
        run: |
          cd docs && make -o genclidocs localcheck

      - name: Build docs
        env:
          CORSO_VERSION: ${{ needs.SetEnv.outputs.version }}
        run: |
          cd docs &&
            npm ci &&
            npm run build

      - uses: actions/upload-artifact@master
        name: Upload docs as artifacts
        with:
          name: docs
          path: docs/build


  # ----------------------------------------------------------------------------------------------------
  # --- Integration and Unit Testing -------------------------------------------------------------------
  # ----------------------------------------------------------------------------------------------------

  Test-Suite:
    needs: [Precheck, Checkout]
    environment: Testing
    runs-on: ubuntu-latest
    if: startsWith(github.ref, 'refs/tags/') || github.ref == 'refs/heads/main' || needs.precheck.outputs.srcfileschanged == 'true'
    defaults:
      run:
        working-directory: src
    steps:
      - uses: actions/checkout@v3

      - name: Setup Golang with cache
        uses: magnetikonline/action-golang-cache@v3
        with:
          go-version-file: src/go.mod

      - run: mkdir testlog

      # Install gotestfmt
      - name: Set up gotestfmt
        run: go install github.com/gotesttools/gotestfmt/v2/cmd/gotestfmt@latest

      # AWS creds
      - name: Configure AWS credentials from Test account
        uses: aws-actions/configure-aws-credentials@v1
        with:
          role-to-assume: ${{ secrets.AWS_IAM_ROLE }}
          role-session-name: integration-testing
          aws-region: us-east-1

      # run the tests
      - name: Integration Tests
        env:
          AZURE_CLIENT_ID: ${{ secrets.CLIENT_ID }}
          AZURE_CLIENT_SECRET: ${{ secrets.CLIENT_SECRET }}
          AZURE_TENANT_ID: ${{ secrets.TENANT_ID }}
          CORSO_CI_TESTS: true 
          CORSO_M365_TEST_USER_ID: ${{ secrets.CORSO_M365_TEST_USER_ID }}
          CORSO_SECONDARY_M365_TEST_USER_ID: ${{ secrets.CORSO_SECONDARY_M365_TEST_USER_ID }}
          CORSO_PASSPHRASE: ${{ secrets.INTEGRATION_TEST_CORSO_PASSPHRASE }}
        run: |
          set -euo pipefail
<<<<<<< HEAD
          go test       \
          -tags testing \
          -json         \
          -v            \
          -tags testing \
=======
          go test \
          -json     \
          -v        \
          -failfast \
>>>>>>> 3d96bfcf
          ./... 2>&1 | tee ./testlog/gotest.log | gotestfmt -hide successful-tests

      # Upload the original go test log as an artifact for later review.
      - name: Upload test log
        if: failure()
        uses: actions/upload-artifact@v3
        with:
          name: test-log
          path: src/testlog/gotest.log
          if-no-files-found: error
          retention-days: 14

  # ----------------------------------------------------------------------------------------------------
  # --- Source Code Linting ----------------------------------------------------------------------------
  # ----------------------------------------------------------------------------------------------------

  Linting:
    needs: [Precheck, Checkout]
    environment: Testing
    runs-on: ubuntu-latest
    if: startsWith(github.ref, 'refs/tags/') || github.ref == 'refs/heads/main' || needs.precheck.outputs.srcfileschanged == 'true'
    defaults:
      run:
        working-directory: src
    steps:
      - uses: actions/checkout@v3

      - name: Setup Golang with cache
        uses: magnetikonline/action-golang-cache@v3
        with:
          go-version-file: src/go.mod

      - name: Go Lint
        uses: golangci/golangci-lint-action@v3
        with:
          version: v1.45.2
          working-directory: src
          skip-cache: true

      # check licenses
      - name: Get go-licenses
        run: go install github.com/google/go-licenses@latest

      - name: Run go-licenses
        run: go-licenses check github.com/alcionai/corso/src --ignore github.com/alcionai/corso/src

  # ----------------------------------------------------------------------------------------------------
  # --- Publish steps ----------------------------------------------------------------------------------
  # ----------------------------------------------------------------------------------------------------

  Publish-Binary:
    needs: [Test-Suite, Linting, Docs-Linting, SetEnv]
    environment: ${{ needs.SetEnv.outputs.environment }}
    runs-on: ubuntu-latest
    if: startsWith(github.ref, 'refs/tags/') || github.ref == 'refs/heads/main'
    defaults:
      run:
        working-directory: src

    steps:
      - uses: actions/checkout@v3
        with:
          fetch-depth: 0 # needed to pull changelog

      - name: Setup Golang with cache
        uses: magnetikonline/action-golang-cache@v3
        with:
          go-version-file: src/go.mod

      - name: Run GoReleaser
        uses: goreleaser/goreleaser-action@v3
        with:
          version: latest
          args: release --rm-dist --timeout 500m
          workdir: src
        env:
          GITHUB_TOKEN: ${{ secrets.GITHUB_TOKEN }}
          RUDDERSTACK_CORSO_WRITE_KEY: ${{ secrets.RUDDERSTACK_CORSO_WRITE_KEY }}
          RUDDERSTACK_CORSO_DATA_PLANE_URL: ${{ secrets.RUDDERSTACK_CORSO_DATA_PLANE_URL }}
          CORSO_VERSION: ${{ needs.SetEnv.outputs.version }}

      - name: Upload assets
        uses: actions/upload-artifact@v3
        with:
          name: corso
          path: src/dist/*

  Publish-Docs:
    needs: [Test-Suite, Linting, Docs-Linting, SetEnv]
    environment: ${{ needs.SetEnv.outputs.environment }}
    runs-on: ubuntu-latest
    if: startsWith(github.ref, 'refs/tags/') || github.ref == 'refs/heads/main'
    defaults:
      run:
        working-directory: docs

    steps:
      - uses: actions/checkout@v3

      - uses: actions/download-artifact@master
        name: Download docs from build step
        with:
          name: docs
          path: docs/build

      - name: Configure AWS credentials from Test account
        uses: aws-actions/configure-aws-credentials@v1
        with:
          role-to-assume: ${{ secrets.AWS_IAM_ROLE }}
          role-session-name: integration-testing
          aws-region: us-east-1

      - name: Add rotbots.txt
        if: github.ref == 'refs/heads/main'
        run: |
          printf 'User-agent: *\nDisallow: /' > build/robots.txt

      - name: Push docs
        run: |
          aws s3 sync build "s3://${{ secrets.DOCS_S3_BUCKET }}"

      - name: Invalidate cloudfront
        run: |
          aws cloudfront create-invalidation --distribution-id ${{ secrets.DOCS_CF_DISTRIBUTION }} --paths "/*"

  Publish-Image:
    needs: [Test-Suite, Linting, Docs-Linting, SetEnv]
    environment: ${{ needs.SetEnv.outputs.environment }}
    runs-on: ubuntu-latest
    if: startsWith(github.ref, 'refs/tags/') || github.ref == 'refs/heads/main'
    defaults:
      run:
        working-directory: build
    env:
      imageName: ghcr.io/alcionai/corso
      PLATFORMS: linux/amd64,linux/arm64
    steps:
      - uses: actions/checkout@v3

      # Setup buildx
      - name: Set up QEMU
        uses: docker/setup-qemu-action@v2
      - name: Set up Docker Buildx
        uses: docker/setup-buildx-action@v2

      # retrieve credentials for ghcr.io
      - name: Login to Github Packages
        uses: docker/login-action@v2
        with:
          registry: ghcr.io
          username: ${{ github.actor }}
          password: ${{ secrets.GITHUB_TOKEN }}

      - name: Extract metadata (tags, labels) for Docker
        id: meta
        uses: docker/metadata-action@v4
        with:
          images: ${{ env.imageName }}
          tags: |
            type=ref,event=tag
            type=sha,format=short,prefix=
            type=raw,value=nightly

      # deploy the image
      - name: Build image and push to GitHub Container Registry
        uses: docker/build-push-action@v3
        with:
          context: .
          file: ./build/Dockerfile
          platforms: ${{ env.PLATFORMS }}
          push: true
          tags: ${{ steps.meta.outputs.tags }}
          labels: ${{ steps.meta.outputs.labels }}
          build-args: |
            CORSO_BUILD_LDFLAGS=-X 'github.com/alcionai/corso/src/internal/events.RudderStackWriteKey=${{ secrets.RUDDERSTACK_CORSO_WRITE_KEY }}' -X 'github.com/alcionai/corso/src/internal/events.RudderStackDataPlaneURL=${{ secrets.RUDDERSTACK_CORSO_DATA_PLANE_URL }}' -X 'github.com/alcionai/corso/src/cli.version=${{ needs.SetEnv.outputs.version }}'
          # use the github cache
          cache-from: type=gha
          cache-to: type=gha,mode=max<|MERGE_RESOLUTION|>--- conflicted
+++ resolved
@@ -178,18 +178,11 @@
           CORSO_PASSPHRASE: ${{ secrets.INTEGRATION_TEST_CORSO_PASSPHRASE }}
         run: |
           set -euo pipefail
-<<<<<<< HEAD
           go test       \
           -tags testing \
           -json         \
           -v            \
-          -tags testing \
-=======
-          go test \
-          -json     \
-          -v        \
-          -failfast \
->>>>>>> 3d96bfcf
+          -failfast     \
           ./... 2>&1 | tee ./testlog/gotest.log | gotestfmt -hide successful-tests
 
       # Upload the original go test log as an artifact for later review.

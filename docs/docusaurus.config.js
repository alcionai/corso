--- conflicted
+++ resolved
@@ -8,11 +8,7 @@
 const config = {
   title: (process.env.BLOG) ? 'Corso Blog' : 'Corso Documentation',
   tagline: 'Free, Secure, and Open-Source Backup for Microsoft 365',
-<<<<<<< HEAD
   url: (process.env.BLOG) ? 'https://blog.corsobackup.io' : 'https://docs.corsobackup.io',
-=======
-  url: 'https://docs.corsobackup.io',
->>>>>>> 3d96bfcf
   baseUrl: process.env.CORSO_DOCS_BASEURL || '/',
   onBrokenLinks: 'throw',
   onBrokenMarkdownLinks: 'throw',
@@ -55,15 +51,11 @@
         },
         blog: (process.env.BLOG) ? {
           showReadingTime: true,
-<<<<<<< HEAD
           routeBasePath: '/',
           remarkPlugins: [require('mdx-mermaid')],
+          blogTitle: 'Corso Blog',
+          blogDescription: 'Blog about Microsoft 365 protection, backup, and security',          
         } : false,
-=======
-          blogTitle: 'Corso Blog',
-          blogDescription: 'Blog about Microsoft 365 protection, backup, and security',
-        },
->>>>>>> 3d96bfcf
         sitemap: {
           ignorePatterns: ['/tags/**'],
           filename: 'sitemap.xml',

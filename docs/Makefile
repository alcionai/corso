.PHONY: buildimage build dev shell check genclidocs _validatemdgen

CORSO_BUILD_DIR := /tmp/.corsobuild
CORSO_BUILD_CACHE := ${CORSO_BUILD_DIR}/cache
CORSO_BUILD_MOD := ${CORSO_BUILD_DIR}/mod
CORSO_BUILD_BIN := ${CORSO_BUILD_DIR}/bin
CORSO_REPO := /go/src/github.com/alcionai/corso
CORSO_LOCAL_PATH := $(shell git rev-parse --show-toplevel)
<<<<<<< HEAD
GIT_SHA := $(shell git rev-parse --short HEAD)
DOCSC := docker run --rm -it -p 3000:3000 -v ${PWD}:/usr/src/docs --env CORSO_VERSION=unreleased-${GIT_SHA} corso/docs
GOC :=  docker run --rm -it \
=======
CORSO_VERSION := $(shell git rev-parse --short HEAD)
DOCSC := docker run --rm -it -p 3000:3000 -v ${PWD}:/usr/src/docs --env CORSO_VERSION=${CORSO_VERSION} corso/docs
CBASE :=  docker run --rm -it \
>>>>>>> f0e28ea4
		-v ${CORSO_LOCAL_PATH}:${CORSO_REPO} -v ${CORSO_BUILD_DIR}:${CORSO_BUILD_DIR} \
		--env GOCACHE=${CORSO_BUILD_CACHE} --env GOMODCACHE=${CORSO_BUILD_MOD} --env GOTMPDIR=${CORSO_BUILD_DIR} \
		--workdir ${CORSO_REPO}/src
GOC :=  ${CBASE} golang:1.18
GOBASHC :=  ${CBASE} --entrypoint bash golang:1.18
MDGEN_SRC := ${CORSO_REPO}/src/cmd/mdgen/mdgen.go
MDGEN_BINARY := ${CORSO_BUILD_BIN}/mdgen
CLI_DOCS := ${CORSO_REPO}/docs/docs/cli

buildimage:
	docker build -t "corso/docs:latest" .

dev: genclidocs
	$(DOCSC) npm start -- --host 0.0.0.0

VALE_TARGET ?= docs README.md

check: genclidocs
	$(DOCSC) vale $(VALE_TARGET)
	$(DOCSC) markdownlint '**/*.md' --ignore styles/ --ignore src/ --ignore node_modules/

localcheck: genclidocs
	vale $(VALE_TARGET)
	markdownlint '**/*.md' --ignore styles/ --ignore src/ --ignore node_modules/

dockershell:
	$(DOCSC) bash

build: genclidocs
	$(DOCSC) npm run build

genclidocs: _validatemdgen ${MDGEN_BINARY}
	@echo 'Auto-generating Corso CLI docs...'
	$(DOCSC) rm -rf docs/cli
	$(GOC) ${MDGEN_BINARY} --cli-folder ${CLI_DOCS}

_validatemdgen: # in case we have a different architecture
	@echo 'Verifying dependencies...'
	$(GOBASHC) -c "${MDGEN_BINARY} --help >/dev/null || rm -rf ${MDGEN_BINARY}"

${MDGEN_BINARY}: $(shell find ${CORSO_LOCAL_PATH}/src -type f -name *.go) $(shell find ${CORSO_LOCAL_PATH}/src -type d )
	@echo 'Re-building Corso CLI docs auto-gen tooling...'
		$(GOC) go mod download 
		$(GOC) go build -o ${MDGEN_BINARY} ${MDGEN_SRC}

clean:
	$(DOCSC) rm -rf docs/cli
	$(GOC) rm -rf ${CORSO_BUILD_DIR}/*<|MERGE_RESOLUTION|>--- conflicted
+++ resolved
@@ -6,15 +6,9 @@
 CORSO_BUILD_BIN := ${CORSO_BUILD_DIR}/bin
 CORSO_REPO := /go/src/github.com/alcionai/corso
 CORSO_LOCAL_PATH := $(shell git rev-parse --show-toplevel)
-<<<<<<< HEAD
 GIT_SHA := $(shell git rev-parse --short HEAD)
 DOCSC := docker run --rm -it -p 3000:3000 -v ${PWD}:/usr/src/docs --env CORSO_VERSION=unreleased-${GIT_SHA} corso/docs
-GOC :=  docker run --rm -it \
-=======
-CORSO_VERSION := $(shell git rev-parse --short HEAD)
-DOCSC := docker run --rm -it -p 3000:3000 -v ${PWD}:/usr/src/docs --env CORSO_VERSION=${CORSO_VERSION} corso/docs
 CBASE :=  docker run --rm -it \
->>>>>>> f0e28ea4
 		-v ${CORSO_LOCAL_PATH}:${CORSO_REPO} -v ${CORSO_BUILD_DIR}:${CORSO_BUILD_DIR} \
 		--env GOCACHE=${CORSO_BUILD_CACHE} --env GOMODCACHE=${CORSO_BUILD_MOD} --env GOTMPDIR=${CORSO_BUILD_DIR} \
 		--workdir ${CORSO_REPO}/src

/**
 * Creating a sidebar enables you to:
 - create an ordered group of docs
 - render a sidebar for each doc of that group
 - provide next/previous navigation

 The sidebars can be generated from the filesystem, or explicitly defined here.

 Create as many sidebars as you want.
 */

// @ts-check

/** @type {import('@docusaurus/plugin-content-docs').SidebarsConfig} */
const sidebars = {
  // By default, Docusaurus generates a sidebar from the docs folder structure
  docsSidebar: [
    'intro',
    'tutorial',
    {
      type: 'category',
<<<<<<< HEAD
      label: 'Initial Setup',
      items: ['setup/concepts', 'setup/m365_access', 'setup/repos','setup/configuration'],
=======
      label: 'Initial configuration',
      items: ['configuration/concepts', 'configuration/m365_access', 'configuration/repos'],
>>>>>>> d7226a99
    },
    {
      type: 'category',
      label: 'Command line reference',
      link: {
        slug: 'cli/corso',
        description: 'Explore the commonly used Corso CLI commands',
        type: 'generated-index',
      },
      items: [
        'cli/corso_repo_init_s3', 'cli/corso_repo_connect_s3',
        'cli/corso_backup_create_exchange', 'cli/corso_backup_list_exchange', 'cli/corso_backup_details_exchange',
        'cli/corso_restore_exchange',
        'cli/corso_backup_create_onedrive', 'cli/corso_backup_list_onedrive', 'cli/corso_backup_details_onedrive',
        'cli/corso_restore_onedrive',
        'cli/corso_env'
      ]
    },
    {
      type: 'category',
      label: 'Developer guide',
      items: [
        'developers/architecture', 'developers/build', 'developers/testing', 'developers/linters'
      ],
    },

  ],
};

module.exports = sidebars;<|MERGE_RESOLUTION|>--- conflicted
+++ resolved
@@ -19,13 +19,8 @@
     'tutorial',
     {
       type: 'category',
-<<<<<<< HEAD
-      label: 'Initial Setup',
-      items: ['setup/concepts', 'setup/m365_access', 'setup/repos','setup/configuration'],
-=======
-      label: 'Initial configuration',
-      items: ['configuration/concepts', 'configuration/m365_access', 'configuration/repos'],
->>>>>>> d7226a99
+      label: 'Initial setup',
+      items: ['setup/concepts', 'setup/m365_access', 'setup/repos', 'setup/configuration'],
     },
     {
       type: 'category',

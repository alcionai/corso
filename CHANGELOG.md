# Changelog

All notable changes to this project will be documented in this file.

The format is based on [Keep a Changelog](https://keepachangelog.com/en/1.0.0/),
and this project adheres to [Semantic Versioning](https://semver.org/spec/v2.0.0.html).

## [Unreleased] (beta)

### Added
- Sharepoint library (document files) support: backup, list, details, and restore.
- OneDrive item downloads that return 404 during backup (normally due to external deletion while Corso processes) are now skipped instead of quietly dropped.  These items will appear in the skipped list alongside other skipped cases such as malware detection.
- Listing a single backup by id will also list the skipped and failed items that occurred during the backup.  These can be filtered out with the flags `--failed-items hide`, `--skipped-items hide`, and `--recovered-errors hide`.
- Enable incremental backups for OneDrive if permissions aren't being backed up.
<<<<<<< HEAD
- Show progressbar while files for user are enumerated
=======
- Hidden flag to control parallelism for fetching Exchange items (`--fetch-parallelism`). May help reduce `ApplicationThrottled` errors but will slow down backup.
>>>>>>> a798932e

### Fixed
- Fix repo connect not working without a config file
- Fix item re-download on expired links silently being skipped
- Improved permissions backup and restore for OneDrive
- CLI calls default to a 10-day context deadline to avoid letting graph api restrict requests to a 100 second deadline.

### Known Issues
- Owner (Full control) or empty (Restricted View) roles cannot be restored for OneDrive
- OneDrive will not do an incremental backup if permissions are being backed up.

### Known Issues
- Event instance exceptions (ie: changes to a single event within a recurring series) are not backed up.

## [v0.5.0] (beta) - 2023-03-13

### Added
- Show owner information when doing backup list in json format
- Permissions for groups can now be backed up and restored
- Onedrive files that are flagged as malware get skipped during backup.  Skipped files are listed in the backup results as part of the status, including a reference to their categorization, eg: "Completed (0 errors, 1 skipped: 1 malware)".

### Fixed
- Corso-generated .meta files and permissions no longer appear in the backup details.
- Panic and recovery if a user didn't exist in the tenant.

### Known Issues
- Folders and Calendars containing zero items or subfolders are not included in the backup.
- OneDrive files ending in `.meta` or `.dirmeta` are omitted from details and restores.
- Backups generated prior to this version will show `0 errors` when listed, even if error count was originally non-zero.

## [v0.4.0] (beta) - 2023-02-20

### Fixed
- Support for item.Attachment:Mail restore
- Errors from duplicate names in Exchange Calendars
- Resolved an issue where progress bar displays could fail to exit, causing unbounded CPU consumption.
- Fix Corso panic within Docker images
- Debugging with the CORSO_URL_LOGGING env variable no longer causes accidental request failures.
- Don't discover all users when backing up each user in a multi-user backup

### Changed
- When using Restore and Details on Exchange Calendars, the `--event-calendar` flag can now identify calendars by either a Display Name or a Microsoft 365 ID.
- Exchange Calendars storage entries now construct their paths using container IDs instead of display names.  This fixes cases where duplicate display names caused system failures.

### Known Issues
- Nested attachments are currently not restored due to an [issue](https://github.com/microsoft/kiota-serialization-json-go/issues/61) discovered in the Graph APIs
- Breaking changes to Exchange Calendar backups.
- The debugging env variable CORSO_URL_LOGGING causes exchange get requests to fail.
- Onedrive files that are flagged as Malware consistently fail during backup.

## [v0.3.0] (alpha) - 2023-02-07

### Added

- Document Corso's fault-tolerance and restartability features
- Add retries on timeouts and status code 500 for Exchange
- Increase page size preference for delta requests for Exchange to reduce number of roundtrips
- OneDrive file/folder permissions can now be backed up and restored
- Add `--restore-permissions` flag to toggle restoration of OneDrive permissions
- Add versions to backups so that we can understand/handle older backup formats

### Fixed

- Added additional backoff-retry to all OneDrive queries.
- Users with `null` userType values are no longer excluded from user queries.
- Fix bug when backing up a calendar that has the same name as the default calendar

### Known Issues

- When the same user has permissions to a file and the containing
  folder, we only restore folder level permissions for the user and no
  separate file only permission is restored.
- Link shares are not restored

## [v0.2.0] (alpha) - 2023-01-29

### Fixed

- Check if the user specified for an exchange backup operation has a mailbox.

### Changed
- Item.Attachments are disabled from being restored for the patching of ([#2353](https://github.com/alcionai/corso/issues/2353))
- BetaClient introduced. Enables Corso to be able to interact with SharePoint Page objects. Package located `/internal/connector/graph/betasdk` 
- Handle case where user's drive has not been initialized
- Inline attachments (e.g. copy/paste ) are discovered and backed up correctly ([#2163](https://github.com/alcionai/corso/issues/2163))
- Guest and External users (for cloud accounts) and non-on-premise users (for systems that use on-prem AD syncs) are now excluded from backup and restore operations.
- Remove the M365 license guid check in OneDrive backup which wasn't reliable.
- Reduced extra socket consumption while downloading multiple drive files.
- Extended timeout boundaries for exchange attachment downloads, reducing risk of cancellation on large files.
- Identify all drives associated with a user or SharePoint site instead of just the results on the first page returned by Graph API.

## [v0.1.0] (alpha) - 2023-01-13

### Added

- Folder entries in backup details now indicate whether an item in the hierarchy was updated
- Incremental backup support for exchange is now enabled by default.

### Changed

- The selectors Reduce() process will only include details that match the DiscreteOwner, if one is specified.
- New selector constructors will automatically set the DiscreteOwner if given a single-item slice.
- Write logs to disk by default ([#2082](https://github.com/alcionai/corso/pull/2082))

### Fixed

- Issue where repository connect progress bar was clobbering backup/restore operation output.
- Issue where a `backup create exchange` produced one backup record per data type.
- Specifying multiple users in a onedrive backup (ex: `--user a,b,c`) now properly delimits the input along the commas.
- Updated the list of M365 SKUs used to check if a user has a OneDrive license.

### Known Issues

- `backup list` will not display a resource owner for backups created prior to this release.

## [v0.0.4] (alpha) - 2022-12-23

### Added

- Incremental backup support for Exchange ([#1777](https://github.com/alcionai/corso/issues/1777)). This is currently enabled by specifying the `--enable-incrementals`   
  with the `backup create` command. This functionality will be enabled by default in an upcoming release.
- Folder entries in backup details now include size and modified time for the hierarchy ([#1896](https://github.com/alcionai/corso/issues/1896))

### Changed

- **Breaking Change**:
  Changed how backup details are stored in the repository to
  improve memory usage ([#1735](https://github.com/alcionai/corso/issues/1735))
- Improve OneDrive backup speed ([#1842](https://github.com/alcionai/corso/issues/1842))
- Upgrade MS Graph SDK libraries ([#1856](https://github.com/alcionai/corso/issues/1856))
- Docs: Add Algolia docsearch to Corso docs ([#1844](https://github.com/alcionai/corso/pull/1844))
- Add an `updated` flag to backup details ([#1813](https://github.com/alcionai/corso/pull/1813))
- Docs: Speed up Windows Powershell download ([#1798](https://github.com/alcionai/corso/pull/1798))
- Switch to Go 1.19 ([#1632](https://github.com/alcionai/corso/pull/1632))

### Fixed

- Fixed retry logic in the Graph SDK that would result in an `400 Empty Payload` error when the request was retried ([1778](https://github.com/alcionai/corso/issues/1778))([msgraph-sdk-go #341](https://github.com/microsoftgraph/msgraph-sdk-go/issues/341))
- Don't error out if a folder was deleted during an exchange backup operation ([#1849](https://github.com/alcionai/corso/pull/1849))
- Docs: Fix CLI auto-generated docs headers ([#1845](https://github.com/alcionai/corso/pull/1845))

## [v0.0.3] (alpha) - 2022-12-05

### Added

- Display backup size in backup list command (#1648) from [meain](https://github.com/meain)
- Improve OneDrive backup performance (#1607) from [meain](https://github.com/meain)
- Improve Exchange backup performance (#1608) from [meain](https://github.com/meain)
- Add flag to retain all progress bars (#1582) from [ryanfkeepers](https://github.com/ryanfkeepers)
- Fix resource owner display on backup list (#1580) from [ryanfkeepers](https://github.com/ryanfkeepers)

### Changed

- Improve logging (#1642) from [ryanfkeepers](https://github.com/ryanfkeepers)
- Generate separate backup for each resource owner (#1609) from [ashmrtn](https://github.com/ashmrtn)
- Print version info to stdout instead of stderr (#1503) from [meain](https://github.com/meain)

## [v0.0.2] (alpha) - 2022-11-14

### Added

- Added AWS X-Ray support for better observability (#1111) from [ryanfkeepers](https://github.com/ryanfkeepers)
- Allow disabling TLS and TLS verification (#1415) from [vkamra](https://github.com/vkamra)
- Add filtering based on path prefix/contains (#1224) from [ryanfkeepers](https://github.com/ryanfkeepers)
- Add info about doc owner for OneDrive files (#1366) from [meain](https://github.com/meain)
- Add end time for Exchange events from (#1366) [meain](https://github.com/meain)

### Changed

- Export `RepoAlreadyExists` error for sdk users (#1136)from [ryanfkeepers](https://github.com/ryanfkeepers)
- RudderStack logger now respects corso logger settings (#1324) from [ryanfkeepers](https://github.com/ryanfkeepers)

## [v0.0.1] (alpha) - 2022-10-24

### New features

- Supported M365 Services

  - Exchange - email, events, contacts ([RM-8](https://github.com/alcionai/corso-roadmap/issues/28))
  - OneDrive - files ([RM-12](https://github.com/alcionai/corso-roadmap/issues/28))

- Backup workflows

  - Create a full backup ([RM-19](https://github.com/alcionai/corso-roadmap/issues/19))
  - Create a backup for a specific service and all or some data types ([RM-19](https://github.com/alcionai/corso-roadmap/issues/19))
  - Create a backup for all or a specific user ([RM-20](https://github.com/alcionai/corso-roadmap/issues/20))
  - Delete a backup manually ([RM-24](https://github.com/alcionai/corso-roadmap/issues/24))

- Restore workflows

  - List, filter, and view backup content details ([RM-23](https://github.com/alcionai/corso-roadmap/issues/23))
  - Restore one or more items or folders from backup ([RM-28](https://github.com/alcionai/corso-roadmap/issues/28), [RM-29](https://github.com/alcionai/corso-roadmap/issues/29))
  - Non-destructive restore to a new folder/calendar in the same account ([RM-30](https://github.com/alcionai/corso-roadmap/issues/30))

- Backup storage

  - Zero knowledge encrypted backups with user conrolled passphrase ([RM-6](https://github.com/alcionai/corso-roadmap/issues/6))
  - Initialize and connect to an S3-compliant backup repository ([RM-5](https://github.com/alcionai/corso-roadmap/issues/5))

- Miscellaneous
  - Optional usage statistics reporting ([RM-35](https://github.com/alcionai/corso-roadmap/issues/35))

[Unreleased]: https://github.com/alcionai/corso/compare/v0.5.0...HEAD
[v0.5.0]: https://github.com/alcionai/corso/compare/v0.4.0...v0.5.0
[v0.4.0]: https://github.com/alcionai/corso/compare/v0.3.0...v0.4.0
[v0.3.0]: https://github.com/alcionai/corso/compare/v0.2.0...v0.3.0
[v0.2.0]: https://github.com/alcionai/corso/compare/v0.1.0...v0.2.0
[v0.1.0]: https://github.com/alcionai/corso/compare/v0.0.4...v0.1.0
[v0.0.4]: https://github.com/alcionai/corso/compare/v0.0.3...v0.0.4
[v0.0.3]: https://github.com/alcionai/corso/compare/v0.0.2...v0.0.3
[v0.0.2]: https://github.com/alcionai/corso/compare/v0.0.1...v0.0.2
[v0.0.1]: https://github.com/alcionai/corso/tag/v0.0.1<|MERGE_RESOLUTION|>--- conflicted
+++ resolved
@@ -12,11 +12,8 @@
 - OneDrive item downloads that return 404 during backup (normally due to external deletion while Corso processes) are now skipped instead of quietly dropped.  These items will appear in the skipped list alongside other skipped cases such as malware detection.
 - Listing a single backup by id will also list the skipped and failed items that occurred during the backup.  These can be filtered out with the flags `--failed-items hide`, `--skipped-items hide`, and `--recovered-errors hide`.
 - Enable incremental backups for OneDrive if permissions aren't being backed up.
-<<<<<<< HEAD
 - Show progressbar while files for user are enumerated
-=======
 - Hidden flag to control parallelism for fetching Exchange items (`--fetch-parallelism`). May help reduce `ApplicationThrottled` errors but will slow down backup.
->>>>>>> a798932e
 
 ### Fixed
 - Fix repo connect not working without a config file

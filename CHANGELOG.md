--- conflicted
+++ resolved
@@ -12,6 +12,14 @@
 - Document Corso's fault-tolerance and restartability features
 - Add retries on timeouts and status code 500 for Exchange
 - Increase page size preference for delta requests for Exchange to reduce number of roundtrips
+- OneDrive file/folder permissions can now be backed up and restored
+- Add `--restore-permissions` flag to toggle restoration of OneDrive permissions
+
+### Known Issues
+
+- When the same user has permissions to a file and the containing
+  folder, we only restore folder level permissions for the user and no
+  separate file only permission is restored.
 
 ## [v0.2.0] (alpha) - 2023-1-29
 
@@ -25,25 +33,10 @@
 - Handle case where user's drive has not been initialized
 - Inline attachments (e.g. copy/paste ) are discovered and backed up correctly ([#2163](https://github.com/alcionai/corso/issues/2163))
 - Guest and External users (for cloud accounts) and non-on-premise users (for systems that use on-prem AD syncs) are now excluded from backup and restore operations.
-<<<<<<< HEAD
-
-### Added
-
-- OneDrive file/folder permissions can now be backed up and restored
-- Add `--restore-permissions` flag to toggle restoration of OneDrive permissions
-
-### Known Issues
-
-- When the same user has permissions to a file and the containing
-  folder, we only restore folder level permissions for the user and no
-  separate file only permission is restored.
-
-=======
 - Remove the M365 license guid check in OneDrive backup which wasn't reliable.
 - Reduced extra socket consumption while downloading multiple drive files.
 - Extended timeout boundaries for exchange attachment downloads, reducing risk of cancellation on large files.
 - Identify all drives associated with a user or SharePoint site instead of just the results on the first page returned by Graph API.
->>>>>>> 19dbad4c
 
 ## [v0.1.0] (alpha) - 2023-01-13
 

--- conflicted
+++ resolved
@@ -8,11 +8,8 @@
 ## [Unreleased] (beta)
 
 ### Added
-<<<<<<< HEAD
+- Released the --mask-sensitive-data flag, which will automatically obscure private data in logs.
 - Added `--disable-delta` flag to disable delta based backups for Exchange
-=======
-- Released the --mask-sensitive-data flag, which will automatically obscure private data in logs.
->>>>>>> 245d3ee0
 
 ### Fixed
 - Graph requests now automatically retry in case of a Bad Gateway or Gateway Timeout.

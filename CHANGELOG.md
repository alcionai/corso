--- conflicted
+++ resolved
@@ -12,11 +12,8 @@
 this case, Corso will skip over the item but report this in the backup summary.
 - Guarantee Exchange email restoration when restoring multiple attachments. Some previous restores were failing with `ErrorItemNotFound`.
 - Avoid Graph SDK `Requests must contain extension changes exclusively.` errors by removing server-populated field from restored event items.
-<<<<<<< HEAD
 - Improve Group mailbox(conversations) backup performance by only downloading new items or items with modified content.
-=======
 - Handle cases where Exchange backup stored invalid JSON blobs if there were special characters in the user content. These would result in errors during restore or restore errors.
->>>>>>> abc5ec19
 
 ### Known issues
 - Restoring OneDrive, SharePoint, or Teams & Groups items shared with external users while the tenant or site is configured to not allow sharing with external users will not restore permissions.

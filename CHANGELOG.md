# Changelog

All notable changes to this project will be documented in this file.

The format is based on [Keep a Changelog](https://keepachangelog.com/en/1.0.0/),
and this project adheres to [Semantic Versioning](https://semver.org/spec/v2.0.0.html).

## [Unreleased] (alpha)

### Fixed

- Check if the user specified for an exchange backup operation has a mailbox.
- Handle case where user's drive has not been initialized
- Inline attachments (e.g. copy/paste ) are discovered and backed up correctly ([#2163](https://github.com/alcionai/corso/issues/2163))
- Guest and External users (for cloud accounts) and non-on-premise users (for systems that use on-prem AD syncs) are now excluded from backup and restore operations.
- Remove the M365 license guid check in OneDrive backup which wasn't reliable.
<<<<<<< HEAD
- Identify all drives associated with a user or SharePoint site instead of just the results on the first page returned by Graph API.

=======
- Reduced extra socket consumption while downloading multiple drive files.
- Extended timeout boundaries for exchange attachment downloads, reducing risk of cancellation on large files.
>>>>>>> 0d8eb8f4

## [v0.1.0] (alpha) - 2023-01-13

### Added

- Folder entries in backup details now indicate whether an item in the hierarchy was updated
- Incremental backup support for exchange is now enabled by default.

### Changed

- The selectors Reduce() process will only include details that match the DiscreteOwner, if one is specified.
- New selector constructors will automatically set the DiscreteOwner if given a single-item slice.
- Write logs to disk by default ([#2082](https://github.com/alcionai/corso/pull/2082))

### Fixed

- Issue where repository connect progress bar was clobbering backup/restore operation output.
- Issue where a `backup create exchange` produced one backup record per data type.
- Specifying multiple users in a onedrive backup (ex: `--user a,b,c`) now properly delimits the input along the commas.
- Updated the list of M365 SKUs used to check if a user has a OneDrive license.

### Known Issues

- `backup list` will not display a resource owner for backups created prior to this release.

## [v0.0.4] (alpha) - 2022-12-23

### Added

- Incremental backup support for Exchange ([#1777](https://github.com/alcionai/corso/issues/1777)). This is currently enabled by specifying the `--enable-incrementals`   
  with the `backup create` command. This functionality will be enabled by default in an upcoming release.
- Folder entries in backup details now include size and modified time for the hierarchy ([#1896](https://github.com/alcionai/corso/issues/1896))

### Changed

- **Breaking Change**:
  Changed how backup details are stored in the repository to
  improve memory usage ([#1735](https://github.com/alcionai/corso/issues/1735))
- Improve OneDrive backup speed ([#1842](https://github.com/alcionai/corso/issues/1842))
- Upgrade MS Graph SDK libraries ([#1856](https://github.com/alcionai/corso/issues/1856))
- Docs: Add Algolia docsearch to Corso docs ([#1844](https://github.com/alcionai/corso/pull/1844))
- Add an `updated` flag to backup details ([#1813](https://github.com/alcionai/corso/pull/1813))
- Docs: Speed up Windows Powershell download ([#1798](https://github.com/alcionai/corso/pull/1798))
- Switch to Go 1.19 ([#1632](https://github.com/alcionai/corso/pull/1632))

### Fixed

- Fixed retry logic in the Graph SDK that would result in an `400 Empty Payload` error when the request was retried ([1778](https://github.com/alcionai/corso/issues/1778))([msgraph-sdk-go #341](https://github.com/microsoftgraph/msgraph-sdk-go/issues/341))
- Don't error out if a folder was deleted during an exchange backup operation ([#1849](https://github.com/alcionai/corso/pull/1849))
- Docs: Fix CLI auto-generated docs headers ([#1845](https://github.com/alcionai/corso/pull/1845))

## [v0.0.3] (alpha) - 2022-12-05

### Added

- Display backup size in backup list command (#1648) from [meain](https://github.com/meain)
- Improve OneDrive backup performance (#1607) from [meain](https://github.com/meain)
- Improve Exchange backup performance (#1608) from [meain](https://github.com/meain)
- Add flag to retain all progress bars (#1582) from [ryanfkeepers](https://github.com/ryanfkeepers)
- Fix resource owner display on backup list (#1580) from [ryanfkeepers](https://github.com/ryanfkeepers)

### Changed

- Improve logging (#1642) from [ryanfkeepers](https://github.com/ryanfkeepers)
- Generate separate backup for each resource owner (#1609) from [ashmrtn](https://github.com/ashmrtn)
- Print version info to stdout instead of stderr (#1503) from [meain](https://github.com/meain)

## [v0.0.2] (alpha) - 2022-11-14

### Added

- Added AWS X-Ray support for better observability (#1111) from [ryanfkeepers](https://github.com/ryanfkeepers)
- Allow disabling TLS and TLS verification (#1415) from [vkamra](https://github.com/vkamra)
- Add filtering based on path prefix/contains (#1224) from [ryanfkeepers](https://github.com/ryanfkeepers)
- Add info about doc owner for OneDrive files (#1366) from [meain](https://github.com/meain)
- Add end time for Exchange events from (#1366) [meain](https://github.com/meain)

### Changed

- Export `RepoAlreadyExists` error for sdk users (#1136)from [ryanfkeepers](https://github.com/ryanfkeepers)
- RudderStack logger now respects corso logger settings (#1324) from [ryanfkeepers](https://github.com/ryanfkeepers)

## [v0.0.1] (alpha) - 2022-10-24

### New features

- Supported M365 Services

  - Exchange - email, events, contacts ([RM-8](https://github.com/alcionai/corso-roadmap/issues/28))
  - OneDrive - files ([RM-12](https://github.com/alcionai/corso-roadmap/issues/28))

- Backup workflows

  - Create a full backup ([RM-19](https://github.com/alcionai/corso-roadmap/issues/19))
  - Create a backup for a specific service and all or some data types ([RM-19](https://github.com/alcionai/corso-roadmap/issues/19))
  - Create a backup for all or a specific user ([RM-20](https://github.com/alcionai/corso-roadmap/issues/20))
  - Delete a backup manually ([RM-24](https://github.com/alcionai/corso-roadmap/issues/24))

- Restore workflows

  - List, filter, and view backup content details ([RM-23](https://github.com/alcionai/corso-roadmap/issues/23))
  - Restore one or more items or folders from backup ([RM-28](https://github.com/alcionai/corso-roadmap/issues/28), [RM-29](https://github.com/alcionai/corso-roadmap/issues/29))
  - Non-destructive restore to a new folder/calendar in the same account ([RM-30](https://github.com/alcionai/corso-roadmap/issues/30))

- Backup storage

  - Zero knowledge encrypted backups with user conrolled passphrase ([RM-6](https://github.com/alcionai/corso-roadmap/issues/6))
  - Initialize and connect to an S3-compliant backup repository ([RM-5](https://github.com/alcionai/corso-roadmap/issues/5))

- Miscellaneous
  - Optional usage statistics reporting ([RM-35](https://github.com/alcionai/corso-roadmap/issues/35))

[Unreleased]: https://github.com/alcionai/corso/compare/v0.1.0...HEAD
[v0.1.0]: https://github.com/alcionai/corso/compare/v0.0.4...v0.1.0
[v0.0.4]: https://github.com/alcionai/corso/compare/v0.0.3...v0.0.4
[v0.0.3]: https://github.com/alcionai/corso/compare/v0.0.2...v0.0.3
[v0.0.2]: https://github.com/alcionai/corso/compare/v0.0.1...v0.0.2
[v0.0.1]: https://github.com/alcionai/corso/tag/v0.0.1<|MERGE_RESOLUTION|>--- conflicted
+++ resolved
@@ -14,13 +14,9 @@
 - Inline attachments (e.g. copy/paste ) are discovered and backed up correctly ([#2163](https://github.com/alcionai/corso/issues/2163))
 - Guest and External users (for cloud accounts) and non-on-premise users (for systems that use on-prem AD syncs) are now excluded from backup and restore operations.
 - Remove the M365 license guid check in OneDrive backup which wasn't reliable.
-<<<<<<< HEAD
-- Identify all drives associated with a user or SharePoint site instead of just the results on the first page returned by Graph API.
-
-=======
 - Reduced extra socket consumption while downloading multiple drive files.
 - Extended timeout boundaries for exchange attachment downloads, reducing risk of cancellation on large files.
->>>>>>> 0d8eb8f4
+- Identify all drives associated with a user or SharePoint site instead of just the results on the first page returned by Graph API.
 
 ## [v0.1.0] (alpha) - 2023-01-13
 
